""" Pyramid add start-up module. """

from os import putenv

from pyramid.config import Configurator
from pyramid.authentication import SessionAuthenticationPolicy
from pyramid.authorization import ACLAuthorizationPolicy
from pyramid_beaker import session_factory_from_settings

<<<<<<< HEAD
from .db import DBSession
from .auth.models import Role, UserRole, LocalUserRole
from .synthesis.models import Discussion


#Use a local odbc.ini
putenv('ODBCINI', './odbc.ini')


def authentication_callback(userid, request):
    roles = DBSession.query(Role.name).join(UserRole).filter(
        UserRole.user_id == userid).all()
    roles = {x[0] for x in roles}
    if request.matchdict:
        discussion_id = None
        if 'discussion_id' in request.matchdict:
            discussion_id = int(request.matchdict['discussion_id'])
        elif 'discussion_slug' in request.matchdict:
            discussion = DBSession.query(Discussion).filter_by(
                slug=request.matchdict['discussion_slug']).first()
            if discussion:
                discussion_id = discussion.id
        if discussion_id:
            local_roles = DBSession.query(Role.name).join(LocalUserRole).filter(
                LocalUserRole.user_id == userid and
                LocalUserRole.discussion_id == discussion_id).all()
            roles.update({x[0] for x in local_roles})
    return list(roles)
=======
from .lib.sqla import configure_engine
>>>>>>> d638cabc

# Do not import models here, it will break tests.

def main(global_config, **settings):
    """ Return a Pyramid WSGI application. """
    settings['config_uri'] = global_config['__file__']

    # here we create the engine and bind it to the (not really a) session
    # factory
    configure_engine(settings)

    config = Configurator(settings=settings)
    session_factory = session_factory_from_settings(
            settings
            )
    config.set_session_factory(session_factory)
    # import after session to delay loading of BaseOps
    from auth import authentication_callback
    auth_policy = SessionAuthenticationPolicy(callback=authentication_callback)
    config.set_authentication_policy(auth_policy)
    config.set_authorization_policy(ACLAuthorizationPolicy())
    config.add_static_view('static', 'static', cache_max_age=3600)
    config.include('cornice')  # REST services library.
    # config.include('.lib.alembic')
    # config.include('.lib.email')
    config.include('.views')

    # config.scan('.lib')
    config.scan('.views')

    # jinja2
    config.include('pyramid_jinja2')

    # Mailer
    config.include('pyramid_mailer')

    
    return config.make_wsgi_app()<|MERGE_RESOLUTION|>--- conflicted
+++ resolved
@@ -6,41 +6,14 @@
 from pyramid.authentication import SessionAuthenticationPolicy
 from pyramid.authorization import ACLAuthorizationPolicy
 from pyramid_beaker import session_factory_from_settings
+from .lib.sqla import configure_engine
 
-<<<<<<< HEAD
-from .db import DBSession
-from .auth.models import Role, UserRole, LocalUserRole
-from .synthesis.models import Discussion
 
+# Do not import models here, it will break tests.
 
 #Use a local odbc.ini
 putenv('ODBCINI', './odbc.ini')
 
-
-def authentication_callback(userid, request):
-    roles = DBSession.query(Role.name).join(UserRole).filter(
-        UserRole.user_id == userid).all()
-    roles = {x[0] for x in roles}
-    if request.matchdict:
-        discussion_id = None
-        if 'discussion_id' in request.matchdict:
-            discussion_id = int(request.matchdict['discussion_id'])
-        elif 'discussion_slug' in request.matchdict:
-            discussion = DBSession.query(Discussion).filter_by(
-                slug=request.matchdict['discussion_slug']).first()
-            if discussion:
-                discussion_id = discussion.id
-        if discussion_id:
-            local_roles = DBSession.query(Role.name).join(LocalUserRole).filter(
-                LocalUserRole.user_id == userid and
-                LocalUserRole.discussion_id == discussion_id).all()
-            roles.update({x[0] for x in local_roles})
-    return list(roles)
-=======
-from .lib.sqla import configure_engine
->>>>>>> d638cabc
-
-# Do not import models here, it will break tests.
 
 def main(global_config, **settings):
     """ Return a Pyramid WSGI application. """
@@ -52,8 +25,7 @@
 
     config = Configurator(settings=settings)
     session_factory = session_factory_from_settings(
-            settings
-            )
+        settings)
     config.set_session_factory(session_factory)
     # import after session to delay loading of BaseOps
     from auth import authentication_callback
@@ -75,5 +47,4 @@
     # Mailer
     config.include('pyramid_mailer')
 
-    
     return config.make_wsgi_app()