--- conflicted
+++ resolved
@@ -1,15 +1,10 @@
 from pyramid.config import Configurator
 from sqlalchemy import engine_from_config
 
-<<<<<<< HEAD
 from . import views
 from .lib.json import json_renderer_factory
-from .migrate import ensure_db_version
-from .models import DBSession
-=======
 from .alembic import ensure_db_version
 from .models import DBSession as db
->>>>>>> 58befaf5
 
 
 def main(global_config, **settings):
@@ -22,12 +17,6 @@
     config = Configurator(settings=settings)
     config.add_renderer('json', json_renderer_factory)
     config.add_static_view('static', 'static', cache_max_age=3600)
-<<<<<<< HEAD
     config.include(views)
-    config.scan()
-    return config.make_wsgi_app()
-=======
-    config.add_route('home', '/')
     config.scan('.lib')
-    return config.make_wsgi_app()
->>>>>>> 58befaf5
+    return config.make_wsgi_app()