--- conflicted
+++ resolved
@@ -17,14 +17,13 @@
 from ..db.models import SQLAlchemyBaseModel
 
 
-class AgentAccount(Model):
+class AgentAccount(SQLAlchemyBaseModel):
     __abstract__ = True
     """An abstract class for accounts that identify agents"""
     pass
 
-<<<<<<< HEAD
 
-class IdentityProvider(Model):
+class IdentityProvider(SQLAlchemyBaseModel):
     """An identity provider (or sometimes a category of identity providers.)"""
     __tablename__ = "identity_provider"
     id = Column(Integer, primary_key=True)
@@ -66,7 +65,7 @@
     userid = Column(String(200))
 
 
-class IdentityProviderEmail(Model):
+class IdentityProviderEmail(SQLAlchemyBaseModel):
     """An email that is proposed by the identity provider.
     Not confirmed by default."""
     __tablename__ = "idprovider_email"
@@ -81,10 +80,7 @@
     provider = relationship(IdentityProvider, backref='emails')
 
 
-class AgentProfile(Model):
-=======
-class OrganizationalUnit(SQLAlchemyBaseModel):
->>>>>>> edb2c205
+class AgentProfile(SQLAlchemyBaseModel):
     """
     An agent could be a person, group, bot or computer.
     Profiles describe agents, which have multiple accounts.
@@ -106,7 +102,7 @@
     }
 
 
-class User(Model):
+class User(SQLAlchemyBaseModel):
     """
     A Human user.
     """
@@ -151,92 +147,4 @@
     def __repr__(self):
         return "<User '%s'>" % self.username
 
-<<<<<<< HEAD
-# Note on permissions: we will use Pyramid ACLs.
-=======
-
-class RestrictedAccessModel(SQLAlchemyBaseModel):
-    """
-    Represents a model with restricted access. 
-    
-    Usually this means that only
-    certain people will be allowed to read, write or perform other operations
-    on or with instances of this model.
-    """
-    __tablename__ = "restricted_access_model"
-    id = Column(Integer, primary_key=True)
-    type = Column(String(60), nullable=False)
-
-    owner_id = Column(Integer, ForeignKey(
-        'organizational_unit.id', 
-        ondelete='CASCADE'
-    ))
-
-    owner = relationship(
-        "OrganizationalUnit", 
-        backref=backref('restricted_access_models')
-    )
-
-    __mapper_args__ = {
-        'polymorphic_identity': 'restricted_access_model',
-        'polymorphic_on': type
-    }
-
-    def __repr__(self):
-        return "<RestrictedAccessModel '%s'>" % self.type
-
-
-class Permission(SQLAlchemyBaseModel):
-    """
-    A Permission determines the level of access that a user has to a particular
-    part of the system.
-
-    example usage:
-
-        Permission(
-            organizational_unit=some_user,
-            action="write", 
-            subject=some_restricted_access_model
-        )
-
-        <Permission 'Allow jeff write on table_of_contents (1)'>
-    """
-    __tablename__ = "permission"
-
-    id = Column(Integer, primary_key=True)
-    creation_date = Column(DateTime, nullable=False, default=datetime.utcnow)
-
-    allow = Column(Boolean, default=True)
-    
-    organizational_unit_id = Column(
-        Integer,
-        ForeignKey('organizational_unit.id', ondelete='CASCADE')
-    )
-
-    organizational_unit = relationship(
-        "OrganizationalUnit",
-        backref=backref('permissions', order_by=creation_date)
-    )
-
-    action = Column(Unicode(255), nullable=False)
-
-    subject_id = Column(
-        Integer, 
-        ForeignKey('restricted_access_model.id', ondelete='CASCADE'),
-    )
-
-    subject = relationship(
-        "RestrictedAccessModel",
-        backref=backref('permissions', order_by=creation_date)
-    )
-
-    def __repr__(self):
-        return "<Permission '%s'>" % " ".join([
-            'Allow' if self.allow else 'Deny',
-            self.user.username,
-            self.permission,
-            'on',
-            self.subject.type,
-            '(%s)' % self.subject.id,
-        ])
->>>>>>> edb2c205
+# Note on permissions: we will use Pyramid ACLs.