--- conflicted
+++ resolved
@@ -169,95 +169,7 @@
     def __repr__(self):
         return "<User '%s'>" % self.username
 
-<<<<<<< HEAD
 # Note on permissions: we will use Pyramid ACLs.
-=======
-
-class RestrictedAccessModel(SQLAlchemyBaseModel):
-    """
-    Represents a model with restricted access. 
-    
-    Usually this means that only
-    certain people will be allowed to read, write or perform other operations
-    on or with instances of this model.
-    """
-    __tablename__ = "restricted_access_model"
-    id = Column(Integer, primary_key=True)
-    type = Column(String(60), nullable=False)
-
-    owner_id = Column(Integer, ForeignKey(
-        'actor.id', 
-        ondelete='CASCADE'
-    ))
-
-    owner = relationship(
-        "Actor", 
-        backref=backref('restricted_access_models')
-    )
-
-    __mapper_args__ = {
-        'polymorphic_identity': 'restricted_access_model',
-        'polymorphic_on': type
-    }
-
-    def __repr__(self):
-        return "<RestrictedAccessModel '%s'>" % self.type
-
-
-class Permission(SQLAlchemyBaseModel):
-    """
-    A Permission determines the level of access that a user has to a particular
-    part of the system.
-
-    example usage:
-
-        Permission(
-            actor=some_user,
-            action="write", 
-            subject=some_restricted_access_model
-        )
-
-        <Permission 'Allow jeff write on table_of_contents (1)'>
-    """
-    __tablename__ = "permission"
-
-    id = Column(Integer, primary_key=True)
-    creation_date = Column(DateTime, nullable=False, default=datetime.utcnow)
-
-    allow = Column(Boolean, default=True)
-    
-    actor_id = Column(
-        Integer,
-        ForeignKey('actor.id', ondelete='CASCADE')
-    )
-
-    actor = relationship(
-        "Actor",
-        backref=backref('permissions', order_by=creation_date)
-    )
-
-    verb = Column(Unicode(255), nullable=False)
-
-    subject_id = Column(
-        Integer, 
-        ForeignKey('restricted_access_model.id', ondelete='CASCADE'),
-    )
-
-    subject = relationship(
-        "RestrictedAccessModel",
-        backref=backref('permissions', order_by=creation_date)
-    )
-
-    def __repr__(self):
-        return "<Permission '%s'>" % " ".join([
-            'Allow' if self.allow else 'Disallow',
-            self.actor or 'all',
-            'to',
-            self.verb,
-            'on',
-            self.subject.type,
-            '(%s)' % self.subject.id,
-        ])
 
 
 class Action(SQLAlchemyBaseModel):
@@ -283,7 +195,7 @@
     verb = Column(Unicode(255), nullable=False)
 
     subject_id = Column(
-        Integer, 
+        Integer,
         ForeignKey('restricted_access_model.id', ondelete='CASCADE'),
         nullable=False
     )
@@ -301,5 +213,4 @@
             'on',
             self.subject.type,
             '(%s)' % self.subject.id,
-        ])
->>>>>>> 94006edb
+        ])