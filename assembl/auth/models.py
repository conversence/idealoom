--- conflicted
+++ resolved
@@ -451,8 +451,7 @@
         'discussion.id', ondelete='CASCADE'))
     discussion = relationship('Discussion')
     role_id = Column(Integer, ForeignKey('role.id', ondelete='CASCADE'))
-<<<<<<< HEAD
-    role = relationship(Role)
+    role = relationship(Role, lazy="joined")
     # BUG in virtuoso: It will often refuse to create an index
     # whose name exists in another schema. So having this index in
     # schemas assembl and assembl_test always fails.
@@ -460,11 +459,6 @@
     # or introduce the schema name in the index name as workaround.
     # __table_args__ = (
     #     Index('user_discussion_idx', 'user_id', 'discussion_id'),)
-=======
-    role = relationship(Role, lazy="joined")
-    __table_args__ = (
-        Index('user_discussion_idx', 'user_id', 'discussion_id'),)
->>>>>>> ad584467
 
 
 class Permission(SQLAlchemyBaseModel):
