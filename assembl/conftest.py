--- conflicted
+++ resolved
@@ -24,11 +24,8 @@
 from assembl.tests.fixtures.user import *
 from assembl.tests.fixtures.user_language_preference import *
 from assembl.tests.fixtures.idea_message_columns import *
-<<<<<<< HEAD
 from assembl.tests.fixtures.sections import *
-=======
 from assembl.tests.fixtures.timeline import *
->>>>>>> b8c5f02b
 
 
 engine = None
@@ -58,7 +55,8 @@
     app_settings = get_appsettings(app_settings_file, 'assembl')
     set_config(app_settings)
     # Use an unzopish sessionmaker
-    configure_engine(app_settings, session_maker=initialize_session_maker(False))
+    configure_engine(
+        app_settings, session_maker=initialize_session_maker(False))
     from .lib.zmqlib import configure_zmq
     configure_zmq(app_settings['changes.socket'],
                   app_settings['changes.multiplex'])
