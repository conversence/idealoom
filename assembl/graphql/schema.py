--- conflicted
+++ resolved
@@ -18,14 +18,9 @@
 
 from .document import UploadDocument
 from .discussion import (DiscussionPreferences, LocalePreference,
-<<<<<<< HEAD
                          ResourcesCenter, LegalNoticeAndTerms,
-                         UpdateDiscussionPreferences,
-                         UpdateResourcesCenter, UpdateLegalNoticeAndTerms)
-=======
-                         ResourcesCenter, UpdateDiscussionPreferences,
-                         UpdateResourcesCenter, VisitsAnalytics)
->>>>>>> 4de0deb6
+                         UpdateDiscussionPreferences, UpdateResourcesCenter,
+                         UpdateLegalNoticeAndTerms, VisitsAnalytics)
 from .idea import (CreateIdea, CreateThematic, DeleteThematic, Idea, IdeaUnion,
                    Thematic, UpdateThematic)
 from .locale import Locale
@@ -69,14 +64,11 @@
     resources = graphene.List(Resource)
     resources_center = graphene.Field(lambda: ResourcesCenter)
     has_resources_center = graphene.Boolean()
-<<<<<<< HEAD
     legal_notice_and_terms = graphene.Field(lambda: LegalNoticeAndTerms)
     has_legal_notice = graphene.Boolean(lang=graphene.String(required=True))
     has_terms_and_conditions = graphene.Boolean(
         lang=graphene.String(required=True))
-=======
     visits_analytics = graphene.Field(lambda: VisitsAnalytics)
->>>>>>> 4de0deb6
 
     def resolve_resources(self, args, context, info):
         model = models.Resource
@@ -203,7 +195,6 @@
     def resolve_resources_center(self, args, context, info):
         return ResourcesCenter()
 
-<<<<<<< HEAD
     def resolve_legal_notice_and_terms(self, args, context, info):
         """Legal notice and terms and conditions entries (e.g. for admin form)."""
         return LegalNoticeAndTerms()
@@ -227,14 +218,13 @@
                 return len(entry.value) > 10
 
         return False
-=======
+
     def resolve_visits_analytics(self, args, context, info):
         fields = get_fields(info)
         if 'sumVisitsLength' in fields and 'nbPageviews' in fields and 'nbUniqPageviews' in fields:
             return VisitsAnalytics.build_from_full_query(args, context, info)
         else:
             return VisitsAnalytics()
->>>>>>> 4de0deb6
 
 
 class Mutations(graphene.ObjectType):
