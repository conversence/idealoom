import os

import graphene
from graphene.relay import Node
from graphene_sqlalchemy import SQLAlchemyObjectType

from assembl import models
from assembl.auth import CrudPermissions
from .document import Document
from .graphql_langstrings_helpers import (
    langstrings_interface, update_langstrings, add_langstrings_input_attrs)
from .permissions_helpers import (
    require_cls_permission, require_instance_permission)
from .idea import Idea
from .langstring import (
    LangStringEntry, LangStringEntryInput,
    langstring_from_input_entries,
    update_langstring_from_input_entries,
    resolve_langstring, resolve_langstring_entries)
from .types import SecureObjectType, SQLAlchemyUnion
from .utils import (
    abort_transaction_on_exception,
    get_root_thematic_for_phase,
    create_root_thematic)


langstrings_defs = {
    "title": {},
    "sub_title": {},
    "instructions_section_title": {},
    "instructions_section_content": {},
    "propositions_section_title": {}
}


class VoteSession(SecureObjectType, SQLAlchemyObjectType):

    class Meta:
        model = models.VoteSession
        interfaces = (Node, langstrings_interface(langstrings_defs, models.VoteSession.__name__))
        only_fields = ('id', 'discussion_phase_id')

    header_image = graphene.Field(Document)
    vote_specifications = graphene.List(lambda: VoteSpecificationUnion)
    proposals = graphene.List(lambda: Idea)

    def resolve_header_image(self, args, context, info):
        ATTACHMENT_PURPOSE_IMAGE = models.AttachmentPurpose.IMAGE.value
        for attachment in self.attachments:
            if attachment.attachmentPurpose == ATTACHMENT_PURPOSE_IMAGE:
                return attachment.document

    def resolve_proposals(self, args, context, info):
        identifier = 'voteSession{}'.format(self.id)
        discussion_id = context.matchdict["discussion_id"]
        discussion = models.Discussion.get(discussion_id)
        root_thematic = get_root_thematic_for_phase(discussion, identifier)
        if root_thematic is None:
            return []

        return root_thematic.get_children()

    def resolve_vote_specifications(self, args, context, info):
        # return only vote specifications not associated to a proposal
        return [vote_spec for vote_spec in self.vote_specifications if vote_spec.criterion_idea_id is None]


class UpdateVoteSession(graphene.Mutation):
    class Input:
        discussion_phase_id = graphene.Int(required=True)
        header_image = graphene.String()

    add_langstrings_input_attrs(Input, langstrings_defs.keys())

    vote_session = graphene.Field(VoteSession)

    @staticmethod
    @abort_transaction_on_exception
    def mutate(root, args, context, info):
        discussion_phase_id = args.get('discussion_phase_id')
        discussion_phase = models.DiscussionPhase.get(discussion_phase_id)
        discussion_id = context.matchdict["discussion_id"]
        discussion = models.Discussion.get(discussion_id)

        if discussion_phase is None:
            raise Exception(
                "A vote session requires a discussion phase, check discussionPhaseId value")
        phase_identifier = "voteSession"
        if discussion_phase.identifier != phase_identifier:
            raise Exception(
                "A vote session can only be created or edited with a '{}' discussion phase, check discussionPhaseId value".format(phase_identifier))

        vote_session = discussion_phase.vote_session
        if vote_session is None:
            require_cls_permission(CrudPermissions.CREATE, models.VoteSession, context)
            vote_session = models.VoteSession(discussion=discussion, discussion_phase=discussion_phase)
        else:
            require_instance_permission(CrudPermissions.UPDATE, vote_session, context)

        db = vote_session.db

        update_langstrings(vote_session, langstrings_defs, args)

        image = args.get('header_image')
        if image is not None:
            filename = os.path.basename(context.POST[image].filename)
            mime_type = context.POST[image].type
            uploaded_file = context.POST[image].file
            uploaded_file.seek(0)
            data = uploaded_file.read()
            ATTACHMENT_PURPOSE_IMAGE = models.AttachmentPurpose.IMAGE.value
            images = [
                att for att in vote_session.attachments
                if att.attachmentPurpose == ATTACHMENT_PURPOSE_IMAGE]
            if images:
                image = images[0]
                db.delete(image.document)
                vote_session.attachments.remove(image)
            document = models.File(
                discussion=discussion,
                mime_type=mime_type,
                title=filename,
                data=data)
            models.VoteSessionAttachment(
                document=document,
                vote_session=vote_session,
                discussion=discussion,
                creator_id=context.authenticated_userid,
                title=filename,
                attachmentPurpose=ATTACHMENT_PURPOSE_IMAGE
            )

        db.add(vote_session)
        db.flush()

        return UpdateVoteSession(vote_session=vote_session)


class VoteSpecificationInterface(graphene.Interface):

    title = graphene.String(lang=graphene.String())
    title_entries = graphene.List(LangStringEntry)
    instructions = graphene.String(lang=graphene.String())
    instructions_entries = graphene.List(LangStringEntry)
    vote_session_id = graphene.ID(required=True)
    vote_spec_template_id = graphene.ID()
    vote_type = graphene.String()
<<<<<<< HEAD
=======
    my_votes = graphene.List('assembl.graphql.votes.VoteUnion')
>>>>>>> eb2dfaf9

    def resolve_title(self, args, context, info):
        return resolve_langstring(self.title, args.get('lang'))

    def resolve_title_entries(self, args, context, info):
        return resolve_langstring_entries(self, 'title')

    def resolve_instructions(self, args, context, info):
        return resolve_langstring(self.instructions, args.get('lang'))

    def resolve_instructions_entries(self, args, context, info):
        return resolve_langstring_entries(self, 'instructions')

    def resolve_vote_session_id(self, args, context, info):
        return Node.to_global_id('VoteSession', self.widget_id)

    def resolve_vote_spec_template_id(self, args, context, info):
        if self.vote_spec_template_id:
            return Node.to_global_id(self.__class__.__name__, self.vote_spec_template_id)

    def resolve_vote_type(self, args, context, info):
        return self.type

<<<<<<< HEAD
=======
    def resolve_my_votes(self, args, context, info):
        user_id = context.authenticated_userid
        # use votes_of(user_id) instead of votes_of_current_user because
        # request threadlocal is not properly set in tests
        return self.votes_of(user_id)

>>>>>>> eb2dfaf9

class TokenCategorySpecification(SecureObjectType, SQLAlchemyObjectType):

    class Meta:
        model = models.TokenCategorySpecification
        interfaces = (Node,)
        only_fields = ('id', 'color', 'typename', 'total_number')

    title = graphene.String(lang=graphene.String())
    title_entries = graphene.List(LangStringEntry)

    def resolve_title(self, args, context, info):
        return resolve_langstring(self.name, args.get('lang'))

    def resolve_title_entries(self, args, context, info):
        return resolve_langstring_entries(self, 'name')


class TokenVoteSpecification(SecureObjectType, SQLAlchemyObjectType):

    class Meta:
        model = models.TokenVoteSpecification
        interfaces = (Node, VoteSpecificationInterface)
        only_fields = ('id', 'exclusive_categories')

    token_categories = graphene.List(TokenCategorySpecification)


class GaugeChoiceSpecification(SecureObjectType, SQLAlchemyObjectType):

    class Meta:
        model = models.GaugeChoiceSpecification
        interfaces = (Node,)
        only_fields = ('id', 'value')

    label = graphene.String(lang=graphene.String())
    label_entries = graphene.List(LangStringEntry)

    def resolve_label(self, args, context, info):
        return resolve_langstring(self.label, args.get('lang'))

    def resolve_label_entries(self, args, context, info):
        return resolve_langstring_entries(self, 'label')


class GaugeVoteSpecification(SecureObjectType, SQLAlchemyObjectType):

    class Meta:
        model = models.GaugeVoteSpecification
        interfaces = (Node, VoteSpecificationInterface)
        only_fields = ('id', )

    choices = graphene.List(GaugeChoiceSpecification)


class NumberGaugeVoteSpecification(SecureObjectType, SQLAlchemyObjectType):

    class Meta:
        model = models.NumberGaugeVoteSpecification
        interfaces = (Node, VoteSpecificationInterface)
        only_fields = ('id', 'minimum', 'maximum', 'nb_ticks', 'unit')


class VoteSpecificationUnion(SQLAlchemyUnion):
    class Meta:
        types = (TokenVoteSpecification, GaugeVoteSpecification, NumberGaugeVoteSpecification)
        model = models.AbstractVoteSpecification

    @classmethod
    def resolve_type(cls, instance, context, info):
        if isinstance(instance, graphene.ObjectType):
            return type(instance)
        elif isinstance(instance, models.TokenVoteSpecification):
            return TokenVoteSpecification
        elif isinstance(instance, models.GaugeVoteSpecification):
            return GaugeVoteSpecification
        elif isinstance(instance, models.NumberGaugeVoteSpecification):
            return NumberGaugeVoteSpecification


class TokenCategorySpecificationInput(graphene.InputObjectType):
    id = graphene.ID()
    title_entries = graphene.List(LangStringEntryInput, required=True)
    total_number = graphene.Int(required=True)
    typename = graphene.String()
    color = graphene.String(required=True)


class GaugeChoiceSpecificationInput(graphene.InputObjectType):
    id = graphene.ID()
    label_entries = graphene.List(LangStringEntryInput, required=True)
    value = graphene.Float(required=True)


class CreateTokenVoteSpecification(graphene.Mutation):

    class Input:
        vote_session_id = graphene.ID(required=True)
        proposal_id = graphene.ID()
        title_entries = graphene.List(LangStringEntryInput, required=True)
        instructions_entries = graphene.List(LangStringEntryInput, required=True)
        exclusive_categories = graphene.Boolean(required=True)
        token_categories = graphene.List(TokenCategorySpecificationInput, required=True)
        vote_spec_template_id = graphene.ID()

    vote_specification = graphene.Field(lambda: TokenVoteSpecification)

    @staticmethod
    @abort_transaction_on_exception
    def mutate(root, args, context, info):
        cls = models.TokenVoteSpecification
        require_cls_permission(CrudPermissions.CREATE, cls, context)
        vote_session_id = args.get('vote_session_id')
        vote_session_id = int(Node.from_global_id(vote_session_id)[1])
        title_entries = args.get('title_entries')
        instructions_entries = args.get('instructions_entries')
        exclusive_categories = args.get('exclusive_categories')
        token_categories = args.get('token_categories')

        with cls.default_db.no_autoflush as db:
            vote_session = db.query(models.VoteSession).get(vote_session_id)
            title_ls = langstring_from_input_entries(title_entries)
            instructions_ls = langstring_from_input_entries(instructions_entries)
            vote_spec = cls(
                title=title_ls,
                instructions=instructions_ls,
                exclusive_categories=exclusive_categories
            )
            proposal_id = args.get('proposal_id')
            if proposal_id:
                proposal_id = int(Node.from_global_id(proposal_id)[1])
                proposal = models.Idea.get(proposal_id)
                vote_spec.criterion_idea = proposal

            vote_spec_template_id = args.get('vote_spec_template_id')
            if vote_spec_template_id:
                vote_spec_template_id = int(Node.from_global_id(vote_spec_template_id)[1])
                vote_spec.vote_spec_template_id = vote_spec_template_id

            for idx, token_category in enumerate(token_categories):
                title_ls = langstring_from_input_entries(
                    token_category.get('title_entries', None))
                total_number = token_category.get('total_number')
                typename = token_category.get('typename', 'category{}'.format(idx + 1))
                color = token_category.get('color')

                vote_spec.token_categories.append(
                    models.TokenCategorySpecification(
                        total_number=total_number,
                        typename=typename, name=title_ls,
                        color=color)
                )

            db.add(vote_spec)
            vote_session.vote_specifications.append(vote_spec)
            db.flush()

        return CreateTokenVoteSpecification(vote_specification=vote_spec)


class UpdateTokenVoteSpecification(graphene.Mutation):

    class Input:
        id = graphene.ID(required=True)
        proposal_id = graphene.ID()
        title_entries = graphene.List(LangStringEntryInput, required=True)
        instructions_entries = graphene.List(LangStringEntryInput, required=True)
        exclusive_categories = graphene.Boolean(required=True)
        token_categories = graphene.List(TokenCategorySpecificationInput, required=True)

    vote_specification = graphene.Field(lambda: TokenVoteSpecification)

    @staticmethod
    @abort_transaction_on_exception
    def mutate(root, args, context, info):
        cls = models.TokenVoteSpecification
        vote_spec_id = args.get('id')
        vote_spec_id = int(Node.from_global_id(vote_spec_id)[1])
        title_entries = args.get('title_entries')
        instructions_entries = args.get('instructions_entries')
        exclusive_categories = args.get('exclusive_categories')
        token_categories = args.get('token_categories')

        with cls.default_db.no_autoflush as db:
            vote_spec = cls.get(vote_spec_id)
            require_instance_permission(CrudPermissions.UPDATE, vote_spec, context)
            update_langstring_from_input_entries(
                vote_spec, 'title', title_entries)
            update_langstring_from_input_entries(
                vote_spec, 'instructions', instructions_entries)
            proposal_id = args.get('proposal_id')
            if proposal_id:
                proposal_id = int(Node.from_global_id(proposal_id)[1])
                proposal = models.Idea.get(proposal_id)
                vote_spec.criterion_idea = proposal

            vote_spec.exclusive_categories = exclusive_categories
            existing_token_categories = {
                token_category.id: token_category for token_category in vote_spec.token_categories}
            updated_token_categories = set()
            if token_categories:
                for idx, token_category_input in enumerate(token_categories):
                    if token_category_input.get('id', None) is not None:
                        id_ = int(Node.from_global_id(token_category_input['id'])[1])
                        updated_token_categories.add(id_)
                        token_category = models.TokenCategorySpecification.get(id_)
                        update_langstring_from_input_entries(
                            token_category, 'name', token_category_input['title_entries'])
                        token_category.total_number = token_category_input.get('total_number')
                        token_category.typename = token_category_input.get('typename', 'category{}'.format(idx + 1))
                        token_category.color = token_category_input.get('color')
                    else:
                        title_ls = langstring_from_input_entries(
                            token_category_input.get('title_entries', None))
                        total_number = token_category_input.get('total_number')
                        typename = token_category_input.get('typename', 'category{}'.format(idx + 1))
                        color = token_category_input.get('color')
                        vote_spec.token_categories.append(
                            models.TokenCategorySpecification(
                                total_number=total_number,
                                typename=typename, name=title_ls,
                                color=color)
                        )

                # remove token categories that are not in token_categories input
                for token_category_id in set(existing_token_categories.keys()
                                       ).difference(updated_token_categories):
                    db.delete(existing_token_categories[token_category_id])

            db.flush()

        return UpdateTokenVoteSpecification(vote_specification=vote_spec)


class DeleteVoteSpecification(graphene.Mutation):

    class Input:
        id = graphene.ID(required=True)

    success = graphene.Boolean()

    @staticmethod
    @abort_transaction_on_exception
    def mutate(root, args, context, info):
        vote_spec_id = args.get('id')
        vote_spec_id = int(Node.from_global_id(vote_spec_id)[1])
        vote_spec = models.AbstractVoteSpecification.get(vote_spec_id)
        require_instance_permission(CrudPermissions.DELETE, vote_spec, context)
        vote_spec.db.delete(vote_spec)
        vote_spec.db.flush()
        return DeleteVoteSpecification(success=True)


class CreateGaugeVoteSpecification(graphene.Mutation):

    class Input:
        vote_session_id = graphene.ID(required=True)
        proposal_id = graphene.ID()
        title_entries = graphene.List(LangStringEntryInput, required=True)
        instructions_entries = graphene.List(LangStringEntryInput, required=True)
        choices = graphene.List(GaugeChoiceSpecificationInput, required=True)
        vote_spec_template_id = graphene.ID()

    vote_specification = graphene.Field(lambda: GaugeVoteSpecification)

    @staticmethod
    @abort_transaction_on_exception
    def mutate(root, args, context, info):
        cls = models.GaugeVoteSpecification
        require_cls_permission(CrudPermissions.CREATE, cls, context)
        vote_session_id = args.get('vote_session_id')
        vote_session_id = int(Node.from_global_id(vote_session_id)[1])
        title_entries = args.get('title_entries')
        instructions_entries = args.get('instructions_entries')
        choices = args.get('choices')

        with cls.default_db.no_autoflush as db:
            vote_session = db.query(models.VoteSession).get(vote_session_id)
            title_ls = langstring_from_input_entries(title_entries)
            instructions_ls = langstring_from_input_entries(instructions_entries)
            vote_spec = cls(
                title=title_ls,
                instructions=instructions_ls
            )
            proposal_id = args.get('proposal_id')
            if proposal_id:
                proposal_id = int(Node.from_global_id(proposal_id)[1])
                proposal = models.Idea.get(proposal_id)
                vote_spec.criterion_idea = proposal

            vote_spec_template_id = args.get('vote_spec_template_id')
            if vote_spec_template_id:
                vote_spec_template_id = int(Node.from_global_id(vote_spec_template_id)[1])
                vote_spec.vote_spec_template_id = vote_spec_template_id

            for idx, choice in enumerate(choices):
                label_ls = langstring_from_input_entries(
                    choice['label_entries'])
                value = choice['value']
                vote_spec.choices.append(
                    models.GaugeChoiceSpecification(
                        label=label_ls, value=value)
                )

            db.add(vote_spec)
            vote_session.vote_specifications.append(vote_spec)
            db.flush()

        return CreateGaugeVoteSpecification(vote_specification=vote_spec)


class UpdateGaugeVoteSpecification(graphene.Mutation):

    class Input:
        id = graphene.ID(required=True)
        proposal_id = graphene.ID()
        title_entries = graphene.List(LangStringEntryInput, required=True)
        instructions_entries = graphene.List(LangStringEntryInput, required=True)
        choices = graphene.List(GaugeChoiceSpecificationInput, required=True)

    vote_specification = graphene.Field(lambda: GaugeVoteSpecification)

    @staticmethod
    @abort_transaction_on_exception
    def mutate(root, args, context, info):
        cls = models.GaugeVoteSpecification
        vote_spec_id = args.get('id')
        vote_spec_id = int(Node.from_global_id(vote_spec_id)[1])
        title_entries = args.get('title_entries')
        instructions_entries = args.get('instructions_entries')
        choices = args.get('choices')

        with cls.default_db.no_autoflush as db:
            vote_spec = cls.get(vote_spec_id)
            require_instance_permission(CrudPermissions.UPDATE, vote_spec, context)
            update_langstring_from_input_entries(
                vote_spec, 'title', title_entries)
            update_langstring_from_input_entries(
                vote_spec, 'instructions', instructions_entries)
            proposal_id = args.get('proposal_id')
            if proposal_id:
                proposal_id = int(Node.from_global_id(proposal_id)[1])
                proposal = models.Idea.get(proposal_id)
                vote_spec.criterion_idea = proposal

            existing_choices = {
                choice.id: choice for choice in vote_spec.choices}
            updated_choices = set()
            for idx, choice_input in enumerate(choices):
                if choice_input.get('id', None) is not None:
                    id_ = int(Node.from_global_id(choice_input['id'])[1])
                    updated_choices.add(id_)
                    choice = models.GaugeChoiceSpecification.get(id_)
                    update_langstring_from_input_entries(
                        choice, 'label', choice_input['label_entries'])
                    choice.value = choice_input['value']
                else:
                    label_ls = langstring_from_input_entries(
                        choice_input.get('label_entries', None))
                    value = choice_input.get('value')
                    vote_spec.choices.append(
                        models.GaugeChoiceSpecification(
                            label=label_ls, value=value)
                    )

            # remove choices that are not in choices input
            for choice_id in set(existing_choices.keys()
                                   ).difference(updated_choices):
                db.delete(existing_choices[choice_id])

            db.flush()

        return UpdateGaugeVoteSpecification(vote_specification=vote_spec)


class CreateNumberGaugeVoteSpecification(graphene.Mutation):

    class Input:
        vote_session_id = graphene.ID(required=True)
        proposal_id = graphene.ID()
        title_entries = graphene.List(LangStringEntryInput, required=True)
        instructions_entries = graphene.List(LangStringEntryInput, required=True)
        minimum = graphene.Float(required=True)
        maximum = graphene.Float(required=True)
        nb_ticks = graphene.Int(required=True)
        unit = graphene.String(required=True)
        vote_spec_template_id = graphene.ID()

    vote_specification = graphene.Field(lambda: NumberGaugeVoteSpecification)

    @staticmethod
    @abort_transaction_on_exception
    def mutate(root, args, context, info):
        cls = models.NumberGaugeVoteSpecification
        require_cls_permission(CrudPermissions.CREATE, cls, context)
        vote_session_id = args.get('vote_session_id')
        vote_session_id = int(Node.from_global_id(vote_session_id)[1])
        title_entries = args.get('title_entries')
        instructions_entries = args.get('instructions_entries')

        with cls.default_db.no_autoflush as db:
            vote_session = db.query(models.VoteSession).get(vote_session_id)
            title_ls = langstring_from_input_entries(title_entries)
            instructions_ls = langstring_from_input_entries(instructions_entries)
            vote_spec = cls(
                title=title_ls,
                instructions=instructions_ls,
                minimum=args['minimum'],
                maximum=args['maximum'],
                nb_ticks=args['nb_ticks'],
                unit=args['unit']
            )
            proposal_id = args.get('proposal_id')
            if proposal_id:
                proposal_id = int(Node.from_global_id(proposal_id)[1])
                proposal = models.Idea.get(proposal_id)
                vote_spec.criterion_idea = proposal

            vote_spec_template_id = args.get('vote_spec_template_id')
            if vote_spec_template_id:
                vote_spec_template_id = int(Node.from_global_id(vote_spec_template_id)[1])
                vote_spec.vote_spec_template_id = vote_spec_template_id

            db.add(vote_spec)
            vote_session.vote_specifications.append(vote_spec)
            db.flush()

        return CreateNumberGaugeVoteSpecification(vote_specification=vote_spec)


class UpdateNumberGaugeVoteSpecification(graphene.Mutation):

    class Input:
        id = graphene.ID(required=True)
        proposal_id = graphene.ID()
        title_entries = graphene.List(LangStringEntryInput, required=True)
        instructions_entries = graphene.List(LangStringEntryInput, required=True)
        minimum = graphene.Float(required=True)
        maximum = graphene.Float(required=True)
        nb_ticks = graphene.Int(required=True)
        unit = graphene.String(required=True)

    vote_specification = graphene.Field(lambda: NumberGaugeVoteSpecification)

    @staticmethod
    @abort_transaction_on_exception
    def mutate(root, args, context, info):
        cls = models.NumberGaugeVoteSpecification
        vote_spec_id = args.get('id')
        vote_spec_id = int(Node.from_global_id(vote_spec_id)[1])
        title_entries = args.get('title_entries')
        instructions_entries = args.get('instructions_entries')

        with cls.default_db.no_autoflush as db:
            vote_spec = cls.get(vote_spec_id)
            require_instance_permission(CrudPermissions.UPDATE, vote_spec, context)
            update_langstring_from_input_entries(
                vote_spec, 'title', title_entries)
            update_langstring_from_input_entries(
                vote_spec, 'instructions', instructions_entries)
            proposal_id = args.get('proposal_id')
            if proposal_id:
                proposal_id = int(Node.from_global_id(proposal_id)[1])
                proposal = models.Idea.get(proposal_id)
                vote_spec.criterion_idea = proposal

            vote_spec.minimum = args['minimum']
            vote_spec.maximum = args['maximum']
            vote_spec.nb_ticks = args['nb_ticks']
            vote_spec.unit = args['unit']
            db.flush()

        return UpdateNumberGaugeVoteSpecification(vote_specification=vote_spec)


class CreateProposal(graphene.Mutation):

    class Input:
        vote_session_id = graphene.ID(required=True)
        title_entries = graphene.List(LangStringEntryInput, required=True)
        description_entries = graphene.List(LangStringEntryInput, required=True)
        order = graphene.Float()

    proposal = graphene.Field(lambda: Idea)

    @staticmethod
    @abort_transaction_on_exception
    def mutate(root, args, context, info):
        cls = models.Idea
        require_cls_permission(CrudPermissions.CREATE, cls, context)
        vote_session_id = args.get('vote_session_id')
        vote_session_id = int(Node.from_global_id(vote_session_id)[1])
        title_entries = args.get('title_entries')
        description_entries = args.get('description_entries')
        discussion_id = context.matchdict['discussion_id']
        discussion = models.Discussion.get(discussion_id)

        with cls.default_db.no_autoflush as db:
            title_ls = langstring_from_input_entries(title_entries)
            description_ls = langstring_from_input_entries(description_entries)
            proposal = cls(
                discussion_id=discussion_id,
                title=title_ls,
                description=description_ls
            )
            db.add(proposal)
            identifier = 'voteSession{}'.format(vote_session_id)
            root_thematic = get_root_thematic_for_phase(discussion, identifier)
            if root_thematic is None:
                root_thematic = create_root_thematic(discussion, identifier)

            order = len(root_thematic.get_children()) + 1.0
            db.add(
                models.IdeaLink(source=root_thematic, target=proposal,
                                order=args.get('order', order)))
            db.flush()

        return CreateProposal(proposal=proposal)


class UpdateProposal(graphene.Mutation):

    class Input:
        id = graphene.ID(required=True)
        title_entries = graphene.List(LangStringEntryInput, required=True)
        description_entries = graphene.List(LangStringEntryInput, required=True)
        order = graphene.Float()

    proposal = graphene.Field(lambda: Idea)

    @staticmethod
    @abort_transaction_on_exception
    def mutate(root, args, context, info):
        cls = models.Idea
        proposal_id = args.get('id')
        proposal_id = int(Node.from_global_id(proposal_id)[1])
        title_entries = args.get('title_entries')
        description_entries = args.get('description_entries')

        with cls.default_db.no_autoflush as db:
            proposal = cls.get(proposal_id)
            require_instance_permission(CrudPermissions.UPDATE, proposal, context)
            update_langstring_from_input_entries(
                proposal, 'title', title_entries)
            update_langstring_from_input_entries(
                proposal, 'description', description_entries)

            # change order if needed
            order = args.get('order')
            if order:
                proposal.source_links[0].order = order

            db.flush()

        return UpdateProposal(proposal=proposal)


class DeleteProposal(graphene.Mutation):

    class Input:
        id = graphene.ID(required=True)

    success = graphene.Boolean()

    @staticmethod
    @abort_transaction_on_exception
    def mutate(root, args, context, info):
        proposal_id = args.get('id')
        proposal_id = int(Node.from_global_id(proposal_id)[1])
        proposal = models.Idea.get(proposal_id)
        require_instance_permission(CrudPermissions.DELETE, proposal, context)
        proposal.is_tombstone = True
        proposal.db.flush()
        return DeleteProposal(success=True)<|MERGE_RESOLUTION|>--- conflicted
+++ resolved
@@ -145,10 +145,7 @@
     vote_session_id = graphene.ID(required=True)
     vote_spec_template_id = graphene.ID()
     vote_type = graphene.String()
-<<<<<<< HEAD
-=======
     my_votes = graphene.List('assembl.graphql.votes.VoteUnion')
->>>>>>> eb2dfaf9
 
     def resolve_title(self, args, context, info):
         return resolve_langstring(self.title, args.get('lang'))
@@ -172,15 +169,12 @@
     def resolve_vote_type(self, args, context, info):
         return self.type
 
-<<<<<<< HEAD
-=======
     def resolve_my_votes(self, args, context, info):
         user_id = context.authenticated_userid
         # use votes_of(user_id) instead of votes_of_current_user because
         # request threadlocal is not properly set in tests
         return self.votes_of(user_id)
 
->>>>>>> eb2dfaf9
 
 class TokenCategorySpecification(SecureObjectType, SQLAlchemyObjectType):
 
