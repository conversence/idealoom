"""Some utilities for working with SQLAlchemy."""

import re
import sys
from datetime import datetime

from colanderalchemy import SQLAlchemySchemaNode
from sqlalchemy import (
    DateTime, MetaData, engine_from_config, event, Column, ForeignKey)
from sqlalchemy.ext.declarative import declarative_base, declared_attr
from sqlalchemy.orm import mapper, scoped_session, sessionmaker
from sqlalchemy.orm.util import has_identity
from sqlalchemy.util import classproperty
from zope.sqlalchemy import ZopeTransactionExtension
from zope.sqlalchemy.datamanager import mark_changed as z_mark_changed

from pyramid.paster import get_appsettings, setup_logging

from ..view_def import get_view_def

_TABLENAME_RE = re.compile('([A-Z]+)')

_session_maker = None
db_schema = None
_metadata = None
Base = TimestampedBase = None
# If obsolete table names collide with new table names, alembic can't work
obsolete = None
ObsoleteBase = TimestampedObsolete = None


def declarative_bases(metadata):
    """Return all declarative bases bound to a single metadata object."""
    registry = dict()
    return (declarative_base(cls=BaseOps, metadata=metadata,
                             class_registry=registry),
            declarative_base(cls=Timestamped, metadata=metadata,
                             class_registry=registry))


class BaseOps(object):
    """Basic database operations are abstracted away in this class.

    The idea is to have the API as independent as practically possible from
    both data storage- and web- specific stuff.

    """
    # @declared_attr
    # def __tablename__(cls):
    #     """Return a table name made out of the model class name."""
    #     return _TABLENAME_RE.sub(r'_\1', cls.__name__).strip('_').lower()

    @classproperty
    def db(cls):
        """Return the SQLAlchemy db session maker object."""
        assert _session_maker is not None
        return _session_maker

    def __iter__(self, **kwargs):
        """Return a generator that iterates through model columns."""
        return self.iteritems(**kwargs)

    def iteritems(self, include=None, exclude=None):
        """Return a generator that iterates through model columns.

        Fields iterated through can be specified with include/exclude.

        """
        if include is not None and exclude is not None:
            include = set(include) - set(exclude)
            exclude = None
        for c in self.__table__.columns:
            if ((not include or c.name in include)
                    and (not exclude or c.name not in exclude)):
                yield(c.name, getattr(self, c.name))

    @classmethod
    def validator(cls, mapping_cls=None, include=None, exclude=None):
        """Return a ColanderAlchemy schema mapper.

        Fields targeted by the validator can be specified with include/exclude.

        """
        if include == '__nopk__':
            includes = cls._col_names() - cls._pk_names()
        elif include == '__pk__':
            includes = cls._pk_names()
        elif include is None:
            includes = cls._col_names()
        else:
            includes = set(include)
        if exclude is not None:
            includes -= set(exclude)

        if mapping_cls is None:
            mapping_cls = SQLAlchemySchemaNode
        return mapping_cls(cls, includes=list(includes))

    @classmethod
    def _col_names(cls):
        """Return a list of the columns, as a set."""
        return set(cls.__table__.c.keys())

    @classmethod
    def _pk_names(cls):
        """Return a list of the primary keys, as a set."""
        return set(cls.__table__.primary_key.columns.keys())

    @property
    def is_new(self):
        """Return True if the instance wasn't fetched from the database."""
        return not has_identity(self)

    @classmethod
    def create(cls, obj=None, flush=False, **values):
        if obj is None:
            obj = cls(**values)
        else:
            obj.update(**values)
        obj.save(flush)
        return obj

    @classmethod
    def get(cls, raise_=False, **criteria):
        """Return the record corresponding to the criteria.

        Throw an exception on record not found and `raise_` == True, else
        return None.

        """
        q = _session_maker.query(cls).filter_by(**criteria)
        return raise_ and q.one() or q.first()

    @classmethod
    def find(cls, **criteria):
        return _session_maker.query(cls).filter_by(**criteria).all()

    def delete(self):
        _session_maker.delete(self)

    def update(self, **values):
        fields = self._col_names()
        for name, value in values.iteritems():
            if name in fields:
                setattr(self, name, value)

    def save(self, flush=False):
        if self.is_new:
            _session_maker.add(self)
        if flush:
            _session_maker.flush()

    @classmethod
    def inject_api(cls, name, as_object=False):
        """Inject common methods in an API module."""
        class API(object):
            pass
        container = API() if as_object else sys.modules[name]

        for attr in 'create', 'get', 'find', 'validator':
            setattr(container, attr, getattr(cls, attr))

        if as_object:
            return container

    def get_id_as_str(self):
        id = getattr(self, 'id', None)
        if not id:
            raise NotImplemented()
        return str(id)

    @classmethod
    def external_typename(cls):
        return cls.__name__

    @classmethod
    def uri_generic(cls, base_uri, id):
        if not id:
            return None
        return base_uri + cls.external_typename() + "/" + str(id)

    def uri(self, base_uri):
        return self.uri_generic(base_uri, self.get_id_as_str())

    def generic_json(self, base_uri='local:', view_def_name='base'):
        view_def = get_view_def(view_def_name)
        my_typename = self.external_typename()
        my_id = self.uri(base_uri)
        result = {
            '@id': my_id,
            '@type': my_typename,
            '@view': view_def_name
        }
        local_view = view_def.get(my_typename, {})
        mapper = self.__class__.__mapper__
        relns = {r.key: r for r in mapper.relationships}
        cols = {c.key: c for c in mapper.columns}
        fkeys = {c for c in mapper.columns if isinstance(c, ForeignKey)}
        fkeys_of_reln = {
            frozenset(r._calculated_foreign_keys): r
            for r in mapper.relationships
        }

        for name, spec in local_view.iteritems():
            if name == "_default":
                continue
            if type(spec) is list:
                assert len(spec) == 1
                assert name in relns
                view_name = spec[0]
                assert type(view_name) == str
                assert relns[name].uselist
                if view_name == "@id":
                    result[name] = [ob.uri(base_uri)
                                    for ob in getattr(self, name)]
                elif get_view_def(view_name) is not None:
                    result[name] = [
                        ob.generic_json(base_uri, view_name)
                        for ob in getattr(self, name)]
                else:
                    raise "view does not exist", view_name
            elif type(spec) is dict:
                assert len(spec) == 1
                assert "@id" in spec
                assert name in relns
                view_name = spec['@id']
                assert type(view_name) == str
                assert relns[name].uselist
                view = get_view_def(view_name)
                assert view
                result[name] = {
                    ob.uri(base_uri):
                    ob.generic_json(base_uri, view_name)
                    for ob in getattr(self, name, [])}
            elif (spec is True and name in cols) or spec in cols:
                cname = name if spec is True else spec
                val = getattr(self, cname)
                if val:
                    if type(val) == datetime:
                        val = val.isoformat()
                    result[name] = val
            elif spec is False:
                pass
            elif (spec is True and name in relns) or spec in relns:
                assert not relns[name].uselist
                rname = name if spec is True else spec
                reln = relns[rname]
                if len(reln._calculated_foreign_keys) == 1 \
                        and reln._calculated_foreign_keys < fkeys:
                    # shortcut, avoid fetch
                    fkey = list(reln._calculated_foreign_keys)[0]
                    ob_id = getattr(self, fkey.name)
                    if ob_id:
                        result[name] = reln.mapper.class_.uri_generic(
                            base_uri, ob_id)
                else:
                    ob = getattr(self, rname)
                    if ob:
                        result[name] = ob.uri(base_uri)
            elif name in relns and get_view_def(spec) is not None:
                assert not relns[name].uselist
                ob = getattr(self, name)
                if ob:
                    result[name] = getattr(self, name).generic_json(base_uri, spec)
        if local_view.get('_default') is False:
            return result
        defaults = view_def.get('_default', {})
        for name, col in cols.items():
            if name in local_view:
                continue  # already done
            if defaults.get(name) is False:
                continue
            as_rel = fkeys_of_reln.get(frozenset((col, )))
            if as_rel:
                name = as_rel.key
                if name in local_view or defaults.get(name) is False:
                    continue
                else:
                    ob_id = getattr(self, col.key)
                    if ob_id:
                        result[name] = as_rel.mapper.class_.uri_generic(
                            base_uri, ob_id)
            else:
                ob = getattr(self, name)
                if ob:
                    result[name] = ob
        return result


class Timestamped(BaseOps):
    """An automatically timestamped mixin."""
    ins_date = Column(DateTime, nullable=False, default=datetime.utcnow)
    mod_date = Column(DateTime, nullable=False, default=datetime.utcnow)
    _stamps = ['ins_date', 'mod_date']

    def iteritems(self, include=None, exclude=None):
        if exclude is None:
            exclude = self._stamps
        elif len(exclude) > 0:
            exclude = set(exclude) | set(self._stamps)
        return super(Timestamped, self).iteritems(exclude=exclude,
                                                  include=include)

    @classmethod
    def validator(cls, exclude=None, **kwargs):
        """Return a ColanderAlchemy schema mapper.

        Fields targeted by the validator can be specified with include/exclude.

        """
        if exclude is None:
            exclude = cls._stamps
        elif len(exclude) > 0:
            exclude = set(exclude) | set(cls._stamps)
        kwargs['exclude'] = exclude
        return super(Timestamped, cls) \
            .validator(mapping_cls=TimestampedSQLAlchemySchemaNode, **kwargs)


class TimestampedSQLAlchemySchemaNode(SQLAlchemySchemaNode):
    """The ColanderAlchemy schema mapper for TimestampedBase."""
    def __init__(self, cls, excludes=None, **kwargs):
        stamps = ['ins_date', 'mod_date']
        if excludes is None:
            excludes = stamps
        elif len(excludes) > 0:
            excludes = set(excludes) | set(stamps)
        parent = super(TimestampedSQLAlchemySchemaNode, self)
        return parent.__init__(cls, excludes=excludes, **kwargs)


def insert_timestamp(mapper, connection, target):
    """Initialize timestamps on models that have these fields.

    Event handler for 'before_insert'.

    """
    timestamp = datetime.utcnow()
    if hasattr(target, 'ins_date'):
        target.ins_date = timestamp
    if hasattr(target, 'mod_date'):
        target.mod_date = timestamp


def update_timestamp(mapper, connection, target):
    """Update the modified date on models that have this field.

    Event handler for 'before_update'.

    """
    if hasattr(target, 'mod_date'):
        target.mod_date = datetime.utcnow()


event.listen(mapper, 'before_insert', insert_timestamp)
event.listen(mapper, 'before_update', update_timestamp)


def get_session_maker(zope_tr=True):
    global _session_maker
    if _session_maker is None:
        # This path is executed once, and maybe not when you expect it.
        # nosetest may fail if the session_maker is built with the ZTE.
        # This will happen if any of the models is imported before the
        # nose plugin is configured. In that case, trace the importation thus:
        # print "ZOPISH SESSIONS: ", zope_tr
        # import traceback; traceback.print_stack();
        ext = None
        if zope_tr:
            ext = ZopeTransactionExtension()
        _session_maker = scoped_session(sessionmaker(extension=ext))
    return _session_maker


def configure_engine(settings, zope_tr=True, session_maker=None):
    """Return an SQLAlchemy engine configured as per the provided config."""
    if session_maker is None:
        session_maker = get_session_maker(zope_tr)
    engine = session_maker.session_factory.kw['bind']
    if engine:
        return engine
    engine = engine_from_config(settings, 'sqlalchemy.')
    session_maker.configure(bind=engine)
    global db_schema, _metadata, Base, TimestampedBase, ObsoleteBase, TimestampedObsolete
    db_schema = settings['db_schema']
    _metadata = MetaData(schema=db_schema)
    Base, TimestampedBase = declarative_bases(_metadata)
    obsolete = MetaData(schema=db_schema)
    ObsoleteBase, TimestampedObsolete = declarative_bases(obsolete)
    return engine


def is_zopish():
    return isinstance(
        _session_maker.session_factory.kw.get('extension'),
        ZopeTransactionExtension)


def mark_changed():
    z_mark_changed(get_session_maker()())


<<<<<<< HEAD
def get_metadata():
    global _metadata
    return _metadata

=======
>>>>>>> 4b726a6f
def includeme(config):
    """Initialize SQLAlchemy at app start-up time."""
    configure_engine(config.registry.settings)<|MERGE_RESOLUTION|>--- conflicted
+++ resolved
@@ -400,13 +400,10 @@
     z_mark_changed(get_session_maker()())
 
 
-<<<<<<< HEAD
 def get_metadata():
     global _metadata
     return _metadata
 
-=======
->>>>>>> 4b726a6f
 def includeme(config):
     """Initialize SQLAlchemy at app start-up time."""
     configure_engine(config.registry.settings)