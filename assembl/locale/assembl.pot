# Translations template for assembl.
# Copyright (C) 2015 ORGANIZATION
# This file is distributed under the same license as the assembl project.
# FIRST AUTHOR <EMAIL@ADDRESS>, 2015.
#
#, fuzzy
msgid ""
msgstr ""
"Project-Id-Version: assembl 0.0\n"
"Report-Msgid-Bugs-To: EMAIL@ADDRESS\n"
<<<<<<< HEAD
"POT-Creation-Date: 2015-02-04 12:40-0500\n"
=======
"POT-Creation-Date: 2015-02-18 12:00-0500\n"
>>>>>>> f383862a
"PO-Revision-Date: YEAR-MO-DA HO:MI+ZONE\n"
"Last-Translator: FULL NAME <EMAIL@ADDRESS>\n"
"Language-Team: LANGUAGE <LL@li.org>\n"
"MIME-Version: 1.0\n"
"Content-Type: text/plain; charset=utf-8\n"
"Content-Transfer-Encoding: 8bit\n"
"Generated-By: Babel 1.3\n"

#: assembl/auth/util.py:353
msgid "The CSV file must have three columns"
msgstr ""

#: assembl/auth/util.py:360
#, python-format
msgid "Not an email: <%s> at line %d"
msgstr ""

#: assembl/auth/util.py:363
#, python-format
msgid "Name too short: <%s> at line %d"
msgstr ""

#: assembl/auth/util.py:366
#, python-format
msgid "Password too short: <%s> at line %d"
msgstr ""

#: assembl/lib/types.py:62
msgid "${val} cannot be serialized: ${err}"
msgstr ""

#: assembl/lib/types.py:80
msgid "${val} is not a string: ${err}"
msgstr ""

<<<<<<< HEAD
#: assembl/models/notification.py:501
msgid "A periodic synthesis of the discussion is posted"
msgstr ""

#: assembl/models/notification.py:529
msgid "Any message is posted to the discussion"
msgstr ""

#: assembl/models/notification.py:558
msgid "Someone directly responds to one of your messages"
msgstr ""

#: assembl/models/notification.py:912
=======
#: assembl/models/notification.py:539
msgid "A synthesis is posted"
msgstr ""

#: assembl/models/notification.py:567
msgid "Any message is posted to the discussion"
msgstr ""

#: assembl/models/notification.py:596
msgid "Someone directly responds to one of your messages"
msgstr ""

#: assembl/models/notification.py:981
>>>>>>> f383862a
msgid "SYNTHESIS: "
msgstr ""

#: assembl/static/js/app/common/context.js:99
msgid "Message titles"
msgstr ""

#: assembl/static/js/app/common/context.js:103
msgid "Message previews"
msgstr ""

#: assembl/static/js/app/common/context.js:107
msgid "Complete messages"
msgstr ""

<<<<<<< HEAD
#: assembl/static/js/app/common/context.js:702
msgid "Extract"
msgstr ""

#: assembl/static/js/app/common/context.js:980
=======
#: assembl/static/js/app/common/context.js:699
msgid "Extract"
msgstr ""

#: assembl/static/js/app/common/context.js:992
>>>>>>> f383862a
msgid "ajax error message:"
msgstr ""

#: assembl/static/js/app/models/agents.js:158
msgid "Unknown user"
msgstr ""

#: assembl/static/js/app/models/idea.js:62
msgid "The root idea will not be in the synthesis"
msgstr ""

#: assembl/static/js/app/models/idea.js:73
msgid "Add a description of this idea"
msgstr ""

#: assembl/static/js/app/models/idea.js:88
msgid "The root idea will never be in the synthesis"
msgstr ""

#: assembl/static/js/app/models/idea.js:101
msgid "Add and expression for the next synthesis"
msgstr ""

#: assembl/static/js/app/models/idea.js:111
msgid "All posts"
msgstr ""

#: assembl/static/js/app/models/idea.js:123
#: assembl/static/js/app/views/ideaPanel.js:419
msgid "New idea"
msgstr ""

#: assembl/static/js/app/models/segment.js:93
msgid "You must be logged in to create segments"
msgstr ""

#: assembl/static/js/app/models/segment.js:104
msgid ""
"invalid extract: the extract must have a valid idPost (here ) or a valid uri "
"(here )"
msgstr ""

#: assembl/static/js/app/models/segment.js:109
msgid "invalid creationDate: "
msgstr ""

#: assembl/static/js/app/models/segment.js:112
msgid "invalid idIdea: "
msgstr ""

#: assembl/static/js/app/models/segment.js:115
msgid "invalid idCreator: "
msgstr ""

#: assembl/static/js/app/models/synthesis.js:30
msgid "Add a title"
msgstr ""

#: assembl/static/js/app/models/synthesis.js:31
msgid "Add an introduction"
msgstr ""

#: assembl/static/js/app/models/synthesis.js:32
msgid "Add a conclusion"
msgstr ""

#: assembl/static/js/app/views/contextPage.js:90
#: assembl/static/js/app/views/navigation/synthesisInNavigation.js:45
msgid "No synthesis of the discussion has been published yet"
msgstr ""

#: assembl/static/js/app/views/contextPage.js:146
msgid "Evolution of the total number of messages"
msgstr ""

#: assembl/static/js/app/views/contextPage.js:146
msgid "Evolution of the number of messages posted"
msgstr ""

#: assembl/static/js/app/views/contextPage.js:147
#: assembl/templates/views/statistics.tmpl:5
msgid "Statistics"
msgstr ""

#: assembl/static/js/app/views/contextPage.js:444
msgid "messages"
msgstr ""

#: assembl/static/js/app/views/contextPage.js:672
#: assembl/static/js/app/views/contextPage.js:684
msgid "messages, posted by"
msgstr ""

#: assembl/static/js/app/views/contextPage.js:838
msgid "Not enough data yet."
msgstr ""

#: assembl/static/js/app/views/contextPage.js:898
msgid "last week"
msgstr ""

#: assembl/static/js/app/views/contextPage.js:901
msgid "last 2 weeks"
msgstr ""

#: assembl/static/js/app/views/contextPage.js:904
msgid "last month"
msgstr ""

#: assembl/static/js/app/views/contextPage.js:907
msgid "last 3 months"
msgstr ""

#: assembl/static/js/app/views/contextPage.js:910
msgid "last 6 months"
msgstr ""

#: assembl/static/js/app/views/contextPage.js:913
msgid "last year"
msgstr ""

#: assembl/static/js/app/views/contextPage.js:1065
#, python-format
msgid "%d participant has contributed in the %s"
msgid_plural "%d participants have contributed in the %s"
msgstr[0] ""
msgstr[1] ""

#: assembl/static/js/app/views/contextPage.js:1074
#, python-format
msgid "%d new participant started contributing in the %s"
msgid_plural "%d new participants started contributing in the %s"
msgstr[0] ""
msgstr[1] ""

#: assembl/static/js/app/views/contextPage.js:1084
#, python-format
msgid "%d active participant had contributed before %s"
msgid_plural "%d active participants had contributed before %s"
msgstr[0] ""
msgstr[1] ""

#: assembl/static/js/app/views/contextPage.js:1097
#, python-format
msgid "%d participant's last contribution was prior to %s"
msgid_plural "%d participants' last contribution was prior to %s"
msgstr[0] ""
msgstr[1] ""

#: assembl/static/js/app/views/contextPage.js:1112
#, python-format
msgid "%d participant has contributed since the beginning of the debate"
msgid_plural "%d participants have contributed since the beginning of the debate"
msgstr[0] ""
msgstr[1] ""

#: assembl/static/js/app/views/contextPage.js:1124
msgid "Contributors active recently"
msgstr ""

#: assembl/static/js/app/views/contextPage.js:1128
msgid "Contributors inactive recently"
msgstr ""

#: assembl/static/js/app/views/contextPage.js:1375
#: assembl/templates/views/introductions.tmpl:22
msgid "Context"
msgstr ""

#: assembl/static/js/app/views/contextPage.js:1381
#: assembl/templates/views/introductions.tmpl:37
msgid "Debate objectives"
msgstr ""

#: assembl/static/js/app/views/contextPage.js:1485
#: assembl/templates/views/navigation.tmpl:3
msgid "Home"
msgstr ""

#: assembl/static/js/app/views/externalVisualization.js:13
msgid "Dashboard"
msgstr ""

#: assembl/static/js/app/views/ideaInSynthesis.js:117
<<<<<<< HEAD
#: assembl/static/js/app/views/message.js:218
=======
#: assembl/static/js/app/views/message.js:223
>>>>>>> f383862a
msgid "Type your response here..."
msgstr ""

#: assembl/static/js/app/views/ideaInSynthesis.js:119
<<<<<<< HEAD
#: assembl/static/js/app/views/message.js:220
=======
#: assembl/static/js/app/views/message.js:225
>>>>>>> f383862a
msgid "Send your reply"
msgstr ""

#: assembl/static/js/app/views/ideaInSynthesis.js:122
<<<<<<< HEAD
#: assembl/static/js/app/views/message.js:222
=======
#: assembl/static/js/app/views/message.js:227
>>>>>>> f383862a
msgid "You did not type a response yet..."
msgstr ""

#: assembl/static/js/app/views/ideaList.js:131
#: assembl/templates/views/create-group.tmpl:42
#: assembl/templates/views/ideaList.tmpl:7
msgid "Table of ideas"
msgstr ""

#: assembl/static/js/app/views/ideaPanel.js:238
#: assembl/static/js/app/views/messageListPostQuery.js:104
msgid "Idea"
msgstr ""

#: assembl/static/js/app/views/ideaPanel.js:241
msgid "Detailled information about the currently selected idea in the Table of ideas"
msgstr ""

#: assembl/static/js/app/views/ideaPanel.js:258
msgid "This idea has no sub-ideas"
msgstr ""

#: assembl/static/js/app/views/ideaPanel.js:261
#, python-format
msgid "This idea has %d sub-idea"
msgid_plural "This idea has %d sub-ideas"
msgstr[0] ""
msgstr[1] ""

#: assembl/static/js/app/views/ideaPanel.js:276
msgid "No extract was harvested"
msgstr ""

#: assembl/static/js/app/views/ideaPanel.js:279
msgid "No important nugget was harvested"
msgstr ""

#: assembl/static/js/app/views/ideaPanel.js:284
#, python-format
msgid "%d extract was harvested"
msgid_plural "%d extracts were harvested"
msgstr[0] ""
msgstr[1] ""

#: assembl/static/js/app/views/ideaPanel.js:287
#, python-format
msgid "%d important nugget was harvested"
msgid_plural "%d important nuggets were harvested"
msgstr[0] ""
msgstr[1] ""

#: assembl/static/js/app/views/ideaPanel.js:418
msgid "Short expression (only a few words) of the idea in the table of ideas."
msgstr ""

#: assembl/static/js/app/views/ideaPanel.js:437
msgid "Comment on this idea here..."
msgstr ""

#: assembl/static/js/app/views/ideaPanel.js:438
msgid "Send your comment"
msgstr ""

#: assembl/static/js/app/views/ideaPanel.js:442
#: assembl/static/js/app/views/messageList.js:1051
msgid "You need to type a comment first..."
msgstr ""

#: assembl/static/js/app/views/ideaPanel.js:594
msgid "You cannot delete an idea while it has sub-ideas."
msgstr ""

#: assembl/static/js/app/views/ideaPanel.js:599
msgid "You cannot delete an idea associated to extracts."
msgstr ""

#: assembl/static/js/app/views/ideaPanel.js:603
msgid "Confirm that you want to delete this idea."
msgstr ""

#: assembl/static/js/app/views/ideaPanel.js:698
msgid "Confirm that you want to send all extracts back to the clipboard."
msgstr ""

<<<<<<< HEAD
#: assembl/static/js/app/views/message.js:403
=======
#: assembl/static/js/app/views/message.js:408
>>>>>>> f383862a
msgid ""
"You will be redirected to another idea in connection with the nugget on which"
" you clicked."
msgstr ""

#: assembl/static/js/app/views/messageList.js:9
msgid "You can drag the segment above directly to the table of ideas"
msgstr ""

#: assembl/static/js/app/views/messageList.js:212
msgid "Conversations"
msgstr ""

#: assembl/static/js/app/views/messageList.js:219
msgid "Threaded"
msgstr ""

#: assembl/static/js/app/views/messageList.js:224
<<<<<<< HEAD
#: assembl/static/js/app/views/messageListPostQuery.js:167
=======
#: assembl/static/js/app/views/messageListPostQuery.js:176
>>>>>>> f383862a
msgid "Chronological"
msgstr ""

#: assembl/static/js/app/views/messageList.js:229
msgid "Reverse-Chronological"
msgstr ""

#: assembl/static/js/app/views/messageList.js:234
msgid "New Messages"
msgstr ""

#: assembl/static/js/app/views/messageList.js:777
msgid "No messages"
msgstr ""

#: assembl/static/js/app/views/messageList.js:1048
#: assembl/static/js/app/views/messageSend.js:83
#: assembl/templates/do_password_change.jinja2:18
#: assembl/templates/request_password_change.jinja2:26
msgid "Send"
msgstr ""

#: assembl/static/js/app/views/messageList.js:1049
msgid "Subject"
msgstr ""

#: assembl/static/js/app/views/messageList.js:1050
msgid "Add a subject above and start a new topic here"
msgstr ""

#: assembl/static/js/app/views/messageList.js:1052
msgid "You need to set a subject to add a new topic..."
msgstr ""

#: assembl/static/js/app/views/messageList.js:1221
#, python-format
msgid "All %s"
msgstr ""

#: assembl/static/js/app/views/messageList.js:1223
#, python-format
msgid "Unread %s"
msgstr ""

#: assembl/static/js/app/views/messageList.js:1232
msgid "Expand all"
msgstr ""

#: assembl/static/js/app/views/messageList.js:1235
msgid "Collapse all"
msgstr ""

#: assembl/static/js/app/views/messageList.js:1523
msgid "Send to clipboard"
msgstr ""

#: assembl/static/js/app/views/messageListPostQuery.js:28
#, python-format
msgid "Discuss idea %s"
msgid_plural "Discuss ideas: %s"
msgstr[0] ""
msgstr[1] ""

#: assembl/static/js/app/views/messageListPostQuery.js:28
#: assembl/static/js/app/views/messageListPostQuery.js:58
msgid " AND "
msgstr ""

#: assembl/static/js/app/views/messageListPostQuery.js:45
#, python-format
msgid "message \"%s\""
msgstr ""

#: assembl/static/js/app/views/messageListPostQuery.js:48
msgid "this synthesis"
msgstr ""

#: assembl/static/js/app/views/messageListPostQuery.js:51
#, python-format
msgid "this %s"
msgstr ""

#: assembl/static/js/app/views/messageListPostQuery.js:55
#, python-format
msgid "Is in the conversation that follows %s"
msgid_plural "Are in the conversation that follows: %s"
msgstr[0] ""
msgstr[1] ""

#: assembl/static/js/app/views/messageListPostQuery.js:71
msgid "You haven't read yet"
msgstr ""

#: assembl/static/js/app/views/messageListPostQuery.js:73
msgid "You've already read"
msgstr ""

#: assembl/static/js/app/views/messageListPostQuery.js:87
#, python-format
msgid "%s %s"
msgstr ""

#: assembl/static/js/app/views/messageListPostQuery.js:94
msgid "Posts with specific ids"
msgstr ""

#: assembl/static/js/app/views/messageListPostQuery.js:95
msgid "Only include posts that are in a range of specific ids"
msgstr ""

#: assembl/static/js/app/views/messageListPostQuery.js:105
msgid ""
"Only include messages related to the specified idea.  The filter is "
"recursive:  Messages related to ideas that are descendents of the idea are "
"included."
msgstr ""

#: assembl/static/js/app/views/messageListPostQuery.js:115
msgid "Post thread"
msgstr ""

#: assembl/static/js/app/views/messageListPostQuery.js:116
msgid "Only include messages that are in the specified post reply thread."
msgstr ""

#: assembl/static/js/app/views/messageListPostQuery.js:125
msgid "Are orphan (not relevent to any idea so far)"
msgstr ""

#: assembl/static/js/app/views/messageListPostQuery.js:126
msgid "Only include messages that are not found in any idea."
msgstr ""

#: assembl/static/js/app/views/messageListPostQuery.js:135
msgid "Are a synthesis"
msgstr ""

#: assembl/static/js/app/views/messageListPostQuery.js:136
msgid "Only include messages that represent a synthesis of the discussion."
msgstr ""

#: assembl/static/js/app/views/messageListPostQuery.js:145
msgid "not read yet"
msgstr ""

#: assembl/static/js/app/views/messageListPostQuery.js:146
msgid "Only include unread messages."
msgstr ""

#: assembl/static/js/app/views/messageListPostQuery.js:168
msgid "Threaded view"
msgstr ""

#: assembl/static/js/app/views/messageListPostQuery.js:183
msgid "Activity feed (reverse chronological)"
msgstr ""

#: assembl/static/js/app/views/messageListPostQuery.js:539
msgid "No query has been executed yet"
msgstr ""

#: assembl/static/js/app/views/messageListPostQuery.js:546
msgid "There is no message to display with those filters:"
msgstr ""

#: assembl/static/js/app/views/messageListPostQuery.js:549
msgid "There are no messages in the discussion."
msgstr ""

#: assembl/static/js/app/views/messageListPostQuery.js:557
msgid " (unread)"
msgstr ""

#: assembl/static/js/app/views/messageListPostQuery.js:559
msgid " (all unread)"
msgstr ""

#: assembl/static/js/app/views/messageListPostQuery.js:563
#, python-format
msgid " (%d unread)"
msgid_plural " (%d unread)"
msgstr[0] ""
msgstr[1] ""

#: assembl/static/js/app/views/messageListPostQuery.js:568
#, python-format
msgid "Found %d message%s that:"
msgid_plural "Found %d messages%s that:"
msgstr[0] ""
msgstr[1] ""

#: assembl/static/js/app/views/messageListPostQuery.js:571
#, python-format
msgid "Found %d message%s:"
msgid_plural "Found %d messages%s:"
msgstr[0] ""
msgstr[1] ""

#: assembl/static/js/app/views/messageListPostQuery.js:592
#, python-format
msgid "%s"
msgstr ""

#: assembl/static/js/app/views/messageListPostQuery.js:592
#, python-format
msgid "NOT %s"
msgstr ""

#: assembl/static/js/app/views/messageListPostQuery.js:602
#, python-format
msgid "%s for values %s"
msgstr ""

#: assembl/static/js/app/views/messageListPostQuery.js:611
msgid "Clear filters"
msgstr ""

#: assembl/static/js/app/views/messageSend.js:57
msgid "Type your message here..."
msgstr ""

#: assembl/static/js/app/views/messageSend.js:82
#: assembl/templates/styleguide/components/Dialogs.jinja2:119
#: assembl/templates/views/adminPartnerEditForm.tmpl:66
#: assembl/templates/views/adminPartnerForm.tmpl:65
#: assembl/templates/views/ckeditorField.tmpl:9
#: assembl/templates/views/create-group.tmpl:96
#: assembl/templates/views/synthesisIdea.tmpl:34
msgid "Cancel"
msgstr ""

#: assembl/static/js/app/views/messageSend.js:84
msgid "Subject:"
msgstr ""

#: assembl/static/js/app/views/messageSend.js:124
msgid "You need to set a subject before you can send your message..."
msgstr ""

#: assembl/static/js/app/views/messageSend.js:132
msgid "You need to type a message before you can send your message..."
msgstr ""

#: assembl/static/js/app/views/messageSend.js:137
msgid "Sending..."
msgstr ""

#: assembl/static/js/app/views/messageSend.js:150
msgid "Message posted!"
msgstr ""

#: assembl/static/js/app/views/segmentList.js:225
#: assembl/static/js/app/views/segmentList.js:266
#: assembl/static/js/app/views/segmentList.js:269
#: assembl/templates/views/create-group.tmpl:85
msgid "Clipboard"
msgstr ""

#: assembl/static/js/app/views/segmentList.js:269
msgid "empty"
msgstr ""

#: assembl/static/js/app/views/segmentList.js:420
msgid "Are you sure you want to empty your entire clipboard?"
msgstr ""

#: assembl/static/js/app/views/synthesisPanel.js:65
#: assembl/templates/views/navigation.tmpl:23
#: assembl/templates/views/synthesisContext.tmpl:6
msgid "Synthesis"
msgstr ""

#: assembl/static/js/app/views/synthesisPanel.js:201
msgid "Do you want to publish the synthesis?"
msgstr ""

#: assembl/static/js/app/views/synthesisPanel.js:230
msgid "Synthesis has been successfully published!"
msgstr ""

#: assembl/static/js/app/views/synthesisPanel.js:237
msgid "Failed publishing synthesis!"
msgstr ""

#: assembl/static/js/app/views/admin/adminDiscussion.js:54
#: assembl/static/js/app/views/admin/adminDiscussionSettings.js:48
#: assembl/static/js/app/views/user/account.js:99
#: assembl/static/js/app/views/user/account.js:175
#: assembl/static/js/app/views/user/profile.js:44
msgid "Your settings were saved"
msgstr ""

#: assembl/static/js/app/views/admin/adminDiscussion.js:65
#: assembl/static/js/app/views/admin/adminDiscussionSettings.js:61
#: assembl/static/js/app/views/user/account.js:111
#: assembl/static/js/app/views/user/account.js:186
#: assembl/static/js/app/views/user/profile.js:55
msgid "Your settings fail to update"
msgstr ""

#: assembl/static/js/app/views/groups/panelWrapper.js:118
msgid "Unlock panel"
msgstr ""

#: assembl/static/js/app/views/groups/panelWrapper.js:131
msgid "We have locked the panel for you. Click here to unlock"
msgstr ""

#: assembl/static/js/app/views/groups/panelWrapper.js:153
#: assembl/templates/views/panelWrapper.tmpl:9
msgid "Lock panel"
msgstr ""

#: assembl/static/js/app/views/groups/panelWrapper.js:205
msgid "Please select an idea in the table of ideas to open the idea panel."
msgstr ""

#: assembl/static/js/app/views/groups/panelWrapper.js:227
msgid "Need more room for messages? Click here to minimize the Idea panel."
msgstr ""

#: assembl/static/js/app/views/groups/panelWrapper.js:290
#: assembl/templates/views/panelWrapper.tmpl:35
msgid "Maximize panel"
msgstr ""

#: assembl/static/js/app/views/groups/panelWrapper.js:353
#: assembl/static/js/app/views/groups/panelWrapper.js:374
#: assembl/templates/views/navigation.tmpl:5
#: assembl/templates/views/panelWrapper.tmpl:20
msgid "Minimize panel"
msgstr ""

#: assembl/templates/confirm.jinja2:23
msgid "Resend the email"
msgstr ""

#: assembl/templates/discussion_list.jinja2:10
msgid "Admin"
msgstr ""

#: assembl/templates/discussion_list.jinja2:13
#: assembl/templates/admin/discussion_permissions.jinja2:11
msgid "Permissions"
msgstr ""

#: assembl/templates/discussion_list.jinja2:22
#: assembl/templates/discussion_list.jinja2:29
#: assembl/templates/views/navBar.tmpl:80 assembl/templates/views/navBar.tmpl:157
msgid "Sign in"
msgstr ""

#: assembl/templates/discussion_list.jinja2:23
msgid " to see all available discussions."
msgstr ""

#: assembl/templates/discussion_list.jinja2:27
#: assembl/templates/admin/discussions.jinja2:72
msgid "There are no discussions on this server yet"
msgstr ""

#: assembl/templates/discussion_list.jinja2:30
msgid " to see available discussions."
msgstr ""

#: assembl/templates/discussion_list.jinja2:35
msgid "Create a new discussion"
msgstr ""

#: assembl/templates/discussion_list.jinja2:38
msgid "Change global permissions"
msgstr ""

#: assembl/templates/discussion_list.jinja2:41
<<<<<<< HEAD
#: assembl/templates/views/navBar.tmpl:50
msgid "Sign out"
msgstr ""

#: assembl/templates/do_password_change.jinja2:16 assembl/templates/login.jinja2:65
=======
#: assembl/templates/views/navBar.tmpl:75 assembl/templates/views/navBar.tmpl:138
msgid "Sign out"
msgstr ""

#: assembl/templates/do_password_change.jinja2:16 assembl/templates/login.jinja2:66
>>>>>>> f383862a
#: assembl/templates/register.jinja2:25
msgid "Password"
msgstr ""

#: assembl/templates/do_password_change.jinja2:17
#: assembl/templates/profile.jinja2:74 assembl/templates/profile.jinja2:76
#: assembl/templates/register.jinja2:26
msgid "Repeat password"
msgstr ""

#: assembl/templates/login.jinja2:32
msgid "Log in to Assembl"
msgstr ""

#: assembl/templates/login.jinja2:38
msgid "Log in using one of these social networks"
msgstr ""

#: assembl/templates/login.jinja2:42 assembl/templates/profile.jinja2:227
msgid "Login with Google"
msgstr ""

#: assembl/templates/login.jinja2:43 assembl/templates/profile.jinja2:228
msgid "Login with Twitter"
msgstr ""

#: assembl/templates/login.jinja2:44 assembl/templates/profile.jinja2:229
msgid "Login with Facebook"
msgstr ""

#: assembl/templates/login.jinja2:45 assembl/templates/profile.jinja2:230
msgid "Login with Yahoo"
msgstr ""

#: assembl/templates/login.jinja2:46 assembl/templates/profile.jinja2:232
msgid "Login with Windows Live"
msgstr ""

#: assembl/templates/login.jinja2:47 assembl/templates/profile.jinja2:233
msgid "Login with Github"
msgstr ""

#: assembl/templates/login.jinja2:48 assembl/templates/profile.jinja2:234
msgid "Login with Bitbucket"
msgstr ""

#: assembl/templates/login.jinja2:49 assembl/templates/profile.jinja2:235
msgid "Login with OpenID"
msgstr ""

#: assembl/templates/login.jinja2:61
msgid "Already have an account?"
msgstr ""

#: assembl/templates/login.jinja2:65 assembl/templates/profile.jinja2:102
#: assembl/templates/register.jinja2:24
msgid "Email"
msgstr ""

#: assembl/templates/login.jinja2:70 assembl/views/auth/views.py:692
msgid "Log in"
msgstr ""

#: assembl/templates/login.jinja2:72
msgid "Forgot your password?"
msgstr ""

#: assembl/templates/login.jinja2:75
msgid "No account yet?"
msgstr ""

#: assembl/templates/login.jinja2:76 assembl/templates/register.jinja2:27
msgid "Sign up"
msgstr ""

#: assembl/templates/profile.jinja2:7 assembl/templates/view_profile.jinja2:7
#: assembl/templates/views/userProfile.tmpl:23
msgid "Profile"
msgstr ""

#: assembl/templates/profile.jinja2:45 assembl/templates/view_profile.jinja2:25
#: assembl/templates/views/userAccountForm.tmpl:7
msgid "Username"
msgstr ""

#: assembl/templates/profile.jinja2:50
msgid "Desired username"
msgstr ""

#: assembl/templates/profile.jinja2:56 assembl/templates/register.jinja2:23
#: assembl/templates/view_profile.jinja2:29
msgid "Name"
msgstr ""

#: assembl/templates/profile.jinja2:61
msgid "Your name"
msgstr ""

#: assembl/templates/profile.jinja2:67
msgid "Change password"
msgstr ""

#: assembl/templates/profile.jinja2:69
msgid "New Password"
msgstr ""

#: assembl/templates/profile.jinja2:81 assembl/templates/view_profile.jinja2:36
msgid "Emails"
msgstr ""

#: assembl/templates/profile.jinja2:88
msgid "Confirm and fuse accounts"
msgstr ""

#: assembl/templates/profile.jinja2:90
msgid "unconfirmed"
msgstr ""

#: assembl/templates/profile.jinja2:91
msgid "Send confirmation message"
msgstr ""

#: assembl/templates/profile.jinja2:100
msgid "Add an email account"
msgstr ""

#: assembl/templates/profile.jinja2:107
#: assembl/templates/admin/discussion_permissions.jinja2:48
#: assembl/templates/admin/discussion_permissions.jinja2:85
#: assembl/templates/admin/discussion_permissions.jinja2:107
#: assembl/templates/admin/global_permissions.jinja2:37
#: assembl/templates/views/ckeditorField.tmpl:8
#: assembl/templates/views/synthesisIdea.tmpl:33
#: assembl/templates/views/userAccount.tmpl:64
msgid "Save"
msgstr ""

<<<<<<< HEAD
#: assembl/templates/profile.jinja2:224 assembl/templates/views/profile.tmpl:93
=======
#: assembl/templates/profile.jinja2:224
>>>>>>> f383862a
msgid "Connect other accounts to Assembl"
msgstr ""

#: assembl/templates/register.jinja2:12
msgid "Join Assembl"
msgstr ""

#: assembl/templates/register.jinja2:31
msgid "Do you already have an account?"
msgstr ""

#: assembl/templates/register.jinja2:31
msgid "Log in!"
msgstr ""

#: assembl/templates/request_password_change.jinja2:25
msgid "Email or username"
msgstr ""

#: assembl/templates/view_profile.jinja2:48
msgid "Accounts"
msgstr ""

#: assembl/templates/admin/discussion_permissions.jinja2:6
msgid "Discussion "
msgstr ""

#: assembl/templates/admin/discussion_permissions.jinja2:7
msgid "Role permissions:"
msgstr ""

#: assembl/templates/admin/discussion_permissions.jinja2:11
#: assembl/templates/admin/discussion_permissions.jinja2:56
#: assembl/templates/admin/global_permissions.jinja2:8
msgid "Roles"
msgstr ""

#: assembl/templates/admin/discussion_permissions.jinja2:33
msgid "delete role"
msgstr ""

#: assembl/templates/admin/discussion_permissions.jinja2:43
msgid "Add a role"
msgstr ""

#: assembl/templates/admin/discussion_permissions.jinja2:52
msgid "User roles specific to this discussion:"
msgstr ""

#: assembl/templates/admin/discussion_permissions.jinja2:56
#: assembl/templates/admin/global_permissions.jinja2:8
msgid "Users"
msgstr ""

#: assembl/templates/admin/discussion_permissions.jinja2:80
#: assembl/templates/admin/global_permissions.jinja2:32
msgid "Search for users"
msgstr ""

#: assembl/templates/admin/discussion_permissions.jinja2:90
msgid "Add users with a CSV file"
msgstr ""

#: assembl/templates/admin/discussion_permissions.jinja2:91
msgid ""
"The CSV file should have three fields, in this order: full name, email, and "
"password.  If it has a header, it MUST be on the first line.  Imported user's"
" email will be considered validated."
msgstr ""

#: assembl/templates/admin/discussion_permissions.jinja2:92
msgid "Role"
msgstr ""

#: assembl/templates/admin/discussion_permissions.jinja2:104
msgid "CSV File"
msgstr ""

#: assembl/templates/admin/global_permissions.jinja2:4
msgid "Global roles"
msgstr ""

#: assembl/templates/includes/updatebrowser.jinja2:7
msgid "Your browser is out of date"
msgstr ""

#: assembl/templates/includes/updatebrowser.jinja2:10
msgid "You're using an old version of <strong>{0}</strong>."
msgstr ""

#: assembl/templates/includes/updatebrowser.jinja2:11
msgid ""
"For the best experience, please <span style=\"text-decoration: "
"underline;\">update your browser</span>."
msgstr ""

#: assembl/templates/notifications/html_mail.jinja2:87
#, python-format
msgid ""
"You are receiving this because you are %(notificationConfigLink)s to "
"discussion %(discussionLink)s.  Specifically, you currently receive a "
"notification when:"
msgstr ""

#: assembl/templates/notifications/html_mail.jinja2:89
#: assembl/templates/views/userSubscriber.tmpl:9
msgid "subscribed"
msgstr ""

#: assembl/templates/notifications/html_mail.jinja2:96
#: assembl/templates/views/userSubscriber.tmpl:9
msgid "Unsubscribe"
msgstr ""

#: assembl/templates/notifications/html_mail_post.jinja2:48
msgid "Reply to this message"
msgstr ""

#: assembl/templates/notifications/html_mail_post_synthesis.jinja2:27
msgid "Please read the rest of this synthesis online"
msgstr ""

#: assembl/templates/styleguide/components/Dialogs.jinja2:120
#: assembl/templates/views/adminPartnerEditForm.tmpl:67
#: assembl/templates/views/adminPartnerForm.tmpl:66
#: assembl/templates/views/create-group.tmpl:97
msgid "Validate"
msgstr ""

#: assembl/templates/views/adminDiscussion.tmpl:6
#: assembl/templates/views/adminDiscussionSettings.tmpl:6
#: assembl/templates/views/adminNotificationSubscriptions.tmpl:6
#: assembl/templates/views/adminPartners.tmpl:6
msgid "Edit discussion"
msgstr ""

#: assembl/templates/views/adminDiscussion.tmpl:9
#: assembl/templates/views/adminDiscussionSettings.tmpl:9
#: assembl/templates/views/adminDiscussionSettings.tmpl:26
#: assembl/templates/views/adminNotificationSubscriptions.tmpl:9
#: assembl/templates/views/adminPartners.tmpl:9
msgid "Discussion settings"
msgstr ""

#: assembl/templates/views/adminDiscussion.tmpl:12
#: assembl/templates/views/adminDiscussionSettings.tmpl:12
#: assembl/templates/views/adminNotificationSubscriptions.tmpl:12
#: assembl/templates/views/adminNotificationSubscriptions.tmpl:26
#: assembl/templates/views/adminPartners.tmpl:12
msgid "Edit notifications"
msgstr ""

#: assembl/templates/views/adminDiscussion.tmpl:15
#: assembl/templates/views/adminDiscussionSettings.tmpl:15
#: assembl/templates/views/adminNotificationSubscriptions.tmpl:15
#: assembl/templates/views/adminPartners.tmpl:15
msgid "Edit partners"
msgstr ""

#: assembl/templates/views/adminDiscussion.tmpl:18
#: assembl/templates/views/adminDiscussionSettings.tmpl:18
#: assembl/templates/views/adminNotificationSubscriptions.tmpl:18
#: assembl/templates/views/adminPartners.tmpl:18
#: assembl/templates/views/userAccount.tmpl:15
#: assembl/templates/views/userProfile.tmpl:15
msgid "Back to discussion"
msgstr ""

#: assembl/templates/views/adminDiscussion.tmpl:34
msgid "Edit discussion permissions"
msgstr ""

#: assembl/templates/views/adminDiscussion.tmpl:69
#: assembl/templates/views/discussionSource.tmpl:78
#: assembl/templates/views/userAccountForm.tmpl:36
#: assembl/templates/views/userProfile.tmpl:93
msgid "Save changes"
msgstr ""

#: assembl/templates/views/adminNotificationSubscriptions.tmpl:33
msgid "Your change has been saved!"
msgstr ""

#: assembl/templates/views/adminNotificationSubscriptions.tmpl:37
msgid "Default notifications"
msgstr ""

#: assembl/templates/views/adminNotificationSubscriptions.tmpl:38
msgid ""
"These are the notifications which a user gets subscribed to when one of these"
" conditions is matched: 1. The user clicks on the \"Subscribe to discussion\""
" button. 2. The user posts his/her first message, Assembl shows a "
"subscription pop-in, and the user accepts subscribing. 3. The discussion "
"parameter \"Auto-subscribe users to default notifications when they "
"register\" is active and the user confirms their account."
msgstr ""

<<<<<<< HEAD
#: assembl/templates/views/adminPartners.tmpl:40
msgid "name of partner"
msgstr ""

#: assembl/templates/views/adminPartners.tmpl:44
#: assembl/templates/views/adminPartners.tmpl:55
msgid "please correct the error"
msgstr ""

#: assembl/templates/views/adminPartners.tmpl:51
msgid "description"
msgstr ""

#: assembl/templates/views/adminPartners.tmpl:62
msgid "homepage partners"
msgstr ""

#: assembl/templates/views/adminPartners.tmpl:66
#: assembl/templates/views/adminPartners.tmpl:77
msgid "authorized url syntax: http://hompage.com or http://www.hompage.com"
msgstr ""

#: assembl/templates/views/adminPartners.tmpl:73
msgid "url partner logo"
msgstr ""

#: assembl/templates/views/adminPartners.tmpl:84
msgid "is initiator"
=======
#: assembl/templates/views/adminNotificationSubscriptions.tmpl:41
msgid "Auto-subscribe users to default notifications"
msgstr ""

#: assembl/templates/views/adminPartnerEditForm.tmpl:2
#: assembl/templates/views/partnersInAdmin.tmpl:19
msgid "edit partner"
msgstr ""

#: assembl/templates/views/adminPartnerEditForm.tmpl:9
#: assembl/templates/views/adminPartnerForm.tmpl:8
msgid "Partner name"
msgstr ""

#: assembl/templates/views/adminPartnerEditForm.tmpl:13
#: assembl/templates/views/adminPartnerForm.tmpl:12
msgid "This field is mandatory"
msgstr ""

#: assembl/templates/views/adminPartnerEditForm.tmpl:20
#: assembl/templates/views/adminPartnerForm.tmpl:19
msgid "Description"
msgstr ""

#: assembl/templates/views/adminPartnerEditForm.tmpl:23
#: assembl/templates/views/adminPartnerForm.tmpl:22
msgid "Share what the organisation is all about"
msgstr ""

#: assembl/templates/views/adminPartnerEditForm.tmpl:25
#: assembl/templates/views/adminPartnerForm.tmpl:24
msgid "please correct the error"
msgstr ""

#: assembl/templates/views/adminPartnerEditForm.tmpl:32
#: assembl/templates/views/adminPartnerForm.tmpl:31
msgid "Website"
msgstr ""

#: assembl/templates/views/adminPartnerEditForm.tmpl:35
#: assembl/templates/views/adminPartnerForm.tmpl:34
msgid "Example : http://example.org/ or http://www.hompage.com/"
msgstr ""

#: assembl/templates/views/adminPartnerEditForm.tmpl:37
#: assembl/templates/views/adminPartnerEditForm.tmpl:49
#: assembl/templates/views/adminPartnerForm.tmpl:36
#: assembl/templates/views/adminPartnerForm.tmpl:48
msgid "Invalid URL format"
msgstr ""

#: assembl/templates/views/adminPartnerEditForm.tmpl:44
#: assembl/templates/views/adminPartnerForm.tmpl:43
msgid "URL of logo image"
msgstr ""

#: assembl/templates/views/adminPartnerEditForm.tmpl:47
#: assembl/templates/views/adminPartnerForm.tmpl:46
msgid "Example : http://example.org/logo.jpg"
msgstr ""

#: assembl/templates/views/adminPartnerEditForm.tmpl:56
#: assembl/templates/views/adminPartnerForm.tmpl:55
msgid "Is instigator of the discussion"
msgstr ""

#: assembl/templates/views/adminPartnerForm.tmpl:2
msgid "add a new partner"
msgstr ""

#: assembl/templates/views/adminPartners.tmpl:26
#: assembl/templates/views/partnerList.tmpl:6
#: assembl/templates/views/partnerList.tmpl:10
#: assembl/templates/views/partnerList.tmpl:12
msgid "Partners"
msgstr ""

#: assembl/templates/views/adminPartners.tmpl:34
msgid "Partners added"
msgstr ""

#: assembl/templates/views/adminPartners.tmpl:38
msgid "Add partner"
>>>>>>> f383862a
msgstr ""

#: assembl/templates/views/adminPartners.tmpl:107
msgid "link"
msgstr ""

#: assembl/templates/views/ajaxError.tmpl:2
msgid "assembl need to be reload"
msgstr ""

#: assembl/templates/views/ajaxError.tmpl:7
msgid ""
"Assembl has encountered a problem and needs to be refreshed. Do not worry, "
"any messages that are in the process of being composed will not be lost."
msgstr ""

#: assembl/templates/views/ajaxError.tmpl:8
msgid "See you in a minute on Assembl!"
msgstr ""

#: assembl/templates/views/ajaxError.tmpl:9
msgid ""
"If you are in contact with the technical team, please let them know about the"
" following message:"
msgstr ""

#: assembl/templates/views/ajaxError.tmpl:16
#: assembl/templates/views/firstPost.tmpl:18
#: assembl/templates/views/joinDiscussion.tmpl:18
msgid "Not now"
msgstr ""

#: assembl/templates/views/ajaxError.tmpl:17
msgid "Reload"
msgstr ""

#: assembl/templates/views/allMessagesInIdeaList.tmpl:2
#: assembl/templates/views/allMessagesInIdeaList.tmpl:3
msgid "View all posts in this discussion"
msgstr ""

#: assembl/templates/views/allMessagesInIdeaList.tmpl:4
msgid "Number of posts in the entire discussion"
msgstr ""

#: assembl/templates/views/associateAccount.tmpl:22
msgid "valided your account"
msgstr ""

#: assembl/templates/views/associateAccounts.tmpl:3
msgid "Associated accounts"
msgstr ""

#: assembl/templates/views/authorization.tmpl:3
msgid "You must be logged in to access this page."
msgstr ""

#: assembl/templates/views/authorization.tmpl:3
msgid "Click here to login."
msgstr ""

#: assembl/templates/views/bookmarket.tmpl:3
msgid "activate web annotation"
msgstr ""

#: assembl/templates/views/bookmarket.tmpl:8
msgid "How it works:"
msgstr ""

#: assembl/templates/views/bookmarket.tmpl:10
msgid "Drag the following button in your browser's bookmark bar."
msgstr ""

#: assembl/templates/views/bookmarket.tmpl:12
msgid ""
"Drag this button to your bookmark bar to create a bookmarklet. You can then "
"capture selections from most webpages (those that are not secured with https)"
" by 1. Clicking on the bookmarklet and 2. Highlighting the section of text "
"you wish to send to the discussion."
msgstr ""

#: assembl/templates/views/bookmarket.tmpl:12
msgid "Web capture to"
msgstr ""

#: assembl/templates/views/bookmarket.tmpl:14
msgid ""
"Find extracts that will add value to the current debate. For example, you "
"could find extracts for:"
msgstr ""

#: assembl/templates/views/bookmarket.tmpl:16
msgid "Dig deeper in an existing idea"
msgstr ""

#: assembl/templates/views/bookmarket.tmpl:17
msgid "Bring supplementary information relative to an idea"
msgstr ""

#: assembl/templates/views/bookmarket.tmpl:18
msgid "Find new viewpoints and arguments"
msgstr ""

#: assembl/templates/views/bookmarket.tmpl:19
msgid "Add in inspiring quote"
msgstr ""

#: assembl/templates/views/bookmarket.tmpl:22
msgid ""
"Click on the button, where you had dragged it in your browser, to activate "
"web annotation."
msgstr ""

#: assembl/templates/views/bookmarket.tmpl:28
msgid "I understand"
msgstr ""

<<<<<<< HEAD
#: assembl/templates/views/contextPage.tmpl:20
#: assembl/templates/views/homeIntroductionDetail.tmpl:3
msgid "Context"
msgstr ""

#: assembl/templates/views/contextPage.tmpl:22
#: assembl/templates/views/ideaPanel.tmpl:46
msgid "See more"
msgstr ""

#: assembl/templates/views/contextPage.tmpl:27
msgid "Debate objectives"
msgstr ""

=======
>>>>>>> f383862a
#: assembl/templates/views/create-group.tmpl:3
msgid "Create a panel group"
msgstr ""

#: assembl/templates/views/create-group.tmpl:8
msgid "Choose a navigation panel:"
msgstr ""

#: assembl/templates/views/create-group.tmpl:18
msgid "simpleView"
msgstr ""

#: assembl/templates/views/create-group.tmpl:30
msgid "Create a synthesis"
msgstr ""

#: assembl/templates/views/create-group.tmpl:51
msgid "Others:"
msgstr ""

#: assembl/templates/views/create-group.tmpl:61
msgid "Idea Panel"
msgstr ""

#: assembl/templates/views/create-group.tmpl:73
msgid "Conversation"
msgstr ""

#: assembl/templates/views/defaultNotification.tmpl:7
msgid "Auto-subscribe users to default notifications when they register"
msgstr ""

#: assembl/templates/views/firstPost.tmpl:7
msgid "Congratulations on making your first contribution!"
msgstr ""

#: assembl/templates/views/firstPost.tmpl:8
#: assembl/templates/views/joinDiscussion.tmpl:8
msgid ""
"Stay informed and up to date with the evolution of the discussion and receive"
" notifications when:"
msgstr ""

#: assembl/templates/views/firstPost.tmpl:12
#: assembl/templates/views/joinDiscussion.tmpl:12
msgid ""
"You can modify at anytime the type of notification you receive by clicking on"
" the ‘Notifications’ section of your profile."
msgstr ""

#: assembl/templates/views/firstPost.tmpl:19
#: assembl/templates/views/joinDiscussion.tmpl:19
msgid "Receive notifications"
msgstr ""

#: assembl/templates/views/home.tmpl:2
msgid "How it works"
msgstr ""

#: assembl/templates/views/home.tmpl:5
#, python-format
msgid ""
"<p>How to participate in the debate \"%(debate_name)s\":</p>\n"
"\t<ol>\n"
"\t\t<li>Explore the debate using the ideas that have already emerged</li>\n"
"\t\t<li>Join in the conversation by replying directly to the contributions of"
" participants</li>\n"
"\t\t<li>Start a new topic of discussion if you wish to rejuvenate the debate "
"around a particular idea</li>\n"
"\t</ol>\n"
"\t<p>How the process works:</p>\n"
"\t<ol>\n"
"\t\t<li>As you contribute, Harvesters will select the key ideas from your "
"messages – they are here to make sure your contributions get noticed</li>\n"
"\t\t<li>Based on these ideas, they will reorganize the ideas into a table of "
"contents of the ideas shared</li>\n"
"\t</ol>"
msgstr ""

#: assembl/templates/views/home.tmpl:18 assembl/templates/views/home.tmpl:23
msgid "Join the debate"
msgstr ""

#: assembl/templates/views/home.tmpl:20
msgid "Your opinion deserves to be heard"
msgstr ""

#: assembl/templates/views/idea.tmpl:6 assembl/templates/views/idea.tmpl:12
msgid "Remove from next synthesis"
msgstr ""

#: assembl/templates/views/idea.tmpl:6 assembl/templates/views/idea.tmpl:12
msgid "Add to next synthesis"
msgstr ""

#: assembl/templates/views/idea.tmpl:49
msgid "Number of messages related to this idea, or any of its sub-ideas"
msgstr ""

#: assembl/templates/views/idea.tmpl:57
msgid "Number of unread messages related to this idea, or any of its sub-ideas"
msgstr ""

#: assembl/templates/views/idea.tmpl:61
msgid ""
"Number of unread messages related to this idea, or any of its sub-ideas.  "
"Click on this number to view ONLY the new unread messages"
msgstr ""

#: assembl/templates/views/ideaInSynthesis.tmpl:11
msgid "By"
msgstr ""

#: assembl/templates/views/ideaList.tmpl:11
msgid "Add idea"
msgstr ""

#: assembl/templates/views/ideaPanel.tmpl:4
msgid "The name of this idea in the table of ideas"
msgstr ""

#: assembl/templates/views/ideaPanel.tmpl:8
msgid "Expression in next synthesis"
msgstr ""

#: assembl/templates/views/ideaPanel.tmpl:12
msgid ""
"Expression of this idea in the next synthesis.  You may want to edit them all"
" together in the synthesis panel rather than here."
msgstr ""

#: assembl/templates/views/ideaPanel.tmpl:20
msgid "Description of this idea"
msgstr ""

#: assembl/templates/views/ideaPanel.tmpl:28
#: assembl/templates/views/ideaPanel.tmpl:37
msgid "A description of this idea"
msgstr ""

#: assembl/templates/views/ideaPanel.tmpl:33
msgid "Add a description"
msgstr ""

#: assembl/templates/views/ideaPanel.tmpl:44
#: assembl/templates/views/introductions.tmpl:29
#: assembl/templates/views/introductions.tmpl:44
msgid "See more"
msgstr ""

#: assembl/templates/views/ideaPanel.tmpl:45
msgid "See less"
msgstr ""

#: assembl/templates/views/ideaPanel.tmpl:57
msgid "contributors"
msgstr ""

#: assembl/templates/views/ideaPanel.tmpl:64
msgid "anonymous"
msgstr ""

#: assembl/templates/views/ideaPanel.tmpl:88
msgid "Expressions of this idea in messages or on the web"
msgstr ""

#: assembl/templates/views/ideaPanel.tmpl:93
msgid "Nuggets are important expressions of this idea in messages or on the web"
msgstr ""

#: assembl/templates/views/ideaPanel.tmpl:100
msgid "Add extracts by dragging them in this panel from the clipboard or messages"
msgstr ""

#: assembl/templates/views/ideaPanel.tmpl:108
msgid "Delete this idea completely"
msgstr ""

#: assembl/templates/views/ideaPanel.tmpl:108
msgid "Delete idea"
msgstr ""

#: assembl/templates/views/ideaPanel.tmpl:112
msgid ""
"Remove all extracts from this idea.  Removed extracts will be available in "
"your clipboard"
msgstr ""

#: assembl/templates/views/ideaPanel.tmpl:112
msgid "Remove all extracts"
msgstr ""

#: assembl/templates/views/ideaPanel.tmpl:122
msgid "Please select an idea in the table of ideas"
msgstr ""

#: assembl/templates/views/ideaPanelWidgets.tmpl:13
msgid "Vote on this idea"
msgstr ""

#: assembl/templates/views/ideaPanelWidgets.tmpl:18
msgid "Configure this vote widget"
msgstr ""

#: assembl/templates/views/ideaPanelWidgets.tmpl:45
msgid "Configure the creativity widget associated to this idea"
msgstr ""

#: assembl/templates/views/ideaPanelWidgets.tmpl:56
msgid "Create a vote widget on this idea"
msgstr ""

#: assembl/templates/views/ideaPanelWidgets.tmpl:60
msgid "Create a creativity widget on this idea"
msgstr ""

#: assembl/templates/views/instigator.tmpl:6
#: assembl/templates/views/instigator.tmpl:8
msgid "Instigated by"
msgstr ""

#: assembl/templates/views/instigator.tmpl:6
msgid "edit instigator"
msgstr ""

<<<<<<< HEAD
#: assembl/templates/views/joinDiscussion.tmpl:7
msgid "Keep up with the evolution of the discussion"
msgstr ""

=======
#: assembl/templates/views/introductions.tmpl:26
msgid "You probably want to add a context for this discussion"
msgstr ""

#: assembl/templates/views/introductions.tmpl:41
msgid "You probably want to add some discussion objectives"
msgstr ""

#: assembl/templates/views/joinDiscussion.tmpl:7
msgid "Keep up with the evolution of the discussion"
msgstr ""

>>>>>>> f383862a
#: assembl/templates/views/message.tmpl:8 assembl/templates/views/message.tmpl:33
msgid "Mark as unread"
msgstr ""

#: assembl/templates/views/message.tmpl:10 assembl/templates/views/message.tmpl:35
msgid "Mark as read"
msgstr ""

#: assembl/templates/views/message.tmpl:18
msgid "This link inspired the author to write this message"
msgstr ""

#: assembl/templates/views/message.tmpl:18
msgid "Inspiration source"
msgstr ""

#: assembl/templates/views/message.tmpl:27
msgid "More options"
msgstr ""

#: assembl/templates/views/message.tmpl:40
msgid "Go back to the entire topic thread"
msgstr ""

#: assembl/templates/views/message.tmpl:42
msgid "Show only this message and its replies"
msgstr ""

#: assembl/templates/views/message.tmpl:45
msgid "Copy the link to share this message"
msgstr ""

#: assembl/templates/views/message.tmpl:48
msgid "Send an email to this user"
msgstr ""

#: assembl/templates/views/message.tmpl:59 assembl/templates/views/message.tmpl:76
msgid "User"
msgstr ""

#: assembl/templates/views/message.tmpl:60 assembl/templates/views/message.tmpl:78
#, python-format
msgid "%(user)s"
msgstr ""

#: assembl/templates/views/message.tmpl:63 assembl/templates/views/message.tmpl:79
#, python-format
msgid "<time title=\"%(precise_date)s\">%(nice_date)s</time>"
msgstr ""

#: assembl/templates/views/message.tmpl:97
msgid "Read more"
msgstr ""

#: assembl/templates/views/message.tmpl:102
msgid "Read less"
msgstr ""

#: assembl/templates/views/message.tmpl:115
msgid "Reply"
msgstr ""

#: assembl/templates/views/messageList.tmpl:18
msgid "Add filter"
msgstr ""

#: assembl/templates/views/messageList.tmpl:22
msgid "Orphan messages"
msgstr ""

#: assembl/templates/views/messageList.tmpl:23
msgid "Synthesis messages"
msgstr ""

#: assembl/templates/views/messageList.tmpl:24
msgid "Unread messages"
msgstr ""

#: assembl/templates/views/messageList.tmpl:42
msgid "Load previous messages"
msgstr ""

#: assembl/templates/views/messageList.tmpl:48
msgid "Load more messages"
msgstr ""

#: assembl/templates/views/messageList.tmpl:54
#: assembl/templates/views/messageList.tmpl:64
msgid "Inspire me!"
msgstr ""

#: assembl/templates/views/messageList.tmpl:62
msgid "React to the ongoing discussion"
msgstr ""

#: assembl/templates/views/messageListItem.tmpl:4
msgid "Unselect"
msgstr ""

#: assembl/templates/views/messageListItem.tmpl:4
msgid "Select"
msgstr ""

#: assembl/templates/views/messageSend.tmpl:11
msgid "New topic subject:"
msgstr ""

#: assembl/templates/views/messageSend.tmpl:27
msgid "you do not have permission to post"
msgstr ""

#: assembl/templates/views/navBar.tmpl:4
msgid "Add a new panel group"
msgstr ""

#: assembl/templates/views/navBar.tmpl:5
msgid "Switch to participant mode"
msgstr ""

#: assembl/templates/views/navBar.tmpl:7
msgid "Switch to expert mode"
msgstr ""

#: assembl/templates/views/navBar.tmpl:20 assembl/templates/views/navBar.tmpl:33
msgid "Connecting..."
msgstr ""

#: assembl/templates/views/navBar.tmpl:49 assembl/templates/views/navBar.tmpl:53
#: assembl/templates/views/navBar.tmpl:113 assembl/templates/views/navBar.tmpl:117
#: assembl/templates/views/userSubscriber.tmpl:13
msgid "subscribe to discussion"
msgstr ""

#: assembl/templates/views/navBar.tmpl:72 assembl/templates/views/navBar.tmpl:135
msgid "Edit your profile"
msgstr ""

#: assembl/templates/views/navBar.tmpl:74 assembl/templates/views/navBar.tmpl:137
msgid "notifications"
msgstr ""

#: assembl/templates/views/navigation.tmpl:11
msgid "Debate"
msgstr ""

#: assembl/templates/views/navigation.tmpl:27
msgid "Discussion dashboard"
msgstr ""

#: assembl/templates/views/notification.tmpl:1
msgid ""
"Une session de créativité est en cours. Il ne vous reste que 4 jours pour "
"rejoindre les 18 premiers contributeurs <button class=\"js_openSession "
"session\">Rejoignez la session</button>"
msgstr ""

#: assembl/templates/views/orphanMessagesInIdeaList.tmpl:2
#: assembl/templates/views/orphanMessagesInIdeaList.tmpl:3
msgid "View posts not yet sorted anywhere"
msgstr ""

#: assembl/templates/views/orphanMessagesInIdeaList.tmpl:4
msgid "Number of posts"
msgstr ""

#: assembl/templates/views/otherInIdeaList.tmpl:2
msgid "Other messages"
msgstr ""

#: assembl/templates/views/panelWrapper.tmpl:11
msgid "Fullsize"
msgstr ""

#: assembl/templates/views/panelWrapper.tmpl:13
msgid "Close panel"
msgstr ""

#: assembl/templates/views/partnerList.tmpl:6
#: assembl/templates/views/partnerList.tmpl:10
msgid "edit partners"
msgstr ""

#: assembl/templates/views/partnersInAdmin.tmpl:9
msgid "What is the organisation about?"
msgstr ""

#: assembl/templates/views/partnersInAdmin.tmpl:13
msgid "link"
msgstr ""

#: assembl/templates/views/partnersInAdmin.tmpl:15
msgid "What is their website?"
msgstr ""

#: assembl/templates/views/partnersInAdmin.tmpl:20
msgid "delete partner"
msgstr ""

#: assembl/templates/views/partnersInAdmin.tmpl:25
msgid "is initiator"
msgstr ""

#: assembl/templates/views/partnersInAdmin.tmpl:32
msgid "What is their logo?"
msgstr ""

#: assembl/templates/views/segment.tmpl:10
#, python-format
msgid "Harvested by %(name)s %(date)s"
msgstr ""

#: assembl/templates/views/segment.tmpl:13
msgid "Click here to see the original contribution this segment is quoted from."
msgstr ""

#: assembl/templates/views/segment.tmpl:14
msgid "Show in original context"
msgstr ""

#: assembl/templates/views/segment.tmpl:64
msgid "Show or hide this extract to participants"
msgstr ""

#: assembl/templates/views/segment.tmpl:70
#, python-format
msgid "%(img)s"
msgstr ""

#: assembl/templates/views/segment.tmpl:89
#, python-format
msgid ""
"%(img)s Posted <time title=\"%(precise_date)s\">%(nice_date)s</time> by "
"%(name)s"
msgstr ""

#: assembl/templates/views/segment.tmpl:97
msgid "Document extracted from the web"
msgstr ""

#: assembl/templates/views/segment.tmpl:98
msgid "Harvested from webpage"
msgstr ""

#: assembl/templates/views/segment.tmpl:100
msgid "Unknown segment type: "
msgstr ""

#: assembl/templates/views/segmentList.tmpl:4
msgid "Annotation on the web"
msgstr ""

#: assembl/templates/views/segmentList.tmpl:5
msgid "If you desire catching extracts out of assembl (exemple : Wikipedia),"
msgstr ""

#: assembl/templates/views/segmentList.tmpl:6
msgid "click here to activate the annotation"
msgstr ""

#: assembl/templates/views/segmentList.tmpl:9
msgid "Extracts not yet associated with an idea"
msgstr ""

#: assembl/templates/views/segmentList.tmpl:18
msgid "Clear"
msgstr ""

#: assembl/templates/views/statistics.tmpl:7
msgid "Loading..."
msgstr ""

#: assembl/templates/views/synthesisContext.tmpl:10
msgid "Last synthesis"
msgstr ""

#: assembl/templates/views/synthesisContext.tmpl:18
msgid "Read the synthesis"
msgstr ""

#: assembl/templates/views/synthesisIdea.tmpl:6
msgid "Deactivate"
msgstr ""

#: assembl/templates/views/synthesisIdea.tmpl:6
msgid "Activate"
msgstr ""

#: assembl/templates/views/synthesisInIdeaList.tmpl:2
#: assembl/templates/views/synthesisInIdeaList.tmpl:3
msgid "View syntheses"
msgstr ""

#: assembl/templates/views/synthesisInIdeaList.tmpl:4
msgid "Number of syntheses in the discussion"
msgstr ""

#: assembl/templates/views/synthesisPanel.tmpl:5
#: assembl/templates/views/synthesisPanelMessage.tmpl:4
msgid "Introduction"
msgstr ""

#: assembl/templates/views/synthesisPanel.tmpl:15
#: assembl/templates/views/synthesisPanelMessage.tmpl:14
msgid "Conclusion"
msgstr ""

#: assembl/templates/views/synthesisPanel.tmpl:22
msgid "Publish"
msgstr ""

#: assembl/templates/views/userAccount.tmpl:6
#: assembl/templates/views/userNotificationSubscriptions.tmpl:6
#: assembl/templates/views/userProfile.tmpl:6
msgid "Modify your profile"
msgstr ""

#: assembl/templates/views/userAccount.tmpl:9
#: assembl/templates/views/userNotificationSubscriptions.tmpl:9
#: assembl/templates/views/userProfile.tmpl:9
msgid "Account settings"
msgstr ""

#: assembl/templates/views/userAccount.tmpl:12
#: assembl/templates/views/userNotificationSubscriptions.tmpl:12
#: assembl/templates/views/userNotificationSubscriptions.tmpl:20
#: assembl/templates/views/userProfile.tmpl:12
msgid "Notifications"
msgstr ""

#: assembl/templates/views/userAccount.tmpl:25
msgid "Assembl account settings"
msgstr ""

#: assembl/templates/views/userAccount.tmpl:39
msgid "Manage associated accounts"
msgstr ""

#: assembl/templates/views/userAccount.tmpl:61
msgid "Add another email"
msgstr ""

#: assembl/templates/views/userAccountForm.tmpl:10
msgid "Your username is used to log in."
msgstr ""

#: assembl/templates/views/userAccountForm.tmpl:15
msgid "New password"
msgstr ""

#: assembl/templates/views/userAccountForm.tmpl:19
#: assembl/templates/views/userAccountForm.tmpl:29
msgid "password 1 and 2 should be identical"
msgstr ""

#: assembl/templates/views/userAccountForm.tmpl:25
msgid "Confirm password"
msgstr ""

#: assembl/templates/views/userAccountForm.tmpl:37
#: assembl/templates/views/userProfile.tmpl:94
msgid "Return to the discussion"
msgstr ""

#: assembl/templates/views/userNotificationSubscriptions.tmpl:31
msgid "Notifiy me when"
msgstr ""

#: assembl/templates/views/userProfile.tmpl:31
#: assembl/templates/views/userProfile.tmpl:33
msgid "Display name"
msgstr ""

#: assembl/templates/views/userSubscriber.tmpl:4
msgid "Subscription settings"
msgstr ""

#: assembl/templates/views/userSubscriber.tmpl:13
msgid "unsubscribed"
msgstr ""

#: assembl/views/admin/views.py:246
msgid "No file given."
msgstr ""

<<<<<<< HEAD
#: assembl/views/api/agent.py:79 assembl/views/auth/views.py:161
=======
#: assembl/views/api/agent.py:100 assembl/views/auth/views.py:199
>>>>>>> f383862a
#, python-format
msgid "The username %s is already used"
msgstr ""

<<<<<<< HEAD
#: assembl/views/api/agent.py:97 assembl/views/auth/views.py:180
#: assembl/views/auth/views.py:773
msgid "The passwords are not identical"
msgstr ""

#: assembl/views/api/agent.py:105 assembl/views/auth/views.py:188
#: assembl/views/auth/views.py:254
=======
#: assembl/views/api/agent.py:118 assembl/views/auth/views.py:218
#: assembl/views/auth/views.py:888
msgid "The passwords are not identical"
msgstr ""

#: assembl/views/api/agent.py:126 assembl/views/auth/views.py:226
#: assembl/views/auth/views.py:292
>>>>>>> f383862a
msgid "This is not a valid email"
msgstr ""

#: assembl/views/api/post.py:60 assembl/views/api/post.py:338
#, python-format
msgid "No discussion found with id=%s"
msgstr ""

#: assembl/views/api/post.py:119
msgid "Getting orphan posts of a specific idea isn't supported."
msgstr ""

#: assembl/views/api/post.py:126
msgid "Getting non-orphan posts isn't supported."
msgstr ""

#: assembl/views/api/post.py:168
msgid "You must be logged in to view which posts are read"
msgstr ""

#: assembl/views/api/post.py:321
msgid "Your message is empty"
msgstr ""

<<<<<<< HEAD
#: assembl/views/auth/views.py:261
msgid "We already have a user with this email."
msgstr ""

#: assembl/views/auth/views.py:266
msgid "The passwords should be identical"
msgstr ""

#: assembl/views/auth/views.py:348 assembl/views/auth/views.py:700
msgid "This user cannot be found"
msgstr ""

#: assembl/views/auth/views.py:366
msgid "Invalid user and password"
msgstr ""

#: assembl/views/auth/views.py:540 assembl/views/auth/views.py:673
msgid "Confirmation requested"
msgstr ""

#: assembl/views/auth/views.py:541 assembl/views/auth/views.py:674
=======
#: assembl/views/auth/views.py:299
msgid "We already have a user with this email."
msgstr ""

#: assembl/views/auth/views.py:304
msgid "The passwords should be identical"
msgstr ""

#: assembl/views/auth/views.py:384 assembl/views/auth/views.py:790
msgid "This user cannot be found"
msgstr ""

#: assembl/views/auth/views.py:401
msgid "Invalid user and password"
msgstr ""

#: assembl/views/auth/views.py:593 assembl/views/auth/views.py:753
msgid "Confirmation requested"
msgstr ""

#: assembl/views/auth/views.py:594 assembl/views/auth/views.py:754
>>>>>>> f383862a
msgid ""
"We have sent you a confirmation email. Please use the link to confirm your "
"email to Assembl"
msgstr ""

<<<<<<< HEAD
#: assembl/views/auth/views.py:561
msgid "Wrong email token."
msgstr ""

#: assembl/views/auth/views.py:585
=======
#: assembl/views/auth/views.py:631
msgid "Wrong email token."
msgstr ""

#: assembl/views/auth/views.py:648
>>>>>>> f383862a
#, python-format
msgid "Email <%s> already confirmed"
msgstr ""

<<<<<<< HEAD
#: assembl/views/auth/views.py:613 assembl/views/auth/views.py:618
=======
#: assembl/views/auth/views.py:681
>>>>>>> f383862a
#, python-format
msgid ""
"Your email address %s has been confirmed, and you are now subscribed to "
"discussion's default notifications."
msgstr ""

#: assembl/views/auth/views.py:686
#, python-format
msgid "Your email address %s has been confirmed, you can now log in."
msgstr ""

#: assembl/views/auth/views.py:693
msgid "Your account is now active!"
msgstr ""

<<<<<<< HEAD
#: assembl/views/auth/views.py:632
msgid "Login failed, try again"
msgstr ""

#: assembl/views/auth/views.py:681
msgid "We do not know about this email."
msgstr ""

#: assembl/views/auth/views.py:695 assembl/views/auth/views.py:701
msgid "I forgot my password"
msgstr ""

#: assembl/views/auth/views.py:723
msgid "Password change requested"
msgstr ""

#: assembl/views/auth/views.py:724
=======
#: assembl/views/auth/views.py:707
msgid "Login failed, try again"
msgstr ""

#: assembl/views/auth/views.py:761
msgid "We do not know about this email."
msgstr ""

#: assembl/views/auth/views.py:780 assembl/views/auth/views.py:791
msgid "I forgot my password"
msgstr ""

#: assembl/views/auth/views.py:824
msgid "Password change requested"
msgstr ""

#: assembl/views/auth/views.py:825
>>>>>>> f383862a
msgid ""
"We have sent you an email with a temporary connection link. Please use that "
"link to log in and change your password."
msgstr ""

<<<<<<< HEAD
#: assembl/views/auth/views.py:741
msgid "Wrong password token."
msgstr ""

#: assembl/views/auth/views.py:746
msgid "This token is expired. Do you want us to send another?"
msgstr ""

#: assembl/views/auth/views.py:755
msgid "Change your password"
msgstr ""

#: assembl/views/auth/views.py:778
msgid "Password changed"
msgstr ""

#: assembl/views/auth/views.py:787
msgid "email"
msgstr ""

#: assembl/views/auth/views.py:789
msgid "account"
msgstr ""

#: assembl/views/auth/views.py:807
msgid "Please confirm your ${confirm_what} with <${assembl}>"
msgstr ""

#: assembl/views/auth/views.py:810
=======
#: assembl/views/auth/views.py:847
msgid "Wrong password token."
msgstr ""

#: assembl/views/auth/views.py:852
msgid "This token is expired. Do you want us to send another?"
msgstr ""

#: assembl/views/auth/views.py:864
msgid "Change your password"
msgstr ""

#: assembl/views/auth/views.py:895
msgid "Password changed"
msgstr ""

#: assembl/views/auth/views.py:907
msgid "email"
msgstr ""

#: assembl/views/auth/views.py:909
msgid "account"
msgstr ""

#: assembl/views/auth/views.py:921
msgid "Please confirm your ${confirm_what} with <${assembl}>"
msgstr ""

#: assembl/views/auth/views.py:924
>>>>>>> f383862a
msgid ""
"Hello, ${name}!\n"
"Please confirm your ${confirm_what} <${email}> with ${assembl} by clicking on"
" the link below.\n"
"<${confirm_url}>\n"
msgstr ""

<<<<<<< HEAD
#: assembl/views/auth/views.py:814
=======
#: assembl/views/auth/views.py:928
>>>>>>> f383862a
msgid ""
"<p>Hello, ${name}!</p>\n"
"<p>Please <a href=\"${confirm_url}\">confirm your ${confirm_what}</a> "
"&lt;${email}&gt; with <${assembl}>.</p>\n"
msgstr ""

<<<<<<< HEAD
#: assembl/views/auth/views.py:831
msgid "Request for password change"
msgstr ""

#: assembl/views/auth/views.py:834
=======
#: assembl/views/auth/views.py:948
msgid "Request for password change"
msgstr ""

#: assembl/views/auth/views.py:952
>>>>>>> f383862a
msgid ""
"Hello, ${name}!\n"
"You asked to change your password on <${assembl}>. (We hope it was you!)\n"
"\n"
"You can do this by clicking on the link below.\n"
"<${confirm_url}>\n"
msgstr ""

<<<<<<< HEAD
#: assembl/views/auth/views.py:839
=======
#: assembl/views/auth/views.py:957
>>>>>>> f383862a
msgid ""
"<p>Hello, ${name}!</p>\n"
"<p>You asked to <a href=\"${confirm_url}\">change your password</a> on "
"${assembl} (We hope it was you!)</p>\n"
msgstr ""

#: assembl/views/backbone/views.py:31
#, python-format
msgid "No discussion found for slug=%s"
msgstr ""
<|MERGE_RESOLUTION|>--- conflicted
+++ resolved
@@ -8,11 +8,7 @@
 msgstr ""
 "Project-Id-Version: assembl 0.0\n"
 "Report-Msgid-Bugs-To: EMAIL@ADDRESS\n"
-<<<<<<< HEAD
-"POT-Creation-Date: 2015-02-04 12:40-0500\n"
-=======
 "POT-Creation-Date: 2015-02-18 12:00-0500\n"
->>>>>>> f383862a
 "PO-Revision-Date: YEAR-MO-DA HO:MI+ZONE\n"
 "Last-Translator: FULL NAME <EMAIL@ADDRESS>\n"
 "Language-Team: LANGUAGE <LL@li.org>\n"
@@ -48,21 +44,6 @@
 msgid "${val} is not a string: ${err}"
 msgstr ""
 
-<<<<<<< HEAD
-#: assembl/models/notification.py:501
-msgid "A periodic synthesis of the discussion is posted"
-msgstr ""
-
-#: assembl/models/notification.py:529
-msgid "Any message is posted to the discussion"
-msgstr ""
-
-#: assembl/models/notification.py:558
-msgid "Someone directly responds to one of your messages"
-msgstr ""
-
-#: assembl/models/notification.py:912
-=======
 #: assembl/models/notification.py:539
 msgid "A synthesis is posted"
 msgstr ""
@@ -76,7 +57,6 @@
 msgstr ""
 
 #: assembl/models/notification.py:981
->>>>>>> f383862a
 msgid "SYNTHESIS: "
 msgstr ""
 
@@ -92,19 +72,11 @@
 msgid "Complete messages"
 msgstr ""
 
-<<<<<<< HEAD
-#: assembl/static/js/app/common/context.js:702
-msgid "Extract"
-msgstr ""
-
-#: assembl/static/js/app/common/context.js:980
-=======
 #: assembl/static/js/app/common/context.js:699
 msgid "Extract"
 msgstr ""
 
 #: assembl/static/js/app/common/context.js:992
->>>>>>> f383862a
 msgid "ajax error message:"
 msgstr ""
 
@@ -289,29 +261,17 @@
 msgstr ""
 
 #: assembl/static/js/app/views/ideaInSynthesis.js:117
-<<<<<<< HEAD
-#: assembl/static/js/app/views/message.js:218
-=======
 #: assembl/static/js/app/views/message.js:223
->>>>>>> f383862a
 msgid "Type your response here..."
 msgstr ""
 
 #: assembl/static/js/app/views/ideaInSynthesis.js:119
-<<<<<<< HEAD
-#: assembl/static/js/app/views/message.js:220
-=======
 #: assembl/static/js/app/views/message.js:225
->>>>>>> f383862a
 msgid "Send your reply"
 msgstr ""
 
 #: assembl/static/js/app/views/ideaInSynthesis.js:122
-<<<<<<< HEAD
-#: assembl/static/js/app/views/message.js:222
-=======
 #: assembl/static/js/app/views/message.js:227
->>>>>>> f383862a
 msgid "You did not type a response yet..."
 msgstr ""
 
@@ -396,11 +356,7 @@
 msgid "Confirm that you want to send all extracts back to the clipboard."
 msgstr ""
 
-<<<<<<< HEAD
-#: assembl/static/js/app/views/message.js:403
-=======
 #: assembl/static/js/app/views/message.js:408
->>>>>>> f383862a
 msgid ""
 "You will be redirected to another idea in connection with the nugget on which"
 " you clicked."
@@ -419,11 +375,7 @@
 msgstr ""
 
 #: assembl/static/js/app/views/messageList.js:224
-<<<<<<< HEAD
-#: assembl/static/js/app/views/messageListPostQuery.js:167
-=======
 #: assembl/static/js/app/views/messageListPostQuery.js:176
->>>>>>> f383862a
 msgid "Chronological"
 msgstr ""
 
@@ -798,19 +750,11 @@
 msgstr ""
 
 #: assembl/templates/discussion_list.jinja2:41
-<<<<<<< HEAD
-#: assembl/templates/views/navBar.tmpl:50
-msgid "Sign out"
-msgstr ""
-
-#: assembl/templates/do_password_change.jinja2:16 assembl/templates/login.jinja2:65
-=======
 #: assembl/templates/views/navBar.tmpl:75 assembl/templates/views/navBar.tmpl:138
 msgid "Sign out"
 msgstr ""
 
 #: assembl/templates/do_password_change.jinja2:16 assembl/templates/login.jinja2:66
->>>>>>> f383862a
 #: assembl/templates/register.jinja2:25
 msgid "Password"
 msgstr ""
@@ -948,11 +892,7 @@
 msgid "Save"
 msgstr ""
 
-<<<<<<< HEAD
-#: assembl/templates/profile.jinja2:224 assembl/templates/views/profile.tmpl:93
-=======
 #: assembl/templates/profile.jinja2:224
->>>>>>> f383862a
 msgid "Connect other accounts to Assembl"
 msgstr ""
 
@@ -1150,36 +1090,6 @@
 "register\" is active and the user confirms their account."
 msgstr ""
 
-<<<<<<< HEAD
-#: assembl/templates/views/adminPartners.tmpl:40
-msgid "name of partner"
-msgstr ""
-
-#: assembl/templates/views/adminPartners.tmpl:44
-#: assembl/templates/views/adminPartners.tmpl:55
-msgid "please correct the error"
-msgstr ""
-
-#: assembl/templates/views/adminPartners.tmpl:51
-msgid "description"
-msgstr ""
-
-#: assembl/templates/views/adminPartners.tmpl:62
-msgid "homepage partners"
-msgstr ""
-
-#: assembl/templates/views/adminPartners.tmpl:66
-#: assembl/templates/views/adminPartners.tmpl:77
-msgid "authorized url syntax: http://hompage.com or http://www.hompage.com"
-msgstr ""
-
-#: assembl/templates/views/adminPartners.tmpl:73
-msgid "url partner logo"
-msgstr ""
-
-#: assembl/templates/views/adminPartners.tmpl:84
-msgid "is initiator"
-=======
 #: assembl/templates/views/adminNotificationSubscriptions.tmpl:41
 msgid "Auto-subscribe users to default notifications"
 msgstr ""
@@ -1263,11 +1173,6 @@
 
 #: assembl/templates/views/adminPartners.tmpl:38
 msgid "Add partner"
->>>>>>> f383862a
-msgstr ""
-
-#: assembl/templates/views/adminPartners.tmpl:107
-msgid "link"
 msgstr ""
 
 #: assembl/templates/views/ajaxError.tmpl:2
@@ -1381,23 +1286,6 @@
 msgid "I understand"
 msgstr ""
 
-<<<<<<< HEAD
-#: assembl/templates/views/contextPage.tmpl:20
-#: assembl/templates/views/homeIntroductionDetail.tmpl:3
-msgid "Context"
-msgstr ""
-
-#: assembl/templates/views/contextPage.tmpl:22
-#: assembl/templates/views/ideaPanel.tmpl:46
-msgid "See more"
-msgstr ""
-
-#: assembl/templates/views/contextPage.tmpl:27
-msgid "Debate objectives"
-msgstr ""
-
-=======
->>>>>>> f383862a
 #: assembl/templates/views/create-group.tmpl:3
 msgid "Create a panel group"
 msgstr ""
@@ -1623,25 +1511,18 @@
 msgid "edit instigator"
 msgstr ""
 
-<<<<<<< HEAD
+#: assembl/templates/views/introductions.tmpl:26
+msgid "You probably want to add a context for this discussion"
+msgstr ""
+
+#: assembl/templates/views/introductions.tmpl:41
+msgid "You probably want to add some discussion objectives"
+msgstr ""
+
 #: assembl/templates/views/joinDiscussion.tmpl:7
 msgid "Keep up with the evolution of the discussion"
 msgstr ""
 
-=======
-#: assembl/templates/views/introductions.tmpl:26
-msgid "You probably want to add a context for this discussion"
-msgstr ""
-
-#: assembl/templates/views/introductions.tmpl:41
-msgid "You probably want to add some discussion objectives"
-msgstr ""
-
-#: assembl/templates/views/joinDiscussion.tmpl:7
-msgid "Keep up with the evolution of the discussion"
-msgstr ""
-
->>>>>>> f383862a
 #: assembl/templates/views/message.tmpl:8 assembl/templates/views/message.tmpl:33
 msgid "Mark as unread"
 msgstr ""
@@ -2026,24 +1907,11 @@
 msgid "No file given."
 msgstr ""
 
-<<<<<<< HEAD
-#: assembl/views/api/agent.py:79 assembl/views/auth/views.py:161
-=======
 #: assembl/views/api/agent.py:100 assembl/views/auth/views.py:199
->>>>>>> f383862a
 #, python-format
 msgid "The username %s is already used"
 msgstr ""
 
-<<<<<<< HEAD
-#: assembl/views/api/agent.py:97 assembl/views/auth/views.py:180
-#: assembl/views/auth/views.py:773
-msgid "The passwords are not identical"
-msgstr ""
-
-#: assembl/views/api/agent.py:105 assembl/views/auth/views.py:188
-#: assembl/views/auth/views.py:254
-=======
 #: assembl/views/api/agent.py:118 assembl/views/auth/views.py:218
 #: assembl/views/auth/views.py:888
 msgid "The passwords are not identical"
@@ -2051,7 +1919,6 @@
 
 #: assembl/views/api/agent.py:126 assembl/views/auth/views.py:226
 #: assembl/views/auth/views.py:292
->>>>>>> f383862a
 msgid "This is not a valid email"
 msgstr ""
 
@@ -2076,29 +1943,6 @@
 msgid "Your message is empty"
 msgstr ""
 
-<<<<<<< HEAD
-#: assembl/views/auth/views.py:261
-msgid "We already have a user with this email."
-msgstr ""
-
-#: assembl/views/auth/views.py:266
-msgid "The passwords should be identical"
-msgstr ""
-
-#: assembl/views/auth/views.py:348 assembl/views/auth/views.py:700
-msgid "This user cannot be found"
-msgstr ""
-
-#: assembl/views/auth/views.py:366
-msgid "Invalid user and password"
-msgstr ""
-
-#: assembl/views/auth/views.py:540 assembl/views/auth/views.py:673
-msgid "Confirmation requested"
-msgstr ""
-
-#: assembl/views/auth/views.py:541 assembl/views/auth/views.py:674
-=======
 #: assembl/views/auth/views.py:299
 msgid "We already have a user with this email."
 msgstr ""
@@ -2120,34 +1964,21 @@
 msgstr ""
 
 #: assembl/views/auth/views.py:594 assembl/views/auth/views.py:754
->>>>>>> f383862a
 msgid ""
 "We have sent you a confirmation email. Please use the link to confirm your "
 "email to Assembl"
 msgstr ""
 
-<<<<<<< HEAD
-#: assembl/views/auth/views.py:561
-msgid "Wrong email token."
-msgstr ""
-
-#: assembl/views/auth/views.py:585
-=======
 #: assembl/views/auth/views.py:631
 msgid "Wrong email token."
 msgstr ""
 
 #: assembl/views/auth/views.py:648
->>>>>>> f383862a
 #, python-format
 msgid "Email <%s> already confirmed"
 msgstr ""
 
-<<<<<<< HEAD
-#: assembl/views/auth/views.py:613 assembl/views/auth/views.py:618
-=======
 #: assembl/views/auth/views.py:681
->>>>>>> f383862a
 #, python-format
 msgid ""
 "Your email address %s has been confirmed, and you are now subscribed to "
@@ -2163,25 +1994,6 @@
 msgid "Your account is now active!"
 msgstr ""
 
-<<<<<<< HEAD
-#: assembl/views/auth/views.py:632
-msgid "Login failed, try again"
-msgstr ""
-
-#: assembl/views/auth/views.py:681
-msgid "We do not know about this email."
-msgstr ""
-
-#: assembl/views/auth/views.py:695 assembl/views/auth/views.py:701
-msgid "I forgot my password"
-msgstr ""
-
-#: assembl/views/auth/views.py:723
-msgid "Password change requested"
-msgstr ""
-
-#: assembl/views/auth/views.py:724
-=======
 #: assembl/views/auth/views.py:707
 msgid "Login failed, try again"
 msgstr ""
@@ -2199,43 +2011,11 @@
 msgstr ""
 
 #: assembl/views/auth/views.py:825
->>>>>>> f383862a
 msgid ""
 "We have sent you an email with a temporary connection link. Please use that "
 "link to log in and change your password."
 msgstr ""
 
-<<<<<<< HEAD
-#: assembl/views/auth/views.py:741
-msgid "Wrong password token."
-msgstr ""
-
-#: assembl/views/auth/views.py:746
-msgid "This token is expired. Do you want us to send another?"
-msgstr ""
-
-#: assembl/views/auth/views.py:755
-msgid "Change your password"
-msgstr ""
-
-#: assembl/views/auth/views.py:778
-msgid "Password changed"
-msgstr ""
-
-#: assembl/views/auth/views.py:787
-msgid "email"
-msgstr ""
-
-#: assembl/views/auth/views.py:789
-msgid "account"
-msgstr ""
-
-#: assembl/views/auth/views.py:807
-msgid "Please confirm your ${confirm_what} with <${assembl}>"
-msgstr ""
-
-#: assembl/views/auth/views.py:810
-=======
 #: assembl/views/auth/views.py:847
 msgid "Wrong password token."
 msgstr ""
@@ -2265,7 +2045,6 @@
 msgstr ""
 
 #: assembl/views/auth/views.py:924
->>>>>>> f383862a
 msgid ""
 "Hello, ${name}!\n"
 "Please confirm your ${confirm_what} <${email}> with ${assembl} by clicking on"
@@ -2273,30 +2052,18 @@
 "<${confirm_url}>\n"
 msgstr ""
 
-<<<<<<< HEAD
-#: assembl/views/auth/views.py:814
-=======
 #: assembl/views/auth/views.py:928
->>>>>>> f383862a
 msgid ""
 "<p>Hello, ${name}!</p>\n"
 "<p>Please <a href=\"${confirm_url}\">confirm your ${confirm_what}</a> "
 "&lt;${email}&gt; with <${assembl}>.</p>\n"
 msgstr ""
 
-<<<<<<< HEAD
-#: assembl/views/auth/views.py:831
-msgid "Request for password change"
-msgstr ""
-
-#: assembl/views/auth/views.py:834
-=======
 #: assembl/views/auth/views.py:948
 msgid "Request for password change"
 msgstr ""
 
 #: assembl/views/auth/views.py:952
->>>>>>> f383862a
 msgid ""
 "Hello, ${name}!\n"
 "You asked to change your password on <${assembl}>. (We hope it was you!)\n"
@@ -2305,11 +2072,7 @@
 "<${confirm_url}>\n"
 msgstr ""
 
-<<<<<<< HEAD
-#: assembl/views/auth/views.py:839
-=======
 #: assembl/views/auth/views.py:957
->>>>>>> f383862a
 msgid ""
 "<p>Hello, ${name}!</p>\n"
 "<p>You asked to <a href=\"${confirm_url}\">change your password</a> on "
