--- conflicted
+++ resolved
@@ -16,19 +16,12 @@
 from .post import Email, Post
 from .toc import Document, DocumentType, Item, Selection, SelectorType
 from ..auth.models import (
-<<<<<<< HEAD
-    Actor,
-    User,
-    RestrictedAccessModel,
-    Permission,
-=======
     IdentityProvider,
     EmailAccount,
     IdentityProviderAccount,
     AgentProfile,
     User,
     RestrictedAccessModel,
->>>>>>> eb25e5f4
     Action,
     )
 from ..source.models import (
