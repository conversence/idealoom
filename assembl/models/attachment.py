--- conflicted
+++ resolved
@@ -27,15 +27,10 @@
 from .post import Post
 from .idea import Idea
 from .resource import Resource
-<<<<<<< HEAD
 from .vote_session import VoteSession
-from .auth import (
-    AgentProfile, CrudPermissions, P_READ, P_ADMIN_DISC, P_ADD_POST,
-=======
 from .auth import AgentProfile
 from assembl.auth import (
     CrudPermissions, P_READ, P_ADMIN_DISC, P_ADD_POST,
->>>>>>> f52013a6
     P_SYSADMIN, P_EDIT_POST, P_ADD_IDEA, P_EDIT_IDEA, P_MANAGE_RESOURCE)
 
 
@@ -456,7 +451,8 @@
 
     def is_owner(self, user_id):
         return user_id == self.user_id
-        
+
+
 class VoteSessionAttachment(Attachment):
 
     __tablename__ = "vote_session_attachment"
@@ -486,4 +482,4 @@
         'with_polymorphic': '*'
     }
 
-    # TODO: permissions !!!
+    # TODO: permissions !!!