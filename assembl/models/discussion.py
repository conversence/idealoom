--- conflicted
+++ resolved
@@ -16,18 +16,9 @@
                             with_polymorphic)
 from sqlalchemy.sql.expression import distinct, literal
 
-<<<<<<< HEAD
-from assembl.lib import config
+from assembl.lib.config import get_config
 from assembl.lib.utils import full_class_name, get_global_base_url, slugify
 
-=======
-from assembl.lib.config import get_config
-from assembl.lib.utils import slugify, get_global_base_url, full_class_name
-from ..lib.sqla_types import URLString, CoerceUnicode
-from ..lib.sqla import CrudOperation
-from ..lib.locale import strip_country
-from ..lib.discussion_creation import IDiscussionCreationCallback
->>>>>>> 4de0deb6
 from . import DiscussionBoundBase, NamedClassMixin
 from ..auth import (P_ADMIN_DISC, P_READ, P_SYSADMIN, R_PARTICIPANT,
                     R_SYSADMIN, Authenticated, CrudPermissions, Everyone)
@@ -40,7 +31,6 @@
                    UserRole, UserTemplate)
 from .langstrings import LangString
 from .preferences import Preferences
-
 
 resolver = DottedNameResolver(__package__)
 log = logging.getLogger('assembl')
@@ -1002,8 +992,8 @@
 
     def get_dates_in_discussion_life_bounds(self, start_date=None, end_date=None, force_bounds=False):
         """
-        @parameter start_date: string 
-        @parameter end_date: string 
+        @parameter start_date: string
+        @parameter end_date: string
         """
         from datetime import datetime
         from assembl.lib.parsedatetime import parse_datetime
@@ -1036,7 +1026,7 @@
         """
         Fetches visits analytics from bound piwik site.
         Optional parameters `start` and `end` are dates like "2017-11-21" (default dates are from discussion creation date to today as default).
-        @parameter start_date: string 
+        @parameter start_date: string
         @parameter end_date: string
         """
         from assembl.lib.piwik import (
