""" Some utilities for working with SQLAlchemy. """

from datetime import datetime

<<<<<<< HEAD
from colanderalchemy import Column, SQLAlchemyMapping
from sqlalchemy import DateTime
=======
from sqlalchemy import Column, DateTime, engine_from_config

from pyramid.paster import get_appsettings, setup_logging


def create_engine(config_uri):
    """ Return an SQLAlchemy engine configured as per the provided config. """
    setup_logging(config_uri)
    settings = get_appsettings(config_uri)
    engine = engine_from_config(settings, 'sqlalchemy.')
    return engine
>>>>>>> 58befaf5

_DB = None


def db(session=None):
    """ Grab the DBSession object and avoid circular dependency. """
    global _DB
    if _DB is None:
        if session is not None:
            from . import DBSession as session
        _DB = session
    return _DB


class BaseOps(object):
    """ Basic database operations are abstracted away in this class.

    The idea is to have the API as independent as practically possible from
    both data storage- and web- specific stuff.

    """
    def __iter__(self, **kwargs):
        """ Return a generator that iterates through model columns. """
        return self.iteritems(**kwargs)

    def iteritems(self, include=None, exclude=None):
        """ Return a generator that iterates through model columns.

        Fields iterated through can be specified with include/exclude.

        """
        if include is not None and exclude is not None:
            include = set(include) - set(exclude)
            exclude = None
        for c in self.__table__.columns:
            if ((not include or c.name in include)
            and (not exclude or c.name not in exclude)):
                yield(c.name, getattr(self, c.name))

    @classmethod
    def validator(cls, mapping_cls=None, include=None, exclude=None):
        """ Return a ColanderAlchemy schema mapper.

        Fields targeted by the validator can be specified with include/exclude.

        """
        if include == '__nopk__':
            includes = cls.col_names() - cls.pk_names()
        elif include == '__pk__':
            includes = cls.pk_names()
        elif include is None:
            includes = cls.col_names()
        else:
            includes = set(include)
        if exclude is not None:
            includes -= set(exclude)

        if mapping_cls is None:
            mapping_cls = SQLAlchemyMapping
        return mapping_cls(cls, includes=list(includes))

    @classmethod
    def col_names(cls):
        return set(cls.__table__.c.keys())

    @classmethod
    def pk_names(cls):
        return set(cls.__table__.primary_key.columns.keys())

    @classmethod
    def get(cls, **criteria):
        return db().query(cls).filter_by(**criteria).one()

    @classmethod
    def list(cls, **criteria):
        return db().query(cls).filter_by(**criteria).all()

    @property
    def is_new(self):
        return True or False  # TODO

    def save(self, flush=False):
        if self.is_new:
            db().add(self)
            if flush:
                db().flush()

    def delete(self):
        db().delete(self)


class Timestamped(BaseOps):
    """ An automatically timestamped mixin. """
    ins_date = Column(DateTime, nullable=False, default=datetime.utcnow)
    mod_date = Column(DateTime, nullable=False, default=datetime.utcnow)
    _stamps = ['ins_date', 'mod_date']

    def iteritems(self, include=None, exclude=None):
        if exclude is None:
            exclude = self._stamps
        elif len(exclude) > 0:
            exclude = set(exclude) | set(self._stamps)
        return super(Timestamped, self).iteritems(exclude=exclude,
                                                  include=include)

    @classmethod
    def validator(cls, exclude=None, **kwargs):
        """ Return a ColanderAlchemy schema mapper.

        Fields targeted by the validator can be specified with include/exclude.

        """
        if exclude is None:
            exclude = cls._stamps
        elif len(exclude) > 0:
            exclude = set(exclude) | set(cls._stamps)
        kwargs['exclude'] = exclude
        return super(Timestamped, cls) \
                .validator(mapping_cls=TimestampedSQLAlchemyMapping, **kwargs)


class TimestampedSQLAlchemyMapping(SQLAlchemyMapping):
    """ The ColanderAlchemy schema mapper for TimestampedBase. """
    def __init__(self, cls, excludes=None, **kwargs):
        stamps = ['ins_date', 'mod_date']
        if excludes is None:
            excludes = stamps
        elif len(excludes) > 0:
            excludes = set(excludes) | set(stamps)
        parent = super(TimestampedSQLAlchemyMapping, self)
        return parent.__init__(cls, excludes=excludes, **kwargs)


def insert_timestamp(mapper, connection, target):
    """ Initialize timestamps on models that have these fields. """
    timestamp = datetime.utcnow()
    if hasattr(target, 'ins_date'):
        target.ins_date = timestamp
    if hasattr(target, 'mod_date'):
        target.mod_date = timestamp


def update_timestamp(mapper, connection, target):
    """ Update the modified date on models that have this field. """
    if hasattr(target, 'mod_date'):
        target.mod_date = datetime.utcnow()<|MERGE_RESOLUTION|>--- conflicted
+++ resolved
@@ -2,13 +2,12 @@
 
 from datetime import datetime
 
-<<<<<<< HEAD
 from colanderalchemy import Column, SQLAlchemyMapping
-from sqlalchemy import DateTime
-=======
-from sqlalchemy import Column, DateTime, engine_from_config
+from sqlalchemy import DateTime, engine_from_config
 
 from pyramid.paster import get_appsettings, setup_logging
+
+_DB = None
 
 
 def create_engine(config_uri):
@@ -17,9 +16,6 @@
     settings = get_appsettings(config_uri)
     engine = engine_from_config(settings, 'sqlalchemy.')
     return engine
->>>>>>> 58befaf5
-
-_DB = None
 
 
 def db(session=None):
