--- conflicted
+++ resolved
@@ -11,7 +11,7 @@
 
 from ..lib.migration import bootstrap_db
 from ..lib.sqla import configure_engine, mark_changed
-<<<<<<< HEAD
+from ..lib.zmqlib import configure_zmq
 from sqlalchemy.orm import sessionmaker
 
 init_instructions = [
@@ -20,9 +20,6 @@
     "grant select on db..sys_users to %(db_user)s",
     "db..user_set_qualifier ('%(db_user)s', '%(db_schema)s')"]
 
-=======
-from ..lib.zmqlib import configure_zmq
->>>>>>> ad584467
 
 def main():
     if len(sys.argv) < 3:
@@ -33,9 +30,9 @@
     config_uri = sys.argv.pop(1)
 
     settings = get_appsettings(config_uri)
+    configure_zmq(settings['changes.socket'], False)
     engine = configure_engine(settings, True)
     if sys.argv[1] == 'bootstrap':
-<<<<<<< HEAD
         admin_engine = create_engine_sqla('virtuoso://dba:dba@VOSU')
         SessionMaker = sessionmaker(admin_engine)
         session = SessionMaker()
@@ -45,11 +42,6 @@
             for i in init_instructions:
                 session.execute(i % settings)
             session.commit()
-=======
-        settings = get_appsettings(config_uri)
-        configure_zmq(settings['changes.socket'], False)
-        engine = configure_engine(settings, True)
->>>>>>> ad584467
         bootstrap_db(config_uri)
         mark_changed()
         transaction.commit()
