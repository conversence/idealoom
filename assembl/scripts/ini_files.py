""" INI file generator """

import sys
from os import getenv, listdir, mkdir
from os.path import exists, join, dirname, abspath
from ConfigParser import ConfigParser


def main():
    if len(sys.argv) < 2:
        sys.stderr.write('Usage: %s CONFIG_URI\n'
                         % sys.argv[0])
        sys.exit(1)
    config_uri = sys.argv.pop(1)
    config = ConfigParser()
    config.read(config_uri)

    vroot = getenv('VIRTUOSO_ROOT')
    assert vroot, 'Please define the VIRTUOSO_ROOT environment variable'
    assert exists(vroot), "VIRTUOSO_ROOT directory does not exist"
    assert exists(join(vroot, 'bin', 'virtuoso-t')),\
        "VIRTUOSO_ROOT directory does not contain bin/virtuoso-t"
    assert exists('var/db/virtuoso.ini.tmpl'),\
        "Please run this script from the assembl root."
    vroot_var = join(vroot, 'var')
    if not exists(vroot_var):
        vroot_var = '/var'
    vroot_lib = join(vroot, 'lib')
    assert exists(vroot_lib)
    if not exists(join(vroot_lib, 'virtodbcu.so'))\
            and exists(join(vroot_lib, 'odbc', 'virtodbcu.so')):
        vroot_lib = join(vroot_lib, 'odbc')
    vname = 'virtuoso'
    if not exists(join(vroot, 'share', vname)):
        names = listdir(join(vroot, 'share'))
        names = [n for n in names
                 if exists(join(vroot, 'share', n, 'vad'))]
        assert len(names) == 1, "Cannot identify the var directory"
        vname = names[0]
    assert exists(join(vroot_var, 'lib', vname, 'vsp')),\
        "Cannot identify the VSP directory"
    assert exists(join(vroot, 'lib', vname, 'hosting')),\
        "Cannot identify the Virtuoso hosting directory"
    vars = {
        'VIRTUOSO_SERVER_PORT': config.getint('virtuoso', 'http_port'),
        'VIRTUOSO_PORT': config.getint('virtuoso', 'port'),
        'VIRTUOSO_ROOT': vroot,
        'VIRTUOSO_ROOT_VAR': vroot_var,
        'VIRTUOSO_ROOT_LIB': vroot_lib,
        'VIRTUOSO_SUBDIR_NAME': vname,
        'CELERY_BROKER': config.get('app:main', 'celery.broker'),
<<<<<<< HEAD
        'here': dirname(dirname(dirname(__file__))),
=======
        'here': dirname(abspath('supervisord.conf')),
>>>>>>> 4b4dcb26
        'CONFIG_FILE': config_uri
    }
    for fname in ('var/db/virtuoso.ini', 'odbc.ini', 'supervisord.conf',):
        tmpl = open(fname+'.tmpl').read()
        inifile = open(fname, 'w')
        inifile.write(tmpl % vars)
        inifile.close()
    if not exists('var'):
        mkdir('var')
    if not exists('var/log'):
        mkdir('var/log')
    if not exists('var/run'):
        mkdir('var/run')<|MERGE_RESOLUTION|>--- conflicted
+++ resolved
@@ -49,11 +49,7 @@
         'VIRTUOSO_ROOT_LIB': vroot_lib,
         'VIRTUOSO_SUBDIR_NAME': vname,
         'CELERY_BROKER': config.get('app:main', 'celery.broker'),
-<<<<<<< HEAD
-        'here': dirname(dirname(dirname(__file__))),
-=======
         'here': dirname(abspath('supervisord.conf')),
->>>>>>> 4b4dcb26
         'CONFIG_FILE': config_uri
     }
     for fname in ('var/db/virtuoso.ini', 'odbc.ini', 'supervisord.conf',):
