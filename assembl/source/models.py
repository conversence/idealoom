import email
from email.header import decode_header as decode_email_header
from datetime import datetime
from time import mktime
from imaplib2 import IMAP4_SSL, IMAP4

from sqlalchemy.orm import relationship, backref, aliased
from sqlalchemy.sql import func, cast, select

from sqlalchemy import (
    Column, 
    Boolean,
    Integer, 
    String, 
    Text,
    Unicode, 
    UnicodeText, 
    DateTime,
    ForeignKey,
    desc
)

from ..db import DBSession
from ..lib.sqla import Base as SQLAlchemyBaseModel



class Source(SQLAlchemyBaseModel):
    """
    A Discussion Source is where commentary that is handled in the form of
    Assembl posts comes from. 

    A discussion source should have a method for importing all content, as well
    as only importing new content. Maybe the standard interface for this should
    be `source.import()`.
    """
    __tablename__ = "source"

    id = Column(Integer, primary_key=True)
    name = Column(Unicode(60), nullable=False)
    type = Column(String(60), nullable=False)

    creation_date = Column(DateTime, nullable=False, default=datetime.utcnow)
    last_import = Column(DateTime)

    discussion_id = Column(Integer, ForeignKey(
        'discussion.id', 
        ondelete='CASCADE'
    ))

    discussion = relationship(
        "Discussion", 
        backref=backref('sources', order_by=creation_date)
    )

    __mapper_args__ = {
        'polymorphic_identity': 'source',
        'polymorphic_on': type
    }

    def __repr__(self):
        return "<Source '%s'>" % self.name


class Content(SQLAlchemyBaseModel):
    """
    Content is a polymorphic class to describe what is imported from a Source.
    """
    __tablename__ = "content"

    id = Column(Integer, primary_key=True)
    type = Column(String(60), nullable=False)
    creation_date = Column(DateTime, nullable=False, default=datetime.utcnow)
    
    import_date = Column(DateTime, default=datetime.utcnow)

    source_id = Column(Integer, ForeignKey('source.id', ondelete='CASCADE'))
    source = relationship(
        "Source",
        backref=backref('contents', order_by=import_date)
    )

    post = relationship("Post", uselist=False)

    __mapper_args__ = {
        'polymorphic_identity': 'content',
        'polymorphic_on': 'type'
    }

    def __init__(self, *args, **kwargs):
        super(Content, self).__init__(*args, **kwargs)
        self.post = self.post or Post(content=self)

    def __repr__(self):
        return "<Content '%s'>" % self.type


class Mailbox(Source):
    """
    A Mailbox refers to an Email inbox that can be accessed with IMAP, and
    whose messages should be imported and displayed as Posts.
    """
    __tablename__ = "mailbox"
    id = Column(Integer, ForeignKey(
        'source.id', 
        ondelete='CASCADE'
    ), primary_key=True)

    host = Column(Unicode(1024), nullable=False)
    port = Column(Integer, nullable=False)
    username = Column(Unicode(1024), nullable=False)
    #Note:  If using STARTTLS, this should be set to false
    use_ssl = Column(Boolean, default=True)
    password = Column(Unicode(1024), nullable=False)
    mailbox = Column(Unicode(1024), default=u"INBOX", nullable=False)

    last_imported_email_uid = Column(Unicode(255))

    __mapper_args__ = {
        'polymorphic_identity': 'mailbox',
    }

    def import_content(self, only_new=True):
        if self.use_ssl:
            mailbox = IMAP4_SSL(host=self.host, port=self.port)
        else:
            mailbox = IMAP4(host=self.host, port=self.port)
        if 'STARTTLS' in mailbox.capabilities:
            #Always use starttls if server supports it
            mailbox.starttls()
        mailbox.login(self.username, self.password)
        mailbox.select(self.mailbox)

        command = "ALL"

        if only_new and self.last_imported_email_uid:
            command = "(UID %s:*)" % self.last_imported_email_uid
        
        search_status, search_result = mailbox.uid('search', None, command)

        email_ids = search_result[0].split()

        if only_new and self.last_imported_email_uid:
            # discard the first message, it should be the last imported email.
            del email_ids[0]
        
        def import_email(email_id):
            status, message_data = mailbox.uid('fetch', email_id, "(RFC822)")

            for response_part in message_data:
                if isinstance(response_part, tuple):
                    message_string = response_part[1]

            parsed_email = email.message_from_string(message_string)

            body = None

            def get_plain_text_payload(message):
                if message.is_multipart():
                    for part in message.walk():
                        if part.get_content_type() == 'text/plain':
                            return part.get_payload()
                else:
                    return message.get_payload()

            body = get_plain_text_payload(parsed_email)

            def email_header_to_unicode(header_string):
                decoded_header = decode_email_header(header_string);
                default_charset = 'ASCII'
                
                text = ''.join(
                    [ 
                        unicode(t[0], t[1] or default_charset) for t in \
                        decoded_header 
                    ]
                )

                return text

            new_message_id = parsed_email.get('Message-ID', None)
            if new_message_id: new_message_id = email_header_to_unicode(
                new_message_id
            )

            new_in_reply_to = parsed_email.get('In-Reply-To', None)
            if new_in_reply_to: new_in_reply_to = email_header_to_unicode(
                new_in_reply_to
            )

            new_email = Email(
                to_address=email_header_to_unicode(parsed_email['To']),
                from_address=email_header_to_unicode(parsed_email['From']),
                subject=email_header_to_unicode(parsed_email['Subject']),
                creation_date=datetime.utcfromtimestamp(
                    mktime(
                        email.utils.parsedate(
                            parsed_email['Date']
                        )
                    )
                ),
                message_id=new_message_id,
                in_reply_to=new_in_reply_to,
                body=body.strip().decode('ISO-8859-1'),
                full_message=str(parsed_email).decode('ISO-8859-1')
            )

            return new_email

        if len(email_ids):
            new_emails = [import_email(email_id) for email_id in email_ids]

            self.last_imported_email_uid = \
                email_ids[len(email_ids)-1]

            self.contents.extend(new_emails)

        self.last_import = datetime.utcnow()

    def __repr__(self):
        return "<Mailbox '%s'>" % self.name


class Email(Content):
    """
    An Email refers to an email message that was imported from an Mailbox.
    """
    __tablename__ = "email"

    id = Column(Integer, ForeignKey(
        'content.id', 
        ondelete='CASCADE'
    ), primary_key=True)

    to_address = Column(Unicode(1024), nullable=False)
    from_address = Column(Unicode(1024), nullable=False)
    subject = Column(Unicode(1024), nullable=False)
    body = Column(UnicodeText)

    full_message = Column(UnicodeText)

    message_id = Column(Unicode(255))
    in_reply_to = Column(Unicode(255))

    import_date = Column(DateTime, nullable=False, default=datetime.utcnow)

    __mapper_args__ = {
        'polymorphic_identity': 'email',
    }

    def __init__(self, *args, **kwargs):
        super(Email, self).__init__(*args, **kwargs)
        self.associate_family()

    def associate_family(self):
        if self not in DBSession:
            DBSession.add(self)

        # if there is an email.in_reply_to, search posts with content.type
        # == email and email.message_id == email.in_reply_to, then set that
        # email's post's id as the parent of this new post.

        if self.in_reply_to:
            parent_email = DBSession.query(Email).filter_by(
                message_id=self.in_reply_to,
            ).first()

            if parent_email: 
                self.post.set_parent(parent_email.post)

        # search for emails where the in_reply_to is the same as the
        # message_id for this email, then set their post's parent to the
        # id of this new post.

        child_emails = DBSession.query(Email).filter_by(
            in_reply_to=self.message_id
        ).all()

        for child_email in child_emails:
            child_email.post.set_parent(self.post)

    def __repr__(self):
        return "<Email '%s to %s'>" % (
            self.from_address.encode('utf-8'), 
            self.to_address.encode('utf-8')
        )


class Post(SQLAlchemyBaseModel):
    """
    A Post represents input into the broader discussion taking place on
    Assembl. It may be a response to another post, it may have responses, and
    its content may be of any type.
    """
    __tablename__ = "post"

    id = Column(Integer, primary_key=True)
    creation_date = Column(DateTime, nullable=False, default=datetime.utcnow)

    ancestry = Column(Text, default="")

    content_id = Column(Integer, ForeignKey('content.id', ondelete='CASCADE'))
    content = relationship('Content', uselist=False)

<<<<<<< HEAD
    parent = relationship('Post', backref='children', primaryjoin='Post.parent_id==Post.id', remote_side=[id])
    
    @property
    def author(self):
        return None
    
    @property
    def body(self):
        return None
    
    """
    Return a query that gets the descendants of the Post
    """
    def get_descendants(self, include_self=False):
=======
    parent_id = Column(Integer, ForeignKey('post.id'))
    children = relationship(
        "Post",
        backref=backref('parent', remote_side=[id])
    )

    def get_descendants(self):
>>>>>>> ca8661d3
        ancestry_query_string = "%s%d,%%" % (self.ancestry or '', self.id)

        descendants = DBSession.query(Post).join(Content).filter(
            Post.ancestry.like(ancestry_query_string)
<<<<<<< HEAD
            )
        descendants = descendants.order_by(Content.creation_date)
=======
        ).order_by(Content.creation_date).all()
>>>>>>> ca8661d3

        return descendants

    def set_ancestry(self, new_ancestry):
        descendants = self.get_descendants()
        old_ancestry = self.ancestry or ''
        self.ancestry = new_ancestry
        DBSession.add(self)

        for descendant in descendants:
            updated_ancestry = descendant.ancestry.replace(
                "%s%d," % (old_ancestry, self.id),
                "%s%d," % (new_ancestry, self.id),
                1
            )

            descendant.ancestry = updated_ancestry
            DBSession.add(descendant)
            
    def set_parent(self, parent):
        self.parent = parent
        DBSession.add(self)
        DBSession.add(parent)

        self.set_ancestry("%s%d," % (
            parent.ancestry or '',
            parent.id
        ))

    def last_updated(self):
        ancestry_query_string = "%s%d,%%" % (self.ancestry or '', self.id)
        
        query = DBSession.query(
            func.max(Content.creation_date)
        ).select_from(
            Post
        ).join(
            Content
        ).filter(
            Post.ancestry.like(ancestry_query_string)
        )

        return query.scalar()

    def __repr__(self):
        return "<Post %s '%s %s' >" % (
            self.id,
            self.content.type,
            self.content.id,
        )<|MERGE_RESOLUTION|>--- conflicted
+++ resolved
@@ -302,22 +302,6 @@
     content_id = Column(Integer, ForeignKey('content.id', ondelete='CASCADE'))
     content = relationship('Content', uselist=False)
 
-<<<<<<< HEAD
-    parent = relationship('Post', backref='children', primaryjoin='Post.parent_id==Post.id', remote_side=[id])
-    
-    @property
-    def author(self):
-        return None
-    
-    @property
-    def body(self):
-        return None
-    
-    """
-    Return a query that gets the descendants of the Post
-    """
-    def get_descendants(self, include_self=False):
-=======
     parent_id = Column(Integer, ForeignKey('post.id'))
     children = relationship(
         "Post",
@@ -325,17 +309,11 @@
     )
 
     def get_descendants(self):
->>>>>>> ca8661d3
         ancestry_query_string = "%s%d,%%" % (self.ancestry or '', self.id)
 
         descendants = DBSession.query(Post).join(Content).filter(
             Post.ancestry.like(ancestry_query_string)
-<<<<<<< HEAD
-            )
-        descendants = descendants.order_by(Content.creation_date)
-=======
         ).order_by(Content.creation_date).all()
->>>>>>> ca8661d3
 
         return descendants
 
