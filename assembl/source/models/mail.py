--- conflicted
+++ resolved
@@ -136,19 +136,10 @@
             text_part = None
             default_charset = message.get_charset() or 'ISO-8859-1'
             (text_part, html_part) = process_part(message, default_charset, text_part, html_part)
-<<<<<<< HEAD
-
-            if text_part:
-                return text_part
-            elif html_part:
-                return html_part
-=======
-            
             if html_part:
                 return self.sanitize_html(html_part)
             elif text_part:
                 return self.body_as_html(text_part)
->>>>>>> 5646cdd6
             else:
                 return u"Sorry, no assembl-supported mime type found in message parts"
 
