--- conflicted
+++ resolved
@@ -57,9 +57,6 @@
     height: $theme_header_height;
     position: absolute;
     right: 0;
-<<<<<<< HEAD
-    .connexion {
-=======
     line-height: $theme_header_height;
 
     ul > li{
@@ -88,7 +85,6 @@
     }
 
     /*.connexion {
->>>>>>> f383862a
       margin: 0;
       padding: 4px 10px 0 10px;
       li {
@@ -105,24 +101,15 @@
         text-decoration: none;
       }
       .user-profile{
-<<<<<<< HEAD
-=======
         height: $theme_header_height;
->>>>>>> f383862a
         color: $textProfile;
         .icon-arrowdown {
           font-size: 110%;
         }
-<<<<<<< HEAD
-      }
-      .user-lang{
-        color: $textProfile;
-=======
         .user-picture {
             vertical-align: middle;
             display: inline-block;
         }
->>>>>>> f383862a
       }
       .user-lang{
         color: $textProfile;
