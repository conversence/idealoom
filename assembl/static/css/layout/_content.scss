--- conflicted
+++ resolved
@@ -1,20 +1,9 @@
 .assembl-logo {
-<<<<<<< HEAD
-  font-size: 18px;
-  font-weight: bold;
-  text-decoration: none;
-  color: $theme_header_logo_color;
-  background: url(#{$theme_header_logo}) center center no-repeat;
-  display: block;
-  height: 35px;
-  width: 115px;
-=======
   text-decoration: none;
   background: url(#{$theme_header_logo}) center center no-repeat;
   background-size: contain;
   display: block;
   height: 100%;
->>>>>>> f383862a
 }
 
 .white-mark {
