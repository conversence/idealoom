--- conflicted
+++ resolved
@@ -661,7 +661,6 @@
             });
 
         return this._allDiscussionSourceCollectionPromise;
-<<<<<<< HEAD
     },
 
     getUserContributionsPromise: function (params) {
@@ -680,7 +679,6 @@
             });
 
         return this._allUserContributionsModelPromise;
-=======
     }, 
 
     getFacebookAccessTokensPromise: function() {
@@ -709,9 +707,7 @@
               console.error(e.statusText);
           });
       return this._allUserAccountsPromise;
->>>>>>> 8dbcabce
     }
-
 });
 
 var _instance;
