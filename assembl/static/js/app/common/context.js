--- conflicted
+++ resolved
@@ -503,7 +503,6 @@
         // Get inspiration widgets associated to this idea, via "ancestor_inspiration_widgets"
         // And compute a link to create an inspiration widget
 
-<<<<<<< HEAD
         var inspiration_widgets_url = this.getApiV2DiscussionUrl("ideas/" + this.extractId(idea_id) + "/ancestor_inspiration_widgets"),
             inspiration_widgets = null,
             inspiration_widget_url = null,
@@ -514,13 +513,6 @@
             session_widget_configure_url = null;
 
         var vote_widgets_url = this.getApiV2DiscussionUrl("ideas/" + this.extractId(idea_id) + "/votable_by_widget");
-=======
-        var inspiration_widgets_url = this.getApiV2DiscussionUrl("ideas/" + this.extractId(idea_id) + "/ancestor_inspiration_widgets");
-        var inspiration_widgets = null;
-        var inspiration_widget_url = null;
-        var inspiration_widget_configure_url = null;
-        var showing_widgets_url = this.getApiV2DiscussionUrl("ideas/" + this.extractId(idea_id) + "/showing_widget");
->>>>>>> 7f3e8900
 
         var locale_parameter = "&locale=" + assembl_locale;
 
@@ -531,23 +523,11 @@
         var vote_widget_create_url = "/static/widget/vote/?admin=1#/admin/create_from_idea?idea=" + encodeURIComponent(idea_id + "?view=creativity_widget"); //TODO: add locale_parameter?
         returned_data["vote_widget_create_url"] = vote_widget_create_url;
 
-<<<<<<< HEAD
         var session_widget_create_url = "/static/widget/session/#/admin/create_from_idea?admin=1&idea=" + encodeURIComponent(idea_id) +"&view=creativity_widget";
         returned_data["session_widget_create_url"] = session_widget_create_url;
 
         return Promise.join($.get(inspiration_widgets_url), $.get(vote_widgets_url), $.get(session_widget_url),
             function(result, result2, result3){
-=======
-        // TODO: Add creativity session creation URLs.
-
-        $.when(
-            $.getJSON(inspiration_widgets_url),
-            $.getJSON(showing_widgets_url)
-        ).done(function(result, result2){
-            // done() callback parameters are [data, textStatus, jqXHR], so we extract data
-            var data = result[0];
-            var data2 = result2[0];
->>>>>>> 7f3e8900
 
             var inspiration_result = result[0],
                 vote_result = result2[0],
