--- conflicted
+++ resolved
@@ -6,19 +6,6 @@
         url: Ctx.getApiV2DiscussionUrl(),
         defaults: {
             'settings': {},
-<<<<<<< HEAD
-            'introduction': null,
-            'objectives': null,
-            'creation_date': null,
-            'topic': null,
-            'sources': [],
-            'introductionDetails': null,
-            '@type': null,
-            'widget_collection_url': null,
-            'slug': null,
-            '@view': null,
-            'permission': {}
-=======
             'introduction': '',
             'objectives': '',
             'creation_date': '',
@@ -30,7 +17,6 @@
             '@view': '',
             'permissions': {},
             'subscribe_to_notifications_on_signup': false
->>>>>>> f383862a
         }
 
     });
