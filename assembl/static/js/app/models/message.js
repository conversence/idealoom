--- conflicted
+++ resolved
@@ -63,39 +63,6 @@
             count += child.getDescendantsCount();
         });
 
-<<<<<<< HEAD
-            /**
-             * Set the `read` property
-             * @param {Boolean} value
-             */
-            setRead: function (value, target) {
-                target.removeClass('readUnreadIndicator').addClass('is-loading');
-
-                var user = Ctx.getCurrentUser(),
-                    that = this;
-
-                if (user.isUnknownUser()) {
-                    // Unknown User can't mark as read
-                    return;
-                }
-
-                var isRead = this.get('read');
-                if (value === isRead) {
-                    return; // Nothing to do
-                }
-
-                this.set('read', value, { silent: true });
-
-                this.url = Ctx.getApiUrl('post_read/') + this.getId();
-                this.save({'read': value},{
-                    success: function(model, resp){
-                        target.addClass('readUnreadIndicator').removeClass('is-loading');
-                        that.trigger('change:read', [value]);
-                        that.trigger('change', that);
-                        Assembl.reqres.request('ideas:update', resp.ideas); // this seems to cost a lot of performance. maybe we should update only the ideas related to this message
-                    },
-                    error: function(model, resp){}
-=======
         return count;
     },
 
@@ -137,7 +104,6 @@
                     //Why this next line?  Benoitg-2014-10-03
                     extract.attributes.ranges = extract.attributes._ranges;
                     ret.push(_.clone(extract.attributes));
->>>>>>> 3178ac8a
                 });
 
                 return ret;
@@ -194,7 +160,9 @@
      * Set the `read` property
      * @param {Boolean} value
      */
-    setRead: function (value) {
+    setRead: function (value, target) {
+        target.removeClass('readUnreadIndicator').addClass('is-loading');
+
         var user = Ctx.getCurrentUser(),
             that = this;
 
@@ -213,6 +181,7 @@
         this.url = Ctx.getApiUrl('post_read/') + this.getId();
         this.save({'read': value},{
             success: function(model, resp){
+                target.addClass('readUnreadIndicator').removeClass('is-loading');
                 that.trigger('change:read', [value]);
                 that.trigger('change', that);
                 Assembl.reqres.request('ideas:update', resp.ideas); // this seems to cost a lot of performance. maybe we should update only the ideas related to this message
