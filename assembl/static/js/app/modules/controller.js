define(function(require){

    var Marionette = require('marionette'),
           Assembl = require('modules/assembl'),
               Ctx = require('modules/context'),
             Group = require('modules/group'),
                 $ = require('jquery');

    var SegmentList = require('views/segmentList'),
           IdeaList = require('views/ideaList'),
          IdeaPanel = require('views/ideaPanel'),
        MessageList = require('views/messageList'),
          Synthesis = require('models/synthesis'),
     SynthesisPanel = require('views/synthesisPanel'),
               User = require('models/user'),
<<<<<<< HEAD
             navBar = require('views/navBar'),
       Notification = require('views/notification'),
         panelGroup =  require('views/panelGroupContainer');
=======
  CollectionManager = require('modules/collectionManager');

>>>>>>> e982078b

    var Controller = Marionette.Controller.extend({

        initialize: function(){
<<<<<<< HEAD

            var $w = window.assembl = {};

=======
            var $w = window.assembl = {},
            collectionManager = new CollectionManager();
            
>>>>>>> e982078b
            // User
            /**
             * fulfill app.currentUser
             */
            function loadCurrentUser(){
              var user
                if( Ctx.getCurrentUserId() ){
                  user = new User.Model();
                  user.fetchFromScriptTag('current-user-json')
                }
                else {
                  user = new User.Collection().getUnknownUser();
                }
                user.fetchPermissionsFromScripTag();
                Ctx.setCurrentUser(user);
                Ctx.loadCsrfToken(true);
            }
            loadCurrentUser();
            //We only need this here because we still use deprecated access functions
            collectionManager.getAllUsersCollectionPromise();

            // The order of these initialisations matter...
            // Segment List
<<<<<<< HEAD
            //$w.segmentList = new SegmentList({el: '#segmentList', button: '#button-segmentList'});
            //$w.segmentList.segments.fetchFromScriptTag('extracts-json');

            // Idea list
            //$w.ideaList = new IdeaList({el: '#ideaList', button: '#button-ideaList'});
=======
            $w.segmentList = new SegmentList({el: '#segmentList', button: '#button-segmentList'}).render();

            // Idea list
            $w.ideaList = new IdeaList({el: '#ideaList', button: '#button-ideaList'}).render();
>>>>>>> e982078b

            // Idea panel
            //$w.ideaPanel = new IdeaPanel({el: '#ideaPanel', button: '#button-ideaPanel'}).render();

            // Message
<<<<<<< HEAD
            //$w.messageList = new MessageList({el: '#messageList', button: '#button-messages'}).render();
            //$w.messageList.messages.fetch({reset:true});
=======
            $w.messageList = new MessageList({el: '#messageList', button: '#button-messages'}).render();
>>>>>>> e982078b

            // Synthesis
            //$w.syntheses = new Synthesis.Collection();
            //var nextSynthesisModel = new Synthesis.Model({'@id': 'next_synthesis'});
            //nextSynthesisModel.fetch();

            /*$w.syntheses.add(nextSynthesisModel);
            $w.synthesisPanel = new SynthesisPanel({
                el: '#synthesisPanel',
                button: '#button-synthesis',
                model: nextSynthesisModel
            });*/

<<<<<<< HEAD
            //$w.ideaList.ideas.fetchFromScriptTag('ideas-json');

=======
>>>>>>> e982078b
            //init notification bar
            //var notification = new Notification();

            /*Assembl.vent.on('setLocale', function(locale){

                console.log('setLocale', locale);

            })*/
        },

        /**
         * Load the default view
         * */
        home: function(){
            console.log("home controller");

            Assembl.headerRegions.show(new navBar());

            if(!window.localStorage.getItem('showNotification')){
               Assembl.notificationRegion.show(new Notification());
            }

            var groupLayout = new panelGroup();

            Assembl.panelGroupControl.show(groupLayout);

            var resolveGroup = new Group();

            var panel_height = $('#panelGroupControl').height();
            //$('.panel-body').css('height', panel_height+"px");

            /**
             * end code
             * */

            /*var panels = Ctx.getPanelsFromStorage();
            _.each(panels, function(value, name){
                var panel = assembl[name];
                if( panel && name !== 'ideaPanel' ){
                    Ctx.openPanel(panel);
                }
            });
            if(assembl.openedPanels < 1) {
                /* If no panel would be opened on load, open the table of ideas
                 * and the Message panel so the user isn't presented with a
                 * blank screen

                Ctx.openPanel(assembl.ideaList);
                //Ctx.openPanel(assembl.messageList);
            }*/
        },

        idea: function(id){
            Ctx.openPanel(assembl.ideaList);
            collectionManager.getAllIdeasCollectionPromise().done(
                function(allIdeasCollection) {
                  var idea = allIdeasCollection.get(id);
                  if( idea ){
                    Ctx.setCurrentIdea(idea);
                  }
                });
        },

        /**
         * Alias for `idea`
         */
        ideaSlug: function(slug, id){
            return this.idea(slug +'/'+ id);
        },

        message: function(id){
            Ctx.openPanel(assembl.messageList);
            assembl.messageList.showMessageById(id);
        },

        /**
         * Alias for `message`
         */
        messageSlug: function(slug, id){
            return this.message(slug +'/'+ id);
        }

    });

    return new Controller();

});<|MERGE_RESOLUTION|>--- conflicted
+++ resolved
@@ -13,27 +13,17 @@
           Synthesis = require('models/synthesis'),
      SynthesisPanel = require('views/synthesisPanel'),
                User = require('models/user'),
-<<<<<<< HEAD
              navBar = require('views/navBar'),
        Notification = require('views/notification'),
-         panelGroup =  require('views/panelGroupContainer');
-=======
+         panelGroup = require('views/panelGroupContainer');
   CollectionManager = require('modules/collectionManager');
-
->>>>>>> e982078b
 
     var Controller = Marionette.Controller.extend({
 
         initialize: function(){
-<<<<<<< HEAD
-
-            var $w = window.assembl = {};
-
-=======
             var $w = window.assembl = {},
             collectionManager = new CollectionManager();
             
->>>>>>> e982078b
             // User
             /**
              * fulfill app.currentUser
@@ -57,29 +47,18 @@
 
             // The order of these initialisations matter...
             // Segment List
-<<<<<<< HEAD
             //$w.segmentList = new SegmentList({el: '#segmentList', button: '#button-segmentList'});
             //$w.segmentList.segments.fetchFromScriptTag('extracts-json');
 
             // Idea list
             //$w.ideaList = new IdeaList({el: '#ideaList', button: '#button-ideaList'});
-=======
-            $w.segmentList = new SegmentList({el: '#segmentList', button: '#button-segmentList'}).render();
-
-            // Idea list
-            $w.ideaList = new IdeaList({el: '#ideaList', button: '#button-ideaList'}).render();
->>>>>>> e982078b
 
             // Idea panel
             //$w.ideaPanel = new IdeaPanel({el: '#ideaPanel', button: '#button-ideaPanel'}).render();
 
             // Message
-<<<<<<< HEAD
             //$w.messageList = new MessageList({el: '#messageList', button: '#button-messages'}).render();
             //$w.messageList.messages.fetch({reset:true});
-=======
-            $w.messageList = new MessageList({el: '#messageList', button: '#button-messages'}).render();
->>>>>>> e982078b
 
             // Synthesis
             //$w.syntheses = new Synthesis.Collection();
@@ -93,11 +72,8 @@
                 model: nextSynthesisModel
             });*/
 
-<<<<<<< HEAD
             //$w.ideaList.ideas.fetchFromScriptTag('ideas-json');
 
-=======
->>>>>>> e982078b
             //init notification bar
             //var notification = new Notification();
 
@@ -125,9 +101,6 @@
             Assembl.panelGroupControl.show(groupLayout);
 
             var resolveGroup = new Group();
-
-            var panel_height = $('#panelGroupControl').height();
-            //$('.panel-body').css('height', panel_height+"px");
 
             /**
              * end code
