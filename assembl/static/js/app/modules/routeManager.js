--- conflicted
+++ resolved
@@ -50,15 +50,6 @@
             /**
              * Render the current group of views
              * */
-<<<<<<< HEAD
-            var items = Storage.getStorageGroupItem();
-
-            var group = new GroupContainer({
-                collection: items
-            });
-
-            Assembl.groupContainer.show(group);
-=======
             var groupSpecsP = collectionManager().getGroupSpecsCollectionPromise();
             // insure that the dom is empty before filling
             //$('#panelarea').empty();
@@ -72,7 +63,6 @@
               Assembl.groupContainer.show(group);
               //$('#groupContainer').append(group.render().el);
             })
->>>>>>> ae87d2d6
         },
 
         contextPage: function(){
