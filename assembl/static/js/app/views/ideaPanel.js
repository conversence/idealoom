define(function(require){
    'use strict';

    var Backbone = require('backbone'),
         Assembl = require('modules/assembl'),
             Ctx = require('modules/context'),
            i18n = require('utils/i18n'),
   EditableField = require('views/editableField'),
   CKEditorField = require('views/ckeditorField'),
     Permissions = require('utils/permissions'),
 MessageSendView = require('views/messageSend'),
    Notification = require('views/notification'),
CollectionManager = require('modules/collectionManager');

    var LONG_TITLE_ID = 'ideaPanel-longtitle';

    /**
     * @class IdeaPanel
     */
    var IdeaPanel = Backbone.View.extend({

        /**
         * The tempate
         * @type {_.template}
         */
        template: Ctx.loadTemplate('ideaPanel'),

        /**
         * @init
         */
        initialize: function(options){
            var that = this;

            if( this.model ){
                this.listenTo(this.model, 'change', this.render);
            }
            else {
               this.model = null;
            }

            Assembl.vent.on("idea:selected", function(idea){
                that.setIdeaModel(idea);

            });

<<<<<<< HEAD
            this.listenTo(assembl.users, 'reset', this.render);
=======
>>>>>>> e982078b
        },
        /**
         * This is not inside the template beacuse babel wouldn't extract it in 
         * the pot file
         */
        renderTemplateGetSubIdeasLabel: function(subIdeas){
            if(subIdeas.length == 0) {
                return i18n.gettext('This idea has no sub-ideas');
            }
            else {
                return i18n.sprintf(i18n.ngettext('This idea has %d sub-idea','This idea has %d sub-ideas',subIdeas.length), subIdeas.length);
            }
        },
        /**
         * This is not inside the template beacuse babel wouldn't extract it in 
         * the pot file
         */
        renderTemplateGetExtractsLabel: function(extracts){
            if(extracts.length == 0) {
                return i18n.gettext('No extracts were harvested for this idea');
            }
            else {
                return i18n.sprintf(i18n.ngettext('Harvested in %d extract','Harvested in %d extracts',extracts.length), extracts.length);
            }
        },
        /**
         * The render
         */
        render: function(){
            if(Ctx.debugRender) {
                console.log("ideaPanel:render() is firing");
            }

            var that = this,
            segments = {},
            subIdeas = {},
            currentUser = Ctx.getCurrentUser(),
            canEdit = currentUser.can(Permissions.EDIT_IDEA) || false,
            canEditNextSynthesis = currentUser.can(Permissions.EDIT_SYNTHESIS),
            collectionManager = new CollectionManager();

            Ctx.cleanTooltips(this.$el);
<<<<<<< HEAD

            if(this.model) {
                segments = this.model.getSegments();
                subIdeas = this.model.getChildren();
            }

            this.$el.html( this.template( {
                idea: this.model,
                subIdeas: subIdeas,
                segments: segments,
                canEdit: canEdit,
                i18n: i18n,
                renderTemplateGetExtractsLabel: this.renderTemplateGetExtractsLabel,
                renderTemplateGetSubIdeasLabel: this.renderTemplateGetSubIdeasLabel,
                canDelete: currentUser.can(Permissions.EDIT_IDEA),
                canEditNextSynthesis: canEditNextSynthesis,
                canEditExtracts: currentUser.can(Permissions.EDIT_EXTRACT),
                canEditMyExtracts: currentUser.can(Permissions.EDIT_MY_EXTRACT),
                canAddExtracts: currentUser.can(Permissions.EDIT_EXTRACT) //TODO: This is a bit too coarse
=======
            
            collectionManager.getAllExtractsCollectionPromise().done(
            function(allExtractsCollection) {
            var extracts = [];
              if(that.model) {
                subIdeas = that.model.getChildren();
                votable_widgets = that.model.getVotableOnWhichWidgets();
                extracts = allExtractsCollection.where({idIdea:that.model.id});
            }

            that.$el.html( that.template( {
                idea : that.model,
                segments : extracts,
                subIdeas : subIdeas,
                votable_widgets : votable_widgets,
                canEdit : canEdit,
                i18n : i18n,
                renderTemplateGetExtractsLabel : that.renderTemplateGetExtractsLabel,
                renderTemplateGetSubIdeasLabel : that.renderTemplateGetSubIdeasLabel,
                canDelete : currentUser.can(Permissions.EDIT_IDEA),
                canEditNextSynthesis : canEditNextSynthesis,
                canEditExtracts : currentUser.can(Permissions.EDIT_EXTRACT),
                canEditMyExtracts : currentUser.can(Permissions.EDIT_MY_EXTRACT),
                canAddExtracts : currentUser.can(Permissions.EDIT_EXTRACT), //TODO: This is a bit too coarse
                canCreateWidgets : currentUser.can(Permissions.ADMIN_DISCUSSION)
>>>>>>> e982078b
            } ) );

            if(that.model) {
              
              $.when( collectionManager.getAllUsersCollectionPromise(),
                      collectionManager.getAllMessageStructureCollectionPromise()
                      ).then(
                          function( allUsersCollection, allMessagesCollection) {
                            
                    /* We need a real view for that benoitg - 2014-07-23 */
                    var ideaExtractList = that.$('.postitlist'),
                        template = Ctx.loadTemplate('segment');
                    
                    _.each(extracts, function(extract) {
                      var post = allMessagesCollection.get(extract.get('idPost'));
                      ideaExtractList.append( template(
                          {segment: extract,
                           post: post,
                           postCreator: allUsersCollection.get(post.get('idCreator')),
                           canEditExtracts : currentUser.can(Permissions.EDIT_EXTRACT),
                           canEditMyExtracts : currentUser.can(Permissions.EDIT_MY_EXTRACT),
                           ctx : Ctx
                          }) );
                    });
                  }
              );
            }

            Ctx.initTooltips(that.$el);
            that.panel = that.$('.panel');
            Ctx.initClipboard();
            if(that.model) {
            var shortTitleField = new EditableField({
                'model': that.model,
                'modelProp': 'shortTitle',
                'class': 'panel-editablearea text-bold',
                'data-tooltip': i18n.gettext('Short expression (only a few words) of the idea in the table of ideas.'),
                'placeholder': i18n.gettext('New idea'),
                'canEdit': canEdit
            });
            shortTitleField.renderTo(that.$('#ideaPanel-shorttitle'));

<<<<<<< HEAD
            this.longTitleField = new CKEditorField({
                'model': this.model,
=======


            that.longTitleField = new CKEditorField({
                'model': that.model,
>>>>>>> e982078b
                'modelProp': 'longTitle',
                'placeholder': that.model.getLongTitleDisplayText(),
                'canEdit': canEditNextSynthesis
            });
            that.longTitleField.renderTo( that.$('#ideaPanel-longtitle'));
            
            that.definitionField = new CKEditorField({
                'model': that.model,
                'modelProp': 'definition',
                'placeholder': that.model.getDefinitionDisplayText(),
                'canEdit': canEdit
            });
            that.definitionField.renderTo( that.$('#ideaPanel-definition'));

            that.commentView = new MessageSendView({
                'allow_setting_subject': false,
                'reply_idea': that.model,
                'body_help_message': i18n.gettext('Comment on this idea here...'),
                'send_button_label': i18n.gettext('Send your comment'),
                'subject_label': null,
                'mandatory_body_missing_msg': i18n.gettext('You need to type a comment first...'),
                'mandatory_subject_missing_msg': null
            });
            that.$('#ideaPanel-comment').append( that.commentView.render().el );
            }
            });
            return this;
        },

        /**
         * Blocks the panel
         */
        blockPanel: function(){
            this.$('.panel').addClass('is-loading');
        },

        /**
         * Unblocks the panel
         */
        unblockPanel: function(){
            this.$('.panel').removeClass('is-loading');
        },

        /**
         * Add a segment
         * @param  {Segment} segment
         */
        addSegment: function(segment){
            delete segment.attributes.highlights;

            var id = this.model.getId();
            segment.save('idIdea', id);
        },

        /**
         * Shows the given segment with an small fx
         * @param {Segment} segment
         */
        showSegment: function(segment){
            var that = this,
                selector = Ctx.format('.box[data-segmentid={0}]', segment.cid),
                idIdea = segment.get('idIdea'),
                box,
                collectionManager = new CollectionManager();

                collectionManager.getAllIdeasCollectionPromise().done(
                    function(allIdeasCollection) {
                      var idea = allIdeasCollection.get(idIdea);
                      if( !idea ){
                        return;
                      }

                      that.setIdeaModel(idea);
                      box = that.$(selector);

                      if( box.length ){
                        var panelBody = that.$('.panel-body');
                        var panelOffset = panelBody.offset().top;
                        var offset = box.offset().top;
                        // Scrolling to the element
                        var target = offset - panelOffset + panelBody.scrollTop();
                        panelBody.animate({ scrollTop: target });
                        box.highlight();
                      }
                    }
                );
        },

        /**
         * Set the given idea as the current one
         * @param  {Idea} [idea=null]
         */
        setIdeaModel: function(idea){
            var that = this,
            ideaChangeCallback = function() {
                that.render();
            }

            if( idea !== this.model ){
                if( this.model !== null ) {
                    this.stopListening(this.model, 'change', ideaChangeCallback);
                }
                this.model = idea;
                if( this.model !== null ){
                    //console.log("setCurrentIdea:  setting up new listeners for "+this.model.id);
                    this.listenTo(this.model, 'change', ideaChangeCallback);
                    Ctx.openPanel(assembl.ideaPanel);
                } else {
                    //TODO: More sophisticated behaviour here, depending 
                    //on if the panel was opened by selection, or by something else.
                    //app.closePanel(app.ideaPanel);
                }
                this.render();
            }
        },

        /**
         * Delete the current idea
         */
        deleteCurrentIdea: function(){
            // to be deleted, an idea cannot have any children nor segments
            var children = this.model.getChildren(),
                segments = this.model.getSegmentsDEPRECATED(),
                that = this;

            if( children.length > 0 ){
                return alert( i18n.gettext('ideaPanel-cantDeleteByChildren') );
            }

            // Nor has any segments
            if( segments.length > 0 ){
                return alert( i18n.gettext('ideaPanel-cantDeleteBySegments') );
            }

            // That's a bingo
            this.blockPanel();
            this.model.destroy({ success: function(){
                that.unblockPanel();
                Ctx.setCurrentIdea(null);
            }});
        },

        /**
         * Events
         */
        events: {
            'dragstart .box': 'onDragStart',
            'dragend .box': "onDragEnd",
            'dragover .panel': 'onDragOver',
            'dragleave .panel': 'onDragLeave',
            'drop .panel': 'onDrop',

            'click .closebutton': 'onSegmentCloseButtonClick',
            'click #ideaPanel-clearbutton': 'onClearAllClick',
            'click #ideaPanel-closebutton': 'onTopCloseButtonClick',
            'click #ideaPanel-deleteButton': 'onDeleteButtonClick',

            'click .segment-link': "onSegmentLinkClick",
            'click #session-modal': "createWidgetSession"
        },

        createWidgetSession: function(){

            if(this.model){

                var data = {
                    type: 'CreativityWidget',
                    settings: JSON.stringify({
                       "idea": this.model.attributes['@id']
                    })
                }


                var notification =  new Notification();

                notification.openSession(null, {view:'edit'});

                return;

                Backbone.ajax({
                   type:'POST',
                   url:'/data/Discussion/'+ Assembl.getDiscussionId() +'/widgets',
                   data: $.param(data),
                   success: function(data, textStatus, jqXHR){

                       //TODO: add config receive
                       notification.openSession(null, {view:'edit'});

                   },
                   errors: function(jqXHR, textStatus, errorThrown){


                   }
                })
            }

        },

        /**
         * @event
         */
        onDragStart: function(ev){
          var that = this,
              collectionManager = new CollectionManager();
            //TODO: Deal with editing own extract (EDIT_MY_EXTRACT)
          collectionManager.getAllExtractsCollectionPromise().done(
              function(allExtractsCollection) {
                if(Ctx.getCurrentUser().can(Permissions.EDIT_EXTRACT)){
                  ev.currentTarget.style.opacity = 0.4;

                  var cid = ev.currentTarget.getAttribute('data-segmentid'),
                      segment = allExtractsCollection.getByCid(cid);
                  console.log( cid );
                  Ctx.showDragbox(ev, segment.getQuote());
                  Ctx.draggedSegment = segment;
                }
              });
           
        },

        /**
         * @event
         */
        onDragEnd: function(ev){
            ev.currentTarget.style.opacity = '';
            Ctx.draggedSegment = null;
        },

        /**
         * @event
         */
        onDragOver: function(ev){
            //console.log("ideaPanel:onDragOver() fired");
            ev.preventDefault();
            if( Ctx.draggedSegment !== null || Ctx.draggedAnnotation !== null){
                this.panel.addClass("is-dragover");
            }
        },

        /**
         * @event
         */
        onDragLeave: function(){
            //console.log("ideaPanel:onDragLeave() fired");
            this.panel.removeClass('is-dragover');
        },

        /**
         * @event
         */
        onDrop: function(ev){
            //console.log("ideaPanel:onDrop() fired");
            if( ev ){
                ev.preventDefault();
                ev.stopPropagation();
            }

            this.panel.trigger('dragleave');

            var segment = Ctx.getDraggedSegment();
            if( segment ){
                this.addSegment(segment);
            }
            var annotation = Ctx.getDraggedAnnotation();
            if( annotation ){
                // Add as a segment
                Ctx.currentAnnotationIdIdea = this.model.getId();
                Ctx.currentAnnotationNewIdeaParentIdea = null;
                Ctx.saveCurrentAnnotationAsExtract();
                return;
            }

        },

        /**
         * @event
         */
        onSegmentCloseButtonClick: function(ev){
          var that = this,
              cid = ev.currentTarget.getAttribute('data-segmentid'),
              collectionManager = new CollectionManager();
          collectionManager.getAllExtractsCollectionPromise().done(
              function(allExtractsCollection) {
                var segment = allExtractsCollection.get(cid);
                
                if( segment ){
                  segment.save('idIdea', null);
                }
              });
        },

        /**
         * @event
         */
        onClearAllClick: function(ev){
            var ok = confirm( i18n.gettext('ideaPanel-clearConfirmationMessage') );
            if( ok ){
                this.model.get('segments').reset();
            }
        },
        /**
         * Closes the panel
         */
        closePanel: function(){
            if(this.button){
                this.button.trigger('click');
            }
        },
        /**
         * @event
         */
        onTopCloseButtonClick: function(){
            this.closePanel();
        },

        /**
         * @event
         */
        onDeleteButtonClick: function(){
            var ok = confirm( i18n.gettext('ideaPanel-deleteIdeaConfirmMessage') );

            if(ok){
                this.deleteCurrentIdea();
            }
        },

        /**
         * @event
         */
        onSegmentLinkClick: function(ev){
          var cid = ev.currentTarget.getAttribute('data-segmentid'),
              collectionManager = new CollectionManager();
          
          collectionManager.getAllExtractsCollectionPromise().done(
              function(allExtractsCollection) {
                var segment = allExtractsCollection.get(cid);
                Ctx.showTargetBySegment(segment);
              });
        }

    });

    return IdeaPanel;
});<|MERGE_RESOLUTION|>--- conflicted
+++ resolved
@@ -28,8 +28,14 @@
         /**
          * @init
          */
-        initialize: function(options){
+        initialize: function(obj){
+            obj = obj || {};
+
             var that = this;
+
+            if( obj.button ){
+                this.button = $(obj.button).on('click', Ctx.togglePanel.bind(window, 'ideaPanel'));
+            }
 
             if( this.model ){
                 this.listenTo(this.model, 'change', this.render);
@@ -43,10 +49,6 @@
 
             });
 
-<<<<<<< HEAD
-            this.listenTo(assembl.users, 'reset', this.render);
-=======
->>>>>>> e982078b
         },
         /**
          * This is not inside the template beacuse babel wouldn't extract it in 
@@ -83,33 +85,13 @@
             var that = this,
             segments = {},
             subIdeas = {},
+            votable_widgets = [],
             currentUser = Ctx.getCurrentUser(),
             canEdit = currentUser.can(Permissions.EDIT_IDEA) || false,
             canEditNextSynthesis = currentUser.can(Permissions.EDIT_SYNTHESIS),
             collectionManager = new CollectionManager();
 
             Ctx.cleanTooltips(this.$el);
-<<<<<<< HEAD
-
-            if(this.model) {
-                segments = this.model.getSegments();
-                subIdeas = this.model.getChildren();
-            }
-
-            this.$el.html( this.template( {
-                idea: this.model,
-                subIdeas: subIdeas,
-                segments: segments,
-                canEdit: canEdit,
-                i18n: i18n,
-                renderTemplateGetExtractsLabel: this.renderTemplateGetExtractsLabel,
-                renderTemplateGetSubIdeasLabel: this.renderTemplateGetSubIdeasLabel,
-                canDelete: currentUser.can(Permissions.EDIT_IDEA),
-                canEditNextSynthesis: canEditNextSynthesis,
-                canEditExtracts: currentUser.can(Permissions.EDIT_EXTRACT),
-                canEditMyExtracts: currentUser.can(Permissions.EDIT_MY_EXTRACT),
-                canAddExtracts: currentUser.can(Permissions.EDIT_EXTRACT) //TODO: This is a bit too coarse
-=======
             
             collectionManager.getAllExtractsCollectionPromise().done(
             function(allExtractsCollection) {
@@ -135,7 +117,6 @@
                 canEditMyExtracts : currentUser.can(Permissions.EDIT_MY_EXTRACT),
                 canAddExtracts : currentUser.can(Permissions.EDIT_EXTRACT), //TODO: This is a bit too coarse
                 canCreateWidgets : currentUser.can(Permissions.ADMIN_DISCUSSION)
->>>>>>> e982078b
             } ) );
 
             if(that.model) {
@@ -178,15 +159,10 @@
             });
             shortTitleField.renderTo(that.$('#ideaPanel-shorttitle'));
 
-<<<<<<< HEAD
-            this.longTitleField = new CKEditorField({
-                'model': this.model,
-=======
 
 
             that.longTitleField = new CKEditorField({
                 'model': that.model,
->>>>>>> e982078b
                 'modelProp': 'longTitle',
                 'placeholder': that.model.getLongTitleDisplayText(),
                 'canEdit': canEditNextSynthesis
@@ -282,9 +258,9 @@
         setIdeaModel: function(idea){
             var that = this,
             ideaChangeCallback = function() {
+                //console.log("setCurrentIdea:ideaChangeCallback fired");
                 that.render();
-            }
-
+            };
             if( idea !== this.model ){
                 if( this.model !== null ) {
                     this.stopListening(this.model, 'change', ideaChangeCallback);
