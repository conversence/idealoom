define(function(require){
    'use strict';

    var Backbone = require('backbone'),
               _ = require('underscore'),
        ckeditor = require('ckeditor'),
         Assembl = require('modules/assembl'),
             Ctx = require('modules/context'),
            i18n = require('utils/i18n'),
     Permissions = require('utils/permissions'),
 MessageSendView = require('views/messageSend');


    var MIN_TEXT_TO_TOOLTIP = 5,
        TOOLTIP_TEXT_LENGTH = 10;

    /**
     * @class views.MessageView
     */
    var MessageView = Backbone.View.extend({
        availableMessageViewStyles: Ctx.AVAILABLE_MESSAGE_VIEW_STYLES,
        /**
         * @type {String}
         */
        tagName: 'div',

        /**
         * @type {String}
         */
        className: 'message',

        /**
         * Flags if it is selecting a text or not
         * @type {Boolean}
         */
        isSelecting: true,

        /**
         * Flags if the message is hoisted
         * @type {Boolean}
         */
        isHoisted: false,

        /**
         * Is the reply box currently visible
         * @type {Boolean}
         */
        replyBoxShown: false,
    
        /**
         * @init
         * @param {MessageModel} obj the model
         */
        initialize: function(obj){
            /*this.listenTo(this, "all", function(eventName) {
                console.log("message event received: ", eventName);
            });
            this.listenTo(this.model, "all", function(eventName) {
                console.log("message model event received: ", eventName);
            });*/
            this.listenTo(this.model, 'replacedBy', this.onReplaced);
            this.listenTo(this.model, 'showBody', this.onShowBody);
            this.listenTo(this.model, 'change', this.render);
            this.messageListView = obj.messageListView;
            this.viewStyle = this.messageListView.defaultMessageStyle;
            this.messageListView.on('annotator:destroy', this.onAnnotatorDestroy, this);
            this.messageListView.on('annotator:initComplete', this.onAnnotatorInitComplete, this);
            
            /**
             * The collection of annotations loaded in annotator for this message.
             * They do not need to be re-loaded on render
             * @type {Annotation}
             */
            this.loadedAnnotations = {};
        },

        /**
         * The thread message template
         * @type {_.template}
         */
        template: Ctx.loadTemplate('message'),

        /**
         * Meant for derived classes to override
         * @type {}
         */
        transformDataBeforeRender: function(data) {
            return data;
        },
        
        /**
         * Meant for derived classes to override
         * @type {}
         */
        postRender: function() {
            return;
        },

        /**
         * The render
         * @return {MessageView}
         */
        render: function(){
            Assembl.commands.execute('render');
            var data = this.model.toJSON(),
                children,
                bodyFormatClass = null,
                level;
            level = this.currentLevel !== null ? this.currentLevel : 1;
            if( ! _.isUndefined(level) ){
                this.currentLevel = level;
            }
            Ctx.cleanTooltips(this.$el);
            this.setViewStyle(this.viewStyle);
                
            data['id'] = data['@id'];
            data['date'] = Ctx.formatDate(data.date);
            data['creator'] = this.model.getCreator();
            if(this.model.get('bodyMimeType')) {
                bodyFormatClass = "body_format_"+this.model.get('bodyMimeType').replace("/", "_"); 
            }
            data['bodyFormatClass'] = bodyFormatClass;
            data['viewStyle'] = this.viewStyle;
            // Do NOT change this, it's the message id stored in the database 
            // by annotator when storing message annotations
            // It has to contain ONLY raw content of the message provided by the
            // database for annotator to parse it back properly
            data['messageBodyId'] = Ctx.ANNOTATOR_MESSAGE_BODY_ID_PREFIX + data['@id'];
            data['isHoisted'] = this.isHoisted;

            data['ctx'] = Ctx;
            
            this.$el.attr("id","message-"+ data['@id']);
            data['read'] = this.model.get('read')
            data['user_is_connected'] = Ctx.getCurrentUser() !== assembl.users.getUnknownUser();
            this.$el.addClass(data['@type']);
            if (this.model.get('read') || !data['user_is_connected']) {
                this.$el.addClass('read');
                this.$el.removeClass('unread');
            } else {
                this.$el.addClass('unread');
                this.$el.removeClass('read');
            }
            data = this.transformDataBeforeRender(data);
            this.$el.html( this.template(data) );
            Ctx.initTooltips(this.$el);
            Ctx.initClipboard();

            this.replyView = new MessageSendView({
                'allow_setting_subject': false,
                'reply_message': this.model,
                'body_help_message': i18n.gettext('Type your response here...'),
                'cancel_button_label': null,
                'send_button_label': i18n.gettext('Send your reply'),
                'subject_label': null,
                'mandatory_body_missing_msg': i18n.gettext('You did not type a response yet...'),
                'mandatory_subject_missing_msg': null
            });
            this.$('.message-replybox').append(this.replyView.render().el);

            this.postRender();
<<<<<<< HEAD
            assembl.messageList.initAnnotator();
=======
            /* TODO: BENOITG:  We should memorize which views are onscreen, and 
             * re-call initAnnotator as needed (once) and loadAnnotations
             * after a delay.  We have a reference to them in renderedMessageViewsCurrent
             * Right now we just re-re-re call initAnnotator
             */
            app.messageList.initAnnotator();
>>>>>>> 5fe3a8db
            this.loadAnnotations();
            if(this.replyBoxShown) {
                this.openReplyBox();
            }
            else {
                this.closeReplyBox();
            };
            
            return this;
        },
        
        /**
         * Render annotator's annotations in the message body
         * Safe to call multiple times, will not double load annotations.
         */
        loadAnnotations: function(){
            if(this.annotator && (this.viewStyle == this.availableMessageViewStyles.FULL_BODY) ) {
                var that = this,
                    annotations = this.model.getAnnotations(),
                    annotationsToLoad = [];
                
                _.each(annotations, function(annotation){
                    if(!(annotation['@id'] in that.loadedAnnotations)) {
                        annotationsToLoad.push(annotation);
                    }
                });
    
                // Loading the annotations
                if( annotationsToLoad.length ) {
                    // This call is synchronous I believe - benoitg
                    that.annotator.loadAnnotations( _.clone(annotationsToLoad) );
                    _.each(annotationsToLoad, function(annotation){
                        that.loadedAnnotations[annotation['@id']] = annotation;
                    });

                    setTimeout(function(){
                        that.renderAnnotations(annotationsToLoad);
                    }, 1);
                }
            }
        },
        
        /**
         * Render annotator's annotations in the message body
         */
        renderAnnotations: function(annotations){
            var that = this;
            _.each(annotations, function(annotation){
                var highlights = annotation.highlights,
                    func = Ctx.showSegmentByAnnotation.bind(window, annotation);

                _.each(highlights, function(highlight){
                    highlight.setAttribute('data-annotation-id', annotation['@id']);
                    $(highlight).on('click', func);
                });
            });

        },
        
        /**
         * @event
         * param Annotator object
         */
        onAnnotatorInitComplete: function(annotator){
            this.annotator = annotator;

            //Normally render has been called by this point, no need for a full render
            this.loadAnnotations();
        },

        /**
         * @event
         */
        onAnnotatorDestroy: function(annotator){
            this.annotator = null;

            // Resets loaded annotations to initial
            this.loadedAnnotations = {};
        },
        
        /**
         * Hide the selection tooltip
         */
        hideTooltip: function(){
            Ctx.selectionTooltip.hide();
        },

        /**
         * Shows the selection tooltip
         * @param  {number} x
         * @param  {number} y
         * @param  {string} text
         */
        showTooltip: function(x, y, text){
            var marginLeft = Ctx.selectionTooltip.width() / -2,
                segment = text;

            text = text.substr(0, TOOLTIP_TEXT_LENGTH) + '...' + text.substr( - TOOLTIP_TEXT_LENGTH );

            Ctx.selectionTooltip
              .show()
              .attr('data-segment', segment)
              .text(text)
              .css({ top: y, left: x, 'margin-left': marginLeft });
        },

        /**
         *  Focus on the reply box, and open it if closed
         **/
        focusReplyBox: function(){
            this.openReplyBox();

            var that = this;
            window.setTimeout(function(){
                that.$('.messageSend-body').focus();
            }, 100);
        },
        
        /**
         *  Opens the reply box the reply button
         */
        openReplyBox: function(){
            this.$('.message-replybox').show();
            this.replyBoxShown = true;
        },

        /**
         *  Closes the reply box
         */
        closeReplyBox: function(){
            this.$('.message-replybox').hide();
            this.replyBoxShown = false;
        },

        /**
         * Shows the options to the selected text
         * @param  {Number} x
         * @param  {Number} y
         */
        showSelectionOptions: function(x, y){
            this.hideTooltip();

            var annotator = this.$el.closest('#messageList-list').data('annotator');
            annotator.onAdderClick.call(annotator);

            if( assembl.messageList.annotatorEditor ){
                assembl.messageList.annotatorEditor.element.css({
                    'top': y,
                    'left': x
                });
            }
        },

        events: {
            
            'click .message-subheader': 'onMessageTitleClick',
            'click .readmore': 'onMessageTitleClick',
            'click .message-hoistbtn': 'onMessageHoistClick',

            //
            'click .message-replybox-openbtn': 'focusReplyBox',
            'click .messageSend-cancelbtn': 'closeReplyBox',
            //
            'mousedown .message-body': 'startSelection',
            'mousemove .message-body': 'doTheSelection',
            'mouseleave .message-body': 'onMouseLeaveMessageBody',
            'mouseenter .message-body': 'doTheSelection',

            // menu
            'click #message-markasunread': 'markAsUnread',
            'click #message-markasread': 'markAsRead'
        },

        
        /**
         * @event
         */
        onMessageHoistClick: function(ev){
            // we will hoist the post, or un-hoist it if it is already hoisted
            this.isHoisted = assembl.messageList.toggleFilterByPostId(this.model.getId());
            this.render(); // so that the isHoisted property will now be considered
        },
        
        /**
         * @event
         */
        onShowBody: function(){
            var read = this.model.get('read');
            
            if( read === false ){
                this.model.setRead(true);
            }
            this.setViewStyle(this.availableMessageViewStyles.FULL_BODY);
            this.render();
        },

        /**
         * You need to re-render after this
         */
        setViewStyle: function(style) {
            if(style == this.availableMessageViewStyles.TITLE_ONLY) {
                this.$el.removeClass(this.availableMessageViewStyles.FULL_BODY.id);
                this.$el.removeClass(this.availableMessageViewStyles.PREVIEW.id);
                this.$el.addClass(this.availableMessageViewStyles.TITLE_ONLY.id);
                this.viewStyle = style;
            }
            else if(style == this.availableMessageViewStyles.FULL_BODY){
                this.$el.removeClass(this.availableMessageViewStyles.TITLE_ONLY.id);
                this.$el.removeClass(this.availableMessageViewStyles.PREVIEW.id);
                this.$el.addClass(this.availableMessageViewStyles.FULL_BODY.id);
                this.model.set('collapsed', false);
                this.viewStyle = style;
            }
            else if(style == this.availableMessageViewStyles.PREVIEW){
                this.$el.removeClass(this.availableMessageViewStyles.TITLE_ONLY.id);
                this.$el.removeClass(this.availableMessageViewStyles.FULL_BODY.id);
                this.$el.addClass(this.availableMessageViewStyles.PREVIEW.id);
                this.model.set('collapsed', false);
                this.viewStyle = style;
            }
            else {
                console.log("unsupported view style :" + style );
            }
        },
        
        toggleViewStyle: function() {
            if(this.viewStyle == this.availableMessageViewStyles.FULL_BODY){
                this.setViewStyle(this.messageListView.defaultMessageStyle);
            }
            else {
                var read = this.model.get('read');
                if( read === false ){
                    this.model.setRead(true);
                }
                this.setViewStyle(this.availableMessageViewStyles.FULL_BODY);
            }
        },
        /**
         * @event
         */
        onMessageTitleClick: function(ev){
            this.toggleViewStyle();
            this.render();
            if (this.viewStyle == this.availableMessageViewStyles.FULL_BODY) {
                this.openReplyBox();
            }
        },

        /**
         * @event
         * Starts the selection tooltip
         */
        startSelection: function(){
            this.hideTooltip();
            this.isSelecting = true;
            this.$el.addClass('is-selecting');

            var that = this;

            $(document).one('mouseup', function(ev){
                that.stopSelection(ev);
            });
        },

        /**
         * @event
         * Does the selection
         */
        doTheSelection: function(ev){
            if( ! this.isSelecting ){
                return;
            }

            if( $(ev.target).closest('.is-selecting').length === 0 ){
                // If it isn't inside the one which started, don't show it
                return;
            }

            var selectedText = Ctx.getSelectedText(),
                text = selectedText.focusNode ? selectedText.getRangeAt(0).cloneContents() : '';

            text = text.textContent || '';

            if( text.length > MIN_TEXT_TO_TOOLTIP ){
                this.showTooltip(ev.clientX, ev.clientY, text);
            } else {
                this.hideTooltip();
            }
        },

        /**
         * @event
         */
        onMouseLeaveMessageBody: function(){
            if( this.isSelecting ){
                this.hideTooltip();
            }
        },

        /**
         * @event
         */
        stopSelection: function(ev){
            var isInsideAMessage = false,
                selectedText = Ctx.getSelectedText(),
                user = Ctx.getCurrentUser(),
                text = selectedText.focusNode ? selectedText.getRangeAt(0).cloneContents() : '';

            text = text.textContent || '';

            if( ev ){
                isInsideAMessage = $(ev.target).closest('.is-selecting').length > 0;
            }

            if( user.can(Permissions.ADD_EXTRACT) && this.isSelecting && text.length > MIN_TEXT_TO_TOOLTIP && isInsideAMessage ){
                this.showSelectionOptions(ev.clientX - 50, ev.clientY);
            } else if( !user.can(Permissions.ADD_EXTRACT) ){
                console.warn('User cannot make extractions');
            }

            this.isSelecting = false;
            this.$el.removeClass('is-selecting');
        },

        /**
         * @event
         */
         onReplaced: function(newObject) {
             this.setElement(newObject);
             // TODO André: also look at this one, please!
             // It will not be triggered for a while, though.
             this.render();
         },

        /**
         * Mark the current message as unread
         */
         markAsUnread: function(){
             this.model.setRead(false);
         },
         
         /**
          * Mark the current message as read
          */
         markAsRead: function(){
             this.model.setRead(true);
         }
    });


    return MessageView;

});<|MERGE_RESOLUTION|>--- conflicted
+++ resolved
@@ -159,16 +159,13 @@
             this.$('.message-replybox').append(this.replyView.render().el);
 
             this.postRender();
-<<<<<<< HEAD
-            assembl.messageList.initAnnotator();
-=======
+
             /* TODO: BENOITG:  We should memorize which views are onscreen, and 
              * re-call initAnnotator as needed (once) and loadAnnotations
              * after a delay.  We have a reference to them in renderedMessageViewsCurrent
              * Right now we just re-re-re call initAnnotator
              */
-            app.messageList.initAnnotator();
->>>>>>> 5fe3a8db
+            assembl.messageList.initAnnotator();
             this.loadAnnotations();
             if(this.replyBoxShown) {
                 this.openReplyBox();
