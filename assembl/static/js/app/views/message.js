--- conflicted
+++ resolved
@@ -53,7 +53,7 @@
          * @init
          * @param {MessageModel} obj the model
          */
-        initialize: function(options){
+        initialize: function(obj){
             /*this.listenTo(this, "all", function(eventName) {
                 console.log("message event received: ", eventName);
             });
@@ -63,7 +63,7 @@
             this.listenTo(this.model, 'replacedBy', this.onReplaced);
             this.listenTo(this.model, 'showBody', this.onShowBody);
             this.listenTo(this.model, 'change', this.render);
-            this.messageListView = options.messageListView;
+            this.messageListView = obj.messageListView;
             this.viewStyle = this.messageListView.defaultMessageStyle;
             this.messageListView.on('annotator:destroy', this.onAnnotatorDestroy, this);
             this.messageListView.on('annotator:initComplete', this.onAnnotatorInitComplete, this);
@@ -74,8 +74,6 @@
              * @type {Annotation}
              */
             this.loadedAnnotations = {};
-
-            this.messageListView = options.messageListView;
         },
 
         /**
@@ -137,69 +135,6 @@
     
                 data['ctx'] = Ctx;
                 
-<<<<<<< HEAD
-            data['id'] = data['@id'];
-            data['date'] = Ctx.formatDate(data.date);
-            data['creator'] = this.model.getCreator();
-            if(this.model.get('bodyMimeType')) {
-                bodyFormatClass = "body_format_"+this.model.get('bodyMimeType').replace("/", "_"); 
-            }
-            data['bodyFormatClass'] = bodyFormatClass;
-            data['viewStyle'] = this.viewStyle;
-            // Do NOT change this, it's the message id stored in the database 
-            // by annotator when storing message annotations
-            // It has to contain ONLY raw content of the message provided by the
-            // database for annotator to parse it back properly
-            data['messageBodyId'] = Ctx.ANNOTATOR_MESSAGE_BODY_ID_PREFIX + data['@id'];
-            data['isHoisted'] = this.isHoisted;
-
-            data['ctx'] = Ctx;
-            
-            this.$el.attr("id","message-"+ data['@id']);
-            data['read'] = this.model.get('read')
-            data['user_is_connected'] = Ctx.getCurrentUser() !== assembl.users.getUnknownUser();
-            this.$el.addClass(data['@type']);
-            if (this.model.get('read') || !data['user_is_connected']) {
-                this.$el.addClass('read');
-                this.$el.removeClass('unread');
-            } else {
-                this.$el.addClass('unread');
-                this.$el.removeClass('read');
-            }
-            data = this.transformDataBeforeRender(data);
-            this.$el.html( this.template(data) );
-            Ctx.initTooltips(this.$el);
-            Ctx.initClipboard();
-
-            this.replyView = new MessageSendView({
-                'allow_setting_subject': false,
-                'reply_message': this.model,
-                'body_help_message': i18n.gettext('Type your response here...'),
-                'cancel_button_label': null,
-                'send_button_label': i18n.gettext('Send your reply'),
-                'subject_label': null,
-                'mandatory_body_missing_msg': i18n.gettext('You did not type a response yet...'),
-                'mandatory_subject_missing_msg': null
-            });
-            this.$('.message-replybox').append(this.replyView.render().el);
-
-            this.postRender();
-
-            /* TODO: BENOITG:  We should memorize which views are onscreen, and 
-             * re-call initAnnotator as needed (once) and loadAnnotations
-             * after a delay.  We have a reference to them in renderedMessageViewsCurrent
-             * Right now we just re-re-re call initAnnotator
-             */
-            this.messageListView.initAnnotator();
-            this.loadAnnotations();
-            if(this.replyBoxShown) {
-                this.openReplyBox();
-            }
-            else {
-                this.closeReplyBox();
-            };
-            
-=======
                 that.$el.attr("id","message-"+ data['@id']);
                 data['read'] = that.model.get('read')
                 data['user_is_connected'] = !Ctx.getCurrentUser().isUnknownUser();
@@ -244,7 +179,6 @@
                     that.closeReplyBox();
                 };
               });
->>>>>>> e982078b
             return this;
         },
         
