--- conflicted
+++ resolved
@@ -130,7 +130,6 @@
         'click @ui.jumpToMessageInThreadButton': 'onMessageJumpToMessageInThreadClick',
         'click @ui.jumpToMessageInReverseChronologicalButton': 'onMessageJumpToMessageInReverseChronologicalClick',
         'click @ui.showAllMessagesByThisAuthorButton': 'onShowAllMessagesByThisAuthorClick',
-        'click .js_getContributions':'getContributions',
 
         //
         'click .js_messageReplyBtn': 'onMessageReplyBtnClick',
@@ -147,7 +146,6 @@
         // menu
         'click .js_message-markasunread': 'markAsUnread',
         'click .js_message-markasread': 'markAsRead',
-        'click .js_message-export-facebook': 'exportToFacebook',
 
         'click .js_openTargetInPopOver': 'openTargetInPopOver'
     },
@@ -1031,7 +1029,6 @@
         console.log("message openTargetInPopOver(evt: ", evt);
         return Ctx.openTargetInPopOver(evt);
     },
-<<<<<<< HEAD
 
     getContributions: function(e){
         e.stopPropagation();
@@ -1065,10 +1062,7 @@
                 Assembl.slider.show(new Modal());
 
             });
-
-    }
-=======
->>>>>>> 8dbcabce
+    },
 
     /**
      * [exportToFacebook global function that
@@ -1086,7 +1080,7 @@
         vent: vent
       });
       $('#slider').html(modal.render().el);
-  }
+    }
 
 });
 
