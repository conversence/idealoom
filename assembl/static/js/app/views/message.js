define(function(require){
    'use strict';

    var Backbone = require('backbone'),
               _ = require('underscore'),
        ckeditor = require('ckeditor'),
         Assembl = require('modules/assembl'),
             Ctx = require('modules/context'),
            i18n = require('utils/i18n'),
     Permissions = require('utils/permissions'),
 MessageSendView = require('views/messageSend'),
            User = require('models/user'),
CollectionManager = require('modules/collectionManager');


    var MIN_TEXT_TO_TOOLTIP = 5,
        TOOLTIP_TEXT_LENGTH = 10;

    /**
     * @class views.MessageView
     */
    var MessageView = Backbone.View.extend({
        availableMessageViewStyles: Ctx.AVAILABLE_MESSAGE_VIEW_STYLES,
        /**
         * @type {String}
         */
        tagName: 'div',

        /**
         * @type {String}
         */
        className: 'message',

        /**
         * Flags if it is selecting a text or not
         * @type {Boolean}
         */
        isSelecting: true,

        /**
         * Flags if the message is hoisted
         * @type {Boolean}
         */
        isHoisted: false,

        /**
         * Is the reply box currently visible
         * @type {Boolean}
         */
        replyBoxShown: false,
    
        /**
         * @init
         * @param {MessageModel} obj the model
         */
        initialize: function(options){
            /*this.listenTo(this, "all", function(eventName) {
                console.log("message event received: ", eventName);
            });
            this.listenTo(this.model, "all", function(eventName) {
                console.log("message model event received: ", eventName);
            });*/
            this.listenTo(this.model, 'replacedBy', this.onReplaced);
            this.listenTo(this.model, 'showBody', this.onShowBody);
            this.listenTo(this.model, 'change', this.render);
            this.messageListView = options.messageListView;
            this.viewStyle = this.messageListView.defaultMessageStyle;
            this.messageListView.on('annotator:destroy', this.onAnnotatorDestroy, this);
            this.messageListView.on('annotator:initComplete', this.onAnnotatorInitComplete, this);
            
            /**
             * The collection of annotations loaded in annotator for this message.
             * They do not need to be re-loaded on render
             * @type {Annotation}
             */
            this.loadedAnnotations = {};
        },

        /**
         * The thread message template
         * @type {_.template}
         */
        template: Ctx.loadTemplate('message'),

        /**
         * Meant for derived classes to override
         * @type {}
         */
        transformDataBeforeRender: function(data) {
            return data;
        },
        
        /**
         * Meant for derived classes to override
         * @type {}
         */
        postRender: function() {
            return;
        },

        /**
         * The render
         * @return {MessageView}
         */
        render: function(){
          var that = this;

          this.model.getCreatorPromise().done(
              function (creator) {
                var data = that.model.toJSON(),
                    children,
                    bodyFormatClass = null,
                    level;
                level = that.currentLevel !== null ? that.currentLevel : 1;
                if( ! _.isUndefined(level) ){
                    that.currentLevel = level;
                }
                Ctx.cleanTooltips(that.$el);
                that.setViewStyle(that.viewStyle);
                    
                data['id'] = data['@id'];
                data['date'] = Ctx.formatDate(data.date);
                data['creator'] = creator;
                if(that.model.get('bodyMimeType')) {
                    bodyFormatClass = "body_format_"+that.model.get('bodyMimeType').replace("/", "_"); 
                }
                data['bodyFormatClass'] = bodyFormatClass;
                data['viewStyle'] = that.viewStyle;
                // Do NOT change this, it's the message id stored in the database 
                // by annotator when storing message annotations
                // It has to contain ONLY raw content of the message provided by the
                // database for annotator to parse it back properly
                data['messageBodyId'] = Ctx.ANNOTATOR_MESSAGE_BODY_ID_PREFIX + data['@id'];
                data['isHoisted'] = that.isHoisted;
    
                data['ctx'] = Ctx;
                
                that.$el.attr("id","message-"+ data['@id']);
                data['read'] = that.model.get('read')
                data['user_is_connected'] = !Ctx.getCurrentUser().isUnknownUser();
                that.$el.addClass(data['@type']);
                if (that.model.get('read') || !data['user_is_connected']) {
                    that.$el.addClass('read');
                    that.$el.removeClass('unread');
                } else {
                    that.$el.addClass('unread');
                    that.$el.removeClass('read');
                }
                data = that.transformDataBeforeRender(data);
                that.$el.html( that.template(data) );
                Ctx.initTooltips(that.$el);
                Ctx.initClipboard();
    
                that.replyView = new MessageSendView({
                    'allow_setting_subject': false,
                    'reply_message': that.model,
                    'body_help_message': i18n.gettext('Type your response here...'),
                    'cancel_button_label': null,
                    'send_button_label': i18n.gettext('Send your reply'),
                    'subject_label': null,
                    'mandatory_body_missing_msg': i18n.gettext('You did not type a response yet...'),
                    'mandatory_subject_missing_msg': null
                });
                that.$('.message-replybox').append(that.replyView.render().el);
    
                that.postRender();
    
                /* TODO: BENOITG:  We should memorize which views are onscreen, and 
                 * re-call initAnnotator as needed (once) and loadAnnotations
                 * after a delay.  We have a reference to them in renderedMessageViewsCurrent
                 * Right now we just re-re-re call initAnnotator
                 */
<<<<<<< HEAD

                that.messageListView.initAnnotator();

=======
                that.messageListView.initAnnotator();
>>>>>>> 913e36e3
                that.loadAnnotations();
                if(that.replyBoxShown) {
                    that.openReplyBox();
                }
                else {
                    that.closeReplyBox();
                };
              });
            return this;
        },
        
        /**
         * Render annotator's annotations in the message body
         * Safe to call multiple times, will not double load annotations.
         */
        loadAnnotations: function(){
            if(this.annotator && (this.viewStyle == this.availableMessageViewStyles.FULL_BODY) ) {
                var that = this,
                    annotations = this.model.getAnnotations(),
                    annotationsToLoad = [];
                
                _.each(annotations, function(annotation){
                    if(!(annotation['@id'] in that.loadedAnnotations)) {
                        annotationsToLoad.push(annotation);
                    }
                });
    
                // Loading the annotations
                if( annotationsToLoad.length ) {
                    // This call is synchronous I believe - benoitg
                    that.annotator.loadAnnotations( _.clone(annotationsToLoad) );
                    _.each(annotationsToLoad, function(annotation){
                        that.loadedAnnotations[annotation['@id']] = annotation;
                    });

                    setTimeout(function(){
                        that.renderAnnotations(annotationsToLoad);
                    }, 1);
                }
            }
        },
        

        /**
         * Shows the related segment from the given annotation
         * @param  {annotation} annotation
         */
        showSegmentByAnnotation: function(annotation){
          var collectionManager = new CollectionManager();

          collectionManager.getAllExtractsCollectionPromise().done(
              function(allExtractsCollection) {
                var segment = allExtractsCollection.getByAnnotation(annotation);
                if( !segment ){
                  return;
                }

                if( segment.get('idIdea') ){
                  assembl.ideaPanel.showSegment(segment);
                } else {
                  assembl.segmentList.showSegment(segment);
                }
              }
          );

        },
        
        /**
         * Render annotator's annotations in the message body
         */
        renderAnnotations: function(annotations){
            var that = this;
            _.each(annotations, function(annotation){
                var highlights = annotation.highlights,
                    func = that.showSegmentByAnnotation.bind(window, annotation);

                _.each(highlights, function(highlight){
                    highlight.setAttribute('data-annotation-id', annotation['@id']);
                    $(highlight).on('click', func);
                });
            });

        },
        
        /**
         * @event
         * param Annotator object
         */
        onAnnotatorInitComplete: function(annotator){
            this.annotator = annotator;

            //Normally render has been called by this point, no need for a full render
            this.loadAnnotations();
        },

        /**
         * @event
         */
        onAnnotatorDestroy: function(annotator){
            this.annotator = null;

            // Resets loaded annotations to initial
            this.loadedAnnotations = {};
        },
        
        /**
         * Hide the selection tooltip
         */
        hideTooltip: function(){
            Ctx.selectionTooltip.hide();
        },

        /**
         * Shows the selection tooltip
         * @param  {number} x
         * @param  {number} y
         * @param  {string} text
         */
        showTooltip: function(x, y, text){
            var marginLeft = Ctx.selectionTooltip.width() / -2,
                segment = text;

            text = text.substr(0, TOOLTIP_TEXT_LENGTH) + '...' + text.substr( - TOOLTIP_TEXT_LENGTH );

            Ctx.selectionTooltip
              .show()
              .attr('data-segment', segment)
              .text(text)
              .css({ top: y, left: x, 'margin-left': marginLeft });
        },

        /**
         *  Focus on the reply box, and open it if closed
         **/
        focusReplyBox: function(){
            this.openReplyBox();

            var that = this;
            window.setTimeout(function(){
                that.$('.messageSend-body').focus();
            }, 100);
        },
        
        /**
         *  Opens the reply box the reply button
         */
        openReplyBox: function(){
            this.$('.message-replybox').show();
            this.replyBoxShown = true;
        },

        /**
         *  Closes the reply box
         */
        closeReplyBox: function(){
            this.$('.message-replybox').hide();
            this.replyBoxShown = false;
        },

        /**
         * Shows the options to the selected text
         * @param  {Number} x
         * @param  {Number} y
         */
        showSelectionOptions: function(x, y){
            this.hideTooltip();

            var annotator = this.$el.closest('#messageList-list').data('annotator');
            annotator.onAdderClick.call(annotator);

            if( this.messageListView.annotatorEditor ){
                this.messageListView.annotatorEditor.element.css({
                    'top': y,
                    'left': x
                });
            }
        },

        events: {
            
            'click .message-subheader': 'onMessageTitleClick',
            'click .readmore': 'onMessageTitleClick',
            'click .message-hoistbtn': 'onMessageHoistClick',

            //
            'click .message-replybox-openbtn': 'focusReplyBox',
            'click .messageSend-cancelbtn': 'closeReplyBox',
            //
            'mousedown .message-body': 'startSelection',
            'mousemove .message-body': 'doTheSelection',
            'mouseleave .message-body': 'onMouseLeaveMessageBody',
            'mouseenter .message-body': 'doTheSelection',

            // menu
            'click #message-markasunread': 'markAsUnread',
            'click #message-markasread': 'markAsRead'
        },

        
        /**
         * @event
         */
        onMessageHoistClick: function(ev){
            // we will hoist the post, or un-hoist it if it is already hoisted
            this.isHoisted = this.messageListView.toggleFilterByPostId(this.model.getId());
            this.render(); // so that the isHoisted property will now be considered
        },
        
        /**
         * @event
         */
        onShowBody: function(){
            var read = this.model.get('read');
            
            if( read === false ){
                this.model.setRead(true);
            }
            this.setViewStyle(this.availableMessageViewStyles.FULL_BODY);
            this.render();
        },

        /**
         * You need to re-render after this
         */
        setViewStyle: function(style) {
            if(style == this.availableMessageViewStyles.TITLE_ONLY) {
                this.$el.removeClass(this.availableMessageViewStyles.FULL_BODY.id);
                this.$el.removeClass(this.availableMessageViewStyles.PREVIEW.id);
                this.$el.addClass(this.availableMessageViewStyles.TITLE_ONLY.id);
                this.viewStyle = style;
            }
            else if(style == this.availableMessageViewStyles.FULL_BODY){
                this.$el.removeClass(this.availableMessageViewStyles.TITLE_ONLY.id);
                this.$el.removeClass(this.availableMessageViewStyles.PREVIEW.id);
                this.$el.addClass(this.availableMessageViewStyles.FULL_BODY.id);
                this.model.set('collapsed', false);
                this.viewStyle = style;
            }
            else if(style == this.availableMessageViewStyles.PREVIEW){
                this.$el.removeClass(this.availableMessageViewStyles.TITLE_ONLY.id);
                this.$el.removeClass(this.availableMessageViewStyles.FULL_BODY.id);
                this.$el.addClass(this.availableMessageViewStyles.PREVIEW.id);
                this.model.set('collapsed', false);
                this.viewStyle = style;
            }
            else {
                console.log("unsupported view style :" + style );
            }
        },
        
        toggleViewStyle: function() {
            if(this.viewStyle == this.availableMessageViewStyles.FULL_BODY){
                this.setViewStyle(this.messageListView.defaultMessageStyle);
            }
            else {
                var read = this.model.get('read');
                if( read === false ){
                    this.model.setRead(true);
                }
                this.setViewStyle(this.availableMessageViewStyles.FULL_BODY);
            }
        },
        /**
         * @event
         */
        onMessageTitleClick: function(ev){
            this.toggleViewStyle();
            this.render();
            if (this.viewStyle == this.availableMessageViewStyles.FULL_BODY) {
                this.openReplyBox();
            }
        },

        /**
         * @event
         * Starts the selection tooltip
         */
        startSelection: function(){
            this.hideTooltip();
            this.isSelecting = true;
            this.$el.addClass('is-selecting');

            var that = this;

            $(document).one('mouseup', function(ev){
                that.stopSelection(ev);
            });
        },

        /**
         * @event
         * Does the selection
         */
        doTheSelection: function(ev){
            if( ! this.isSelecting ){
                return;
            }

            if( $(ev.target).closest('.is-selecting').length === 0 ){
                // If it isn't inside the one which started, don't show it
                return;
            }

            var selectedText = Ctx.getSelectedText(),
                text = selectedText.focusNode ? selectedText.getRangeAt(0).cloneContents() : '';

            text = text.textContent || '';

            if( text.length > MIN_TEXT_TO_TOOLTIP ){
                this.showTooltip(ev.clientX, ev.clientY, text);
            } else {
                this.hideTooltip();
            }
        },

        /**
         * @event
         */
        onMouseLeaveMessageBody: function(){
            if( this.isSelecting ){
                this.hideTooltip();
            }
        },

        /**
         * @event
         */
        stopSelection: function(ev){
            var isInsideAMessage = false,
                selectedText = Ctx.getSelectedText(),
                user = Ctx.getCurrentUser(),
                text = selectedText.focusNode ? selectedText.getRangeAt(0).cloneContents() : '';

            text = text.textContent || '';

            if( ev ){
                isInsideAMessage = $(ev.target).closest('.is-selecting').length > 0;
            }

            if( user.can(Permissions.ADD_EXTRACT) && this.isSelecting && text.length > MIN_TEXT_TO_TOOLTIP && isInsideAMessage ){
                this.showSelectionOptions(ev.clientX - 50, ev.clientY);
            } else if( !user.can(Permissions.ADD_EXTRACT) ){
                console.warn('User cannot make extractions');
            }

            this.isSelecting = false;
            this.$el.removeClass('is-selecting');
        },

        /**
         * @event
         */
         onReplaced: function(newObject) {
             this.setElement(newObject);
             // TODO André: also look at this one, please!
             // It will not be triggered for a while, though.
             this.render();
         },

        /**
         * Mark the current message as unread
         */
         markAsUnread: function(){
             this.model.setRead(false);
         },
         
         /**
          * Mark the current message as read
          */
         markAsRead: function(){
             this.model.setRead(true);
         }
    });


    return MessageView;

});<|MERGE_RESOLUTION|>--- conflicted
+++ resolved
@@ -53,7 +53,7 @@
          * @init
          * @param {MessageModel} obj the model
          */
-        initialize: function(options){
+        initialize: function(obj){
             /*this.listenTo(this, "all", function(eventName) {
                 console.log("message event received: ", eventName);
             });
@@ -63,7 +63,7 @@
             this.listenTo(this.model, 'replacedBy', this.onReplaced);
             this.listenTo(this.model, 'showBody', this.onShowBody);
             this.listenTo(this.model, 'change', this.render);
-            this.messageListView = options.messageListView;
+            this.messageListView = obj.messageListView;
             this.viewStyle = this.messageListView.defaultMessageStyle;
             this.messageListView.on('annotator:destroy', this.onAnnotatorDestroy, this);
             this.messageListView.on('annotator:initComplete', this.onAnnotatorInitComplete, this);
@@ -170,13 +170,7 @@
                  * after a delay.  We have a reference to them in renderedMessageViewsCurrent
                  * Right now we just re-re-re call initAnnotator
                  */
-<<<<<<< HEAD
-
                 that.messageListView.initAnnotator();
-
-=======
-                that.messageListView.initAnnotator();
->>>>>>> 913e36e3
                 that.loadAnnotations();
                 if(that.replyBoxShown) {
                     that.openReplyBox();
