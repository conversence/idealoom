'use strict';

var Marionette = require('../shims/marionette.js'),
    Backbone = require('../shims/backbone.js'),
    _ = require('../shims/underscore.js'),
    ckeditor = require('ckeditor'),
    Assembl = require('../app.js'),
    Ctx = require('../common/context.js'),
    i18n = require('../utils/i18n.js'),
    Permissions = require('../utils/permissions.js'),
    MessageSendView = require('./messageSend.js'),
    MessagesInProgress = require('../objects/messagesInProgress.js'),
    Agents = require('../models/agents.js'),
    CollectionManager = require('../common/collectionManager.js'),
    PanelSpecTypes = require('../utils/panelSpecTypes.js'),
    $ = require('../shims/jquery.js'),
    Promise = require('bluebird');

var MIN_TEXT_TO_TOOLTIP = 5,
    TOOLTIP_TEXT_LENGTH = 10;
/**
 * @class views.MessageView
 */
var MessageView = Marionette.ItemView.extend({
    template: '#tmpl-loader',
    availableMessageViewStyles: Ctx.AVAILABLE_MESSAGE_VIEW_STYLES,
    /**
     * @type {String}
     */
    className: 'message',

    /**
     * Flags if it is selecting a text or not
     * @type {Boolean}
     */
    isSelecting: true,

    /**
     * Flags if the message is hoisted
     * @type {Boolean}
     */
    isHoisted: false,

    /**
     * Is the reply box currently visible
     * @type {Boolean}
     */
    replyBoxShown: false,

    /**
     * does the reply box currently have the focus
     * @type {Boolean}
     */
    replyBoxHasFocus: false,

    /**
     * how many times the message has been re-rendered
     * @type {Number}
     */
    reRendered: 0,

    /**
     * @init
     * @param {MessageModel} obj the model
     */
    initialize: function (options) {
        var that = this;

        /*this.listenTo(this, "all", function(eventName) {
         console.log("message event received: ", eventName);
         });

         this.listenTo(this.model, "all", function(eventName) {
         console.log("message model event received: ", eventName);
         });*/

        this.messageListView = options.messageListView;
        this.messageFamilyView = options.messageFamilyView;
        this.viewStyle = this.messageListView.getTargetMessageViewStyleFromMessageListConfig(this);

        this.listenTo(this.messageListView, 'annotator:destroy', this.onAnnotatorDestroy);
        this.listenTo(this.messageListView, 'annotator:initComplete', this.onAnnotatorInitComplete);
        this.listenTo(this.messageListView, 'annotator:success', this.render);
        /**
         * The collection of annotations loaded in annotator for this message.
         * They do not need to be re-loaded on render
         * @type {Annotation}
         */
        this.loadedAnnotations = {};

        this.level = this.currentLevel !== null ? this.currentLevel : 1;

        if (!_.isUndefined(this.level)) {
            this.currentLevel = this.level;
        }

        this.creator = undefined;
        this.model.getCreatorPromise().then(function(creator){
            that.creator = creator;
            that.template = '#tmpl-message';
            that.render();
        });
    },
    modelEvents: {
      'replacedBy':'onReplaced',
      'change':'render',
      'openWithFullBodyView': 'onOpenWithFullBodyView'
    },

    ui: {
      jumpToParentButton: ".js_message-jumptoparentbtn",
      jumpToMessageInThreadButton: ".js_message-jump-to-message-in-thread",
      jumpToMessageInReverseChronologicalButton: ".js_message-jump-to-message-in-reverse-chronological",
      showAllMessagesByThisAuthorButton: ".js_message-show-all-by-this-author",
      messageReplyBox: ".message-replybox"
    },


    /**
     * @event
     */
    events: {

        'click .js_messageHeader': 'onMessageTitleClick',
        'click .js_messageTitle': 'onMessageTitleClick',
        'click .js_readMore': 'onMessageTitleClick',
        'click .js_readLess': 'onMessageTitleClick',
        'click .message-hoistbtn': 'onMessageHoistClick',
        'click @ui.jumpToParentButton': 'onMessageJumpToParentClick',
        'click @ui.jumpToMessageInThreadButton': 'onMessageJumpToMessageInThreadClick',
        'click @ui.jumpToMessageInReverseChronologicalButton': 'onMessageJumpToMessageInReverseChronologicalClick',
        'click @ui.showAllMessagesByThisAuthorButton': 'onShowAllMessagesByThisAuthorClick',

        //
        'click .js_messageReplyBtn': 'onMessageReplyBtnClick',
        'click .messageSend-cancelbtn': 'onReplyBoxCancelBtnClick',
        //These two are from messageSend.js, do NOT use @ui
        'focus .js_messageSend-body': 'onReplyBoxFocus',
        'blur .js_messageSend-body': 'onReplyBoxBlur',
        //
        'mousedown .js_messageBodyAnnotatorSelectionAllowed': 'startAnnotatorTextSelection',
        'mousemove .js_messageBodyAnnotatorSelectionAllowed': 'updateAnnotatorTextSelection',
        'mouseleave .js_messageBodyAnnotatorSelectionAllowed': 'onMouseLeaveMessageBodyAnnotatorSelectionAllowed',
        'mouseenter .js_messageBodyAnnotatorSelectionAllowed': 'updateAnnotatorTextSelection',

        // menu
        'click .js_message-markasunread': 'markAsUnread',
        'click .js_message-markasread': 'markAsRead',

        'click .js_openTargetInPopOver': 'openTargetInPopOver'
    },

    /**
     * @param htmlOrText Any string, p and br tags are replaced with
     * spaces, and all html is stripped
     * @return string
     */
    generateBodyPreview: function(htmlOrText){
      // The div is just there in case there actually isn't any html
      // in which case jquery would crash without it
      var bodyWithoutNewLine = $("<div>" + String(htmlOrText) + "</div>");
      bodyWithoutNewLine.find("p").after(" ");
      bodyWithoutNewLine.find("br").replaceWith(" ");
      return bodyWithoutNewLine.text().replace(/\s{2,}/g, ' ');
    },

    serializeData: function(){
        var bodyFormatClass,
            body,
            metadata_json = this.model.get('metadata_json'), // this property needs to exist to display the inspiration source of a message (creativity widget)
            bodyFormat = this.model.get('bodyMimeType');

        if (this.viewStyle == this.availableMessageViewStyles.PREVIEW || this.viewStyle == this.availableMessageViewStyles.TITLE_ONLY) {
            if (bodyFormat == "text/html") {
                //Strip HTML from preview
                bodyFormat = "text/plain";
                body = this.generateBodyPreview(this.model.get('body'));
            }
        }

        body = (body) ? body : this.model.get('body');

        if (bodyFormat !== null) {
            bodyFormatClass = "body_format_" + this.model.get('bodyMimeType').replace("/", "_");
        }

        var direct_link_relative_url = Ctx.getRelativeURLFromDiscussionRelativeURL("posts/" + encodeURIComponent(this.model.get('@id'))),
            //share_link_url = "/static/js/bower/expando/add/index.htm?u=" +
            share_link_url = "/static/widget/share/index.html?u=" +
            encodeURIComponent(Ctx.getAbsoluteURLFromRelativeURL(direct_link_relative_url)) + "&t=" +
            encodeURIComponent(this.model.get('subject'));

        return {
            message: this.model,
            messageListView: this.messageListView,
            viewStyle: this.viewStyle,
            metadata_json: metadata_json,
            creator: this.creator,
            parentId: this.model.get('parentId'),
            body: body,
            bodyFormatClass: bodyFormatClass,
            messageBodyId: Ctx.ANNOTATOR_MESSAGE_BODY_ID_PREFIX + this.model.get('@id'),
            isHoisted: this.isHoisted,
            ctx: Ctx,
            i18n: i18n,
            user_can_see_email: Ctx.getCurrentUser().can(Permissions.ADMIN_DISCUSSION),
            user_is_connected: !Ctx.getCurrentUser().isUnknownUser(),
            read: this.model.get('read'),
            nuggets: _.size(this.model.get('extracts')),
            direct_link_relative_url: direct_link_relative_url,
            share_link_url: share_link_url
        }
    },

    /**
     * The render
     * @return {MessageView}
     */
    onRender: function () {
        var that = this,
            modelId = this.model.id,
            partialMessage = MessagesInProgress.getMessage(modelId);
        if (Ctx.debugRender) {
            console.log("message:render() is firing for message", this.model.id);
        }
        if (this.template == '#tmpl-message') {
          if(partialMessage['body']) {
            //Somebody started writing a message and didn't finish, make sure they see it.
            //console.log("Opening in full view because of reply in progress: ", partialMessage['body'])
            this.setViewStyle(this.availableMessageViewStyles.FULL_BODY);
          }
          else {
            this.setViewStyle(this.viewStyle);
          }

          this.clearAnnotationsToLoadCache();
          Ctx.removeCurrentlyDisplayedTooltips(this.$el);

          this.$el.attr("id", "message-" + this.model.get('@id'));
          this.$el.addClass(this.model.get('@type'));

            if(Ctx.getCurrentUser().isUnknownUser()){
                this.$el.removeClass('unread').addClass('read');
            }else {
                if (this.model.get('read')) {
                    this.$el.removeClass('unread').addClass('read');
                } else {
                    this.$el.removeClass('read').addClass('unread');
                }
            }

          Ctx.initTooltips(this.$el);
          if ( this.viewStyle == this.availableMessageViewStyles.FULL_BODY ){
              Ctx.convertUrlsToLinks(this.$el.children('.message-body')); // we target only the body part of the message, not the title
              Ctx.makeLinksShowOembedOnHover(this.$el.children('.message-body'));
          }

          that.replyView = new MessageSendView({
              allow_setting_subject: false,
              reply_message_id: modelId,
              body_help_message: i18n.gettext('Type your response here...'),
              cancel_button_label: null,
              send_button_label: i18n.gettext('Send your reply'),
              subject_label: null,
              mandatory_body_missing_msg: i18n.gettext('You did not type a response yet...'),
              messageList: that.messageListView,
              msg_in_progress_body: partialMessage['body'],
              msg_in_progress_ctx: modelId,
              mandatory_subject_missing_msg: null
          });
          that.ui.messageReplyBox.append(this.replyView.render().el);

          this.postRender();

          if (this.replyBoxShown || partialMessage['body']) {
            this.ui.messageReplyBox.removeClass('hidden');
              if ( this.replyBoxHasFocus )
                  this.focusReplyBox();
          }
          else {
            this.ui.messageReplyBox.addClass('hidden');
          }

          if (this.viewStyle == this.availableMessageViewStyles.FULL_BODY) {
              //Only the full body view uses annotator
              this.messageListView.requestAnnotatorRefresh();
          }

          if (this.viewStyle == that.availableMessageViewStyles.FULL_BODY && this.messageListView.defaultMessageStyle != this.availableMessageViewStyles.FULL_BODY) {
              this.showReadLess();
          }


          if(this.messageListView.isViewStyleThreadedType()
              && that.messageFamilyView.currentLevel !== 1) {
              this.model.getParentPromise().then(function(parentMessageModel){
                  //console.log("comparing:", parentMessageModel.getSubjectNoRe(), that.model.getSubjectNoRe());
                  if(parentMessageModel.getSubjectNoRe() === that.model.getSubjectNoRe() ) {
                      //console.log("Hiding redundant title")
                      that.$(".message-subject").addClass('hidden');
                  }
              });
          }


          if (this.viewStyle == this.availableMessageViewStyles.PREVIEW) {

              var applyEllipsis = function(){
                  /* We use https://github.com/MilesOkeefe/jQuery.dotdotdot to show
                   * Read More links for message previews
                   */
                  that.$(".ellipsis").dotdotdot({
                      after: "a.readMore",
                      callback: function (isTruncated, orgContent) {
                          //console.log("dotdotdot initialized on message", that.model.id);
                          //console.log(isTruncated, orgContent);
                          if (isTruncated)
                          {
                              that.$(".ellipsis > a.readMore, .ellipsis > p > a.readMore").removeClass('hidden');
                          }
                          else
                          {
                              that.$(".ellipsis > a.readMore, .ellipsis > p > a.readMore").addClass('hidden');
                              if ( that.model.get('body') && that.model.get('body').length > 610 ) // approximate string length for text which uses 4 full lines
                              {
                                  if (Ctx.debugRender) {
                                    console.log("there may be a problem with the dotdotdot of message ", that.model.id, "so we will maybe re-render it");
                                  }
                                  if ( ++that.reRendered < 5 ) // we use this to avoid infinite loop of render() calls
                                  {
                                      if (Ctx.debugRender) {
                                        console.log("yes, we will re-render => tries: ", that.reRendered);
                                      }
                                      setTimeout(function(){
                                          that.render();
                                      }, 500);
                                  }
                                  else
                                  {
                                      if (Ctx.debugRender) {
                                        console.log("no, we won't re-render it because we already tried several times: ", that.reRendered);
                                      }
                                  }
                              }
                          }
                      },
                      watch: "window" //TODO:  We should trigger updates from the panel algorithm instead
                  });
              };

              that.messageListView.requestPostRenderSlowCallback(function () {

                  setTimeout(function(){
                      //console.log("Initializing ellipsis on message", that.model.id);
                      var current_navigation_state = that.messageListView.getContainingGroup().model.get('navigationState');
                      //console.log("current_navigation_state:", current_navigation_state);
                      if ( current_navigation_state == 'about' )
                      {
                          that.listenToOnce(Assembl.vent, 'navigation:selected', applyEllipsis);
                          return;
                      }
                      applyEllipsis();
                  }, 100);


                  /* We no longer need this, but probably now need to
                   * update when the panels change size with the
                   * new system benoitg-2014-09-18
                   *
                   * that.listenTo(that.messageListView, "messageList:render_complete", function () {
                   that.$(".ellipsis").trigger('update.dot');
                   });*/
              });

              var current_navigation_state = that.messageListView.getContainingGroup().model.get('navigationState');
              //console.log("current_navigation_state:", current_navigation_state);
              //Why do we need the following block?  benoitg-2015-03-03
              //console.log('current_navigation_state is:', current_navigation_state);
              if ( current_navigation_state !== undefined ){
                  //console.log('Setting listener on navigation:selected');
                  that.listenTo(Assembl.vent, 'navigation:selected', function(navSection) {
                      //console.log('New navigation has just been selected:', navSection);
                      if(navSection == 'debate') {
                          //console.log('Updating dotdotdot because debate has just been selected');
                          that.messageListView.requestPostRenderSlowCallback(function () {
                              that.$(".ellipsis").trigger('update.dot');
                          });
                      }
                  });
              }

          }
        }

    },

    /**
     * Meant for derived classes to override
     * @type {}
     */
    transformDataBeforeRender: function (data) {
        return data;
    },

    /**
     * Meant for derived classes to override
     * @type {}
     */
    postRender: function () {
        return;
    },

    /**
     * Should be called each render
     */
    clearAnnotationsToLoadCache: function () {
        this.annotationsToLoad = undefined;
    },

    /**
     * Get the list of annotations to render in the message body
     */
    getAnnotationsToLoadPromise: function () {
        var that = this,
            annotationsPromise = this.model.getAnnotationsPromise(), //TODO:  This is fairly CPU intensive, and may be worth caching.
            annotationsToLoad = [],
            filter;

        return annotationsPromise.then(function (annotations) {
            if (that.annotationsToLoad === undefined) {
                // Is this the right permission to see the clipboard?
                if (!Ctx.getCurrentUser().can(Permissions.ADD_EXTRACT)) {
                    filter = function (extract) {
                        return extract.idIdea;
                    }
                }
                else {
                    filter = function () {
                        return true;
                    };
                }

                _.each(annotations, function (annotation) {
                    if (filter(annotation) && !(annotation['@id'] in that.loadedAnnotations)) {
                        annotationsToLoad.push(annotation);
                    }
                });
                that.annotationsToLoad = annotationsToLoad;
            }
            return that.annotationsToLoad;
        });
    },

    /**
     * Render annotator's annotations in the message body
     * Safe to call multiple times, will not double load annotations.
     */
    loadAnnotations: function () {
        var that = this,
            annotationsToLoad;
        if (this.annotator && (this.viewStyle == this.availableMessageViewStyles.FULL_BODY)) {
            this.getAnnotationsToLoadPromise().done(function (annotationsToLoad) {
                // Loading the annotations
                if (annotationsToLoad.length) {
                    // This call is synchronous I believe - benoitg
                    that.annotator.loadAnnotations(_.clone(annotationsToLoad));
                    _.each(annotationsToLoad, function (annotation) {
                        that.loadedAnnotations[annotation['@id']] = annotation;
                    });

                    setTimeout(function () {
                        that.renderAnnotations(annotationsToLoad);
                    }, 1);
                }
            });

        }
    },


    /**
     * Shows the related extract from the given annotation
     * @param  {annotation} annotation
     */
    showSegmentByAnnotation: function (annotation) {
        var that = this,
            currentIdea = this.messageListView.getContainingGroup().getCurrentIdea(),
            collectionManager = new CollectionManager();
        if (annotation.idIdea == null || (
            currentIdea != null && currentIdea.id == annotation.idIdea))
          return;
        var Modal = Backbone.Modal.extend({
            template: _.template($('#tmpl-showSegmentByAnnotation').html()),
            className: 'group-modal popin-wrapper modal-showSegment',
            cancelEl: '.js_close',
            keyControl: false,
            initialize: function () {
               this.$('.bbm-modal').addClass('popin');
            },
            events: {
              'click .js_redirectIdea':'redirectToIdea'
            },
            redirectToIdea: function(){
                var self = this;

                Promise.join(collectionManager.getAllExtractsCollectionPromise(),
                    collectionManager.getAllIdeasCollectionPromise(),
                    function (allExtractsCollection, allIdeasCollection) {

<<<<<<< HEAD
            /**
             * Mark the current message as unread
             */
            markAsUnread: function (ev) {
                ev.stopPropagation();
                var target = this.$('.readUnreadIndicator');
                Ctx.removeCurrentlyDisplayedTooltips(this.$el);
                this.model.setRead(false, target);
            },

            /**
             * Mark the current message as read
             */
            markAsRead: function (ev) {
                ev.stopPropagation();
                var target = this.$('.readUnreadIndicator');
                Ctx.removeCurrentlyDisplayedTooltips(this.$el);
                this.model.setRead(true, target);
            },
=======
                        var segment = allExtractsCollection.getByAnnotation(annotation);
                        if (!segment) {
                            console.error("message::showSegmentByAnnotation(): the extract doesn't exist");
                            return;
                        }
                        if (segment.get('idIdea')) {
                            if (that.messageListView.getContainingGroup().findViewByType(PanelSpecTypes.IDEA_PANEL)) {
                                //FIXME:  Even this isn't proper behaviour.  Maybe we should just pop a panel systematically in this case.
                                that.messageListView.getContainingGroup().setCurrentIdea(allIdeasCollection.get(annotation.idIdea), "from_annotation", true);
                                Assembl.vent.trigger('DEPRECATEDideaPanel:showSegment', segment);
                            }
                            else {
                                console.log("TODO:  NOT implemented yet.  Should pop panel in a lightbox.  See example at the end of Modal object in navigation.js ");
                            }
                        } else {
                            if (that.messageListView.getContainingGroup().findViewByType(PanelSpecTypes.CLIPBOARD)) {
                                //FIXME:  We don't want to affect every panel, only the one in the current group
                                //FIXME:  Nothing listens to this anymore
                                console.error("FIXME:  Nothing listens to DEPRECATEDsegmentList:showSegment anymore");
                                Assembl.vent.trigger('DEPRECATEDsegmentList:showSegment', segment);
                            }
                            else {
                                console.log("TODO:  NOT implemented yet.  Should pop panel in a lightbox.  See example at the end of Modal object in navigation.js ")
                            }
                        }

                        self.destroy();
                    });
            }
>>>>>>> 3178ac8a

        });

        var modal = new Modal();

        $('#slider').html(modal.render().el);

    },

    /**
     * Render annotator's annotations in the message body
     */
    renderAnnotations: function (annotations) {
        var that = this;
        _.each(annotations, function (annotation) {
            var highlights = annotation.highlights,
                func = that.showSegmentByAnnotation.bind(that, annotation);

            _.each(highlights, function (highlight) {
                highlight.setAttribute('data-annotation-id', annotation['@id']);
                $(highlight).on('click', func);
            });
        });

    },

    /**
     * @event
     * param Annotator object
     */
    onAnnotatorInitComplete: function (annotator) {
        this.annotator = annotator;

        //Normally render has been called by this point, no need for a full render
        this.loadAnnotations();
    },

    /**
     * @event
     */
    onAnnotatorDestroy: function (annotator) {
        this.annotator = null;

        // Resets loaded annotations to initial
        this.loadedAnnotations = {};
    },

    /**
     * Hide the annotator selection tooltip displayed during the selection,
     * before it completes
     */
    hideAnnotatorSelectionTooltip: function () {
        Ctx.annotatorSelectionTooltip.hide();
    },

    /**
     * Show/update the annotator selection tooltip displayed during the selection,
     * before it completes.
     * @param  {number} x
     * @param  {number} y
     * @param  {string} text
     */
    showAnnotatorSelectionTooltip: function (x, y, text) {
        var marginLeft = Ctx.annotatorSelectionTooltip.width() / -2,
            segment = text;

        text = text.substr(0, TOOLTIP_TEXT_LENGTH) + '...' + text.substr(-TOOLTIP_TEXT_LENGTH);

        Ctx.annotatorSelectionTooltip
            .show()
            .attr('data-segment', segment)
            .text(text)
            .css({ top: y, left: x, 'margin-left': marginLeft });
    },

    /**
     * Shows the save options to the selected text once the selection is complete
     * @param  {Number} x
     * @param  {Number} y
     */
    showAnnotatorSelectionSaveOptions: function (x, y) {
        this.hideAnnotatorSelectionTooltip();

        var annotator = this.$el.closest('.messageList-list').data('annotator');

        /*
         Hack: Here we remove the input of the annotator editor, so then the onAdderClick
         call will try to give focus to a field which does not exist.
         So it will not force the browser to scroll the message list up to the top,
         which is where the editor is initially placed (it is then moved to the cursor
         position).
         */
        annotator.editor.element.find(":input:first").remove();

        annotator.onAdderClick.call(annotator);

        //The annotatorEditor is the actual currently active annotatorEditor
        //from the annotator object stored in the DOM of the messagelist.
        //object from annotator
        if (this.messageListView.annotatorEditor) {
            this.messageListView.annotatorEditor.element.css({
                'top': y + "px",
                'left': x + "px"
            });
        }

    },

    onMessageReplyBtnClick: function (e) {
      e.preventDefault();
      //So it is saved if the view refreshes
      this.replyBoxHasFocus = true;
      if(!this.isMessageOpened()) {
        this.doOpenMessage();
      }
      else {
        this.focusReplyBox();
      }
    },

    /**
     *  Focus on the reply box, and open the message if closed
     **/
    focusReplyBox: function () {
      if(!this.isMessageOpened()) {
        console.error("Tried to focus on the reply box of a closed message, this should not happen!");
      }
      if(!this.replyBoxHasFocus) {
        console.error("Tried to focus on the reply box of a message that isn't supposed to have focus, this should not happen!");
      }
      var el = this.replyView.ui.messageBody;
      if ( el.length ){
        if(!el.is(':visible')) {
          console.error("Element not yet visible...")
        }

        setTimeout(function () {
          el.focus();
        }, 1);//This settimeout is necessary, at least for chrome, to focus properly
      }
      else if (this.ui.messageReplyBox.length){
        // if the .js_messageSend-body field is not present, this means the user is not logged in, so we scroll to the alert box
        //console.log("Scrooling to reply box instead");
        this.messageListView.scrollToElement(this.ui.messageReplyBox);
      }
      else {
        console.error("Tried to focus on the reply box of a message, but reply box isn't onscreen.  This should not happen!");
      }
    },

    onReplyBoxCancelBtnClick: function (e) {
      this.replyBoxShown = false;
      this.render();
    },

    onMessageHoistClick: function (ev) {
        // we will hoist the post, or un-hoist it if it is already hoisted
        this.isHoisted = this.messageListView.toggleFilterByPostId(this.model.getId());
        this.render(); // so that the isHoisted property will now be considered
    },

    onMessageJumpToParentClick: function (ev) {
      this.messageListView.showMessageById(this.model.get('parentId'));
    },

    onMessageJumpToMessageInThreadClick: function (ev) {
      this.messageListView.currentQuery.clearAllFilters();
      this.messageListView.setViewStyle(this.messageListView.ViewStyles.NEW_MESSAGES);
      this.messageListView.render();
      this.messageListView.showMessageById(this.model.id);
    },

    onMessageJumpToMessageInReverseChronologicalClick: function (ev) {
      this.messageListView.currentQuery.clearAllFilters();
      this.messageListView.setViewStyle(this.messageListView.ViewStyles.REVERSE_CHRONOLOGICAL);
      this.messageListView.render();
      this.messageListView.showMessageById(this.model.id);
    },


    onShowAllMessagesByThisAuthorClick: function (ev) {
      this.messageListView.currentQuery.clearAllFilters();
      this.messageListView.currentQuery.addFilter(this.messageListView.currentQuery.availableFilters.POST_IS_FROM, this.model.get('idCreator'));
      this.messageListView.render();
      this.messageListView.showMessageById(this.model.id);
    },

    /**
     * You need to re-render after this
     */
    setViewStyle: function (style) {
        if (style == this.availableMessageViewStyles.TITLE_ONLY) {
            this.$el.removeClass(this.availableMessageViewStyles.FULL_BODY.id);
            this.$el.removeClass(this.availableMessageViewStyles.PREVIEW.id);
            this.$el.addClass(this.availableMessageViewStyles.TITLE_ONLY.id);
            this.viewStyle = style;
        }
        else if (style == this.availableMessageViewStyles.FULL_BODY) {
            this.$el.removeClass(this.availableMessageViewStyles.TITLE_ONLY.id);
            this.$el.removeClass(this.availableMessageViewStyles.PREVIEW.id);
            this.$el.addClass(this.availableMessageViewStyles.FULL_BODY.id);
            this.viewStyle = style;

        }
        else if (style == this.availableMessageViewStyles.PREVIEW) {
            this.$el.removeClass(this.availableMessageViewStyles.TITLE_ONLY.id);
            this.$el.removeClass(this.availableMessageViewStyles.FULL_BODY.id);
            this.$el.addClass(this.availableMessageViewStyles.PREVIEW.id);
            this.viewStyle = style;
        }
        else {
            console.log("unsupported view style :" + style);
        }
    },

    /**
     * Is the message currently in it's "opened" state?
     */
    isMessageOpened: function () {
      if(this.viewStyle === this.availableMessageViewStyles.FULL_BODY &&
         this.replyBoxShown === true) {
         return true;
      }
      else {
        return false;
      }
    },

    /**
     * move the message to it's "opened" state (FULL_BODY, reply box shown
     * etc.
     */
    doOpenMessage: function () {
      if(!this.isMessageOpened()) {
        this.setViewStyle(this.availableMessageViewStyles.FULL_BODY);
        this.replyBoxShown = true;
        this.render();
      }
      else {
        //Message is already in the right state
      }
      var read = this.model.get('read');
      if (read === false) {
        this.model.setRead(true);
      }
    },

    /**
     * move the message to it's "closed" state, which is dependent on the
     * view
     */
    doCloseMessage: function () {
      if(this.isMessageOpened()) {
        this.setViewStyle(this.messageListView.getTargetMessageViewStyleFromMessageListConfig(this));
        this.replyBoxShown = false;
        this.render();
      }
      else {
        //Message is already in the right state
      }
    },

    /**
     * Change the message view Style and re-render.
     * In most cases will switch between FULL_BODY and another view
     */
    toggleViewStyle: function () {
      this.isMessageOpened()?this.doCloseMessage():this.doOpenMessage();
    },

    /**
     * @event
     */
    onMessageTitleClick: function (e) {
        if(e) {
          var target = $(e.target);
          if(target.is('a') && !(
              target.hasClass('js_readMore') || target.hasClass('js_readLess')))
            return;
          e.stopPropagation();
          e.preventDefault();
        }
        this.doProcessMessageTitleClick();
    },

    /**
     */
    doProcessMessageTitleClick: function () {
        this.toggleViewStyle();
    },

    /**
     * This il only called by messageList::showMessageById
     */
    onOpenWithFullBodyView: function(e) {
      //console.log("onOpenWithFullBodyView()");
      if(!this.isMessageOpened()) {
        this.doOpenMessage();
      }
    },

    /**
     * @event
     * Starts annotator text selection process
     */
    startAnnotatorTextSelection: function () {
      if(Ctx.debugAnnotator) {
        console.log("startAnnotatorTextSelection called");
      }
      if(this.messageListView.isInPrintableView()) {
        return;
      }
      this.hideAnnotatorSelectionTooltip();
      this.isSelecting = true;
      this.$el.addClass('is-selecting');

      var that = this;

      $(document).one('mouseup', function (ev) {
        that.finishAnnotatorTextSelection(ev);
      });
    },

    /**
     * @event
     * Does the selection
     */
    updateAnnotatorTextSelection: function (ev) {
      if(Ctx.debugAnnotator) {
        console.log("updateAnnotatorTextSelection called");
      }
      if(this.messageListView.isInPrintableView()) {
        return;
      }
        if (!this.isSelecting) {
        return;
      }

      if ($(ev.target).closest('.is-selecting').length === 0) {
        // If it isn't inside the one which started, don't show it
        return;
      }

      var selectedText = this.getSelectedText(), text = selectedText.focusNode ? selectedText
          .getRangeAt(0).cloneContents()
          : '';

      text = text.textContent || '';

      if (text.length > MIN_TEXT_TO_TOOLTIP) {
        this
            .showAnnotatorSelectionTooltip(ev.clientX, ev.clientY, text);
      }
      else {
        this.hideAnnotatorSelectionTooltip();
      }
    },

    /**
     * @event
     */
    onMouseLeaveMessageBodyAnnotatorSelectionAllowed: function () {
      if(Ctx.debugAnnotator) {
        console.log("onMouseLeaveMessageBodyAnnotatorSelectionAllowed called");
      }
      if(this.messageListView.isInPrintableView()) {
        return;
      }
      if (this.isSelecting) {
        this.hideAnnotatorSelectionTooltip();
        this.isSelecting = false;
        this.$el.removeClass('is-selecting');
        (function deselect() {
          var selection = ('getSelection' in window)
          ? window.getSelection()
              : ('selection' in document)
              ? document.selection
                  : null;
          if ('removeAllRanges' in selection) selection.removeAllRanges();
          else if ('empty' in selection) selection.empty();
        })();
      }

    },

    /**
     * Return the selected text on the document (DOM Selection, nothing
     * annotator specific)
     * @return {Selection}
     */
    getSelectedText: function () {
      if(Ctx.debugAnnotator) {
        console.log("getSelectedText called");
      }
      if (document.getSelection) {
        return document.getSelection();
      } else if (window.getSelection) {
        return window.getSelection();
      } else {
        var selection = document.selection && document.selection.createRange();
        return selection.text ? selection.text : false;
      }
    },

    /**
     * Finish processing the annotator text selection
     * @event
     */
    finishAnnotatorTextSelection: function (ev) {
      var isInsideAMessage = false,
          selectedText = this.getSelectedText(),
          user = Ctx.getCurrentUser(),
          text = selectedText.focusNode ? selectedText.getRangeAt(0).cloneContents() : '';

      if(Ctx.debugAnnotator) {
        console.log("finishAnnotatorTextSelection called");
      }
      text = text.textContent || '';

      if (ev) {
        isInsideAMessage = $(ev.target).closest('.is-selecting').length > 0;
      }

      if (this.isSelecting && text.length > MIN_TEXT_TO_TOOLTIP && isInsideAMessage) {
        if(user.can(Permissions.ADD_EXTRACT)) {
          this.showAnnotatorSelectionSaveOptions(ev.clientX - 50, ev.clientY);
        }
        else {
          console.warn('finishAnnotatorTextSelection() called but current user does not have Permissions.ADD_EXTRACT');
        }
      }

      this.isSelecting = false;
      this.$el.removeClass('is-selecting');
    },

    /**
     * @event
     */
    onReplaced: function (newObject) {
        this.setElement(newObject);
        // TODO André: also look at this one, please!
        // It will not be triggered for a while, though.
        this.render();
    },

    /**
     * Mark the current message as unread
     */
    markAsUnread: function (ev) {
        ev.stopPropagation();
        Ctx.removeCurrentlyDisplayedTooltips(this.$el);
        this.model.setRead(false);
    },

    /**
     * Mark the current message as read
     */
    markAsRead: function (ev) {
        ev.stopPropagation();
        Ctx.removeCurrentlyDisplayedTooltips(this.$el);
        this.model.setRead(true);
    },

    onReplyBoxFocus: function(e){
      this.replyBoxHasFocus = true;
      if ( !this.model.get('read') ) {
          this.model.setRead(true); // we do not call markAsRead on purpose
      }
      Assembl.vent.trigger('messageList:replyBoxFocus');
    },

    onReplyBoxBlur: function(e){
      this.replyBoxHasFocus = false;
      Assembl.vent.trigger('messageList:replyBoxBlur');
    },

    /**
     * Show the read less link
     * */
    showReadLess: function () {
        this.$('.readLess').removeClass('hidden');
    },

    openTargetInPopOver: function (evt) {
        console.log("message openTargetInPopOver(evt: ", evt);
        return Ctx.openTargetInPopOver(evt);
    }


});


module.exports = MessageView;
<|MERGE_RESOLUTION|>--- conflicted
+++ resolved
@@ -507,27 +507,6 @@
                     collectionManager.getAllIdeasCollectionPromise(),
                     function (allExtractsCollection, allIdeasCollection) {
 
-<<<<<<< HEAD
-            /**
-             * Mark the current message as unread
-             */
-            markAsUnread: function (ev) {
-                ev.stopPropagation();
-                var target = this.$('.readUnreadIndicator');
-                Ctx.removeCurrentlyDisplayedTooltips(this.$el);
-                this.model.setRead(false, target);
-            },
-
-            /**
-             * Mark the current message as read
-             */
-            markAsRead: function (ev) {
-                ev.stopPropagation();
-                var target = this.$('.readUnreadIndicator');
-                Ctx.removeCurrentlyDisplayedTooltips(this.$el);
-                this.model.setRead(true, target);
-            },
-=======
                         var segment = allExtractsCollection.getByAnnotation(annotation);
                         if (!segment) {
                             console.error("message::showSegmentByAnnotation(): the extract doesn't exist");
@@ -557,7 +536,6 @@
                         self.destroy();
                     });
             }
->>>>>>> 3178ac8a
 
         });
 
@@ -1009,8 +987,9 @@
      */
     markAsUnread: function (ev) {
         ev.stopPropagation();
+        var target = this.$('.readUnreadIndicator');
         Ctx.removeCurrentlyDisplayedTooltips(this.$el);
-        this.model.setRead(false);
+        this.model.setRead(false, target);
     },
 
     /**
@@ -1018,8 +997,9 @@
      */
     markAsRead: function (ev) {
         ev.stopPropagation();
+        var target = this.$('.readUnreadIndicator');
         Ctx.removeCurrentlyDisplayedTooltips(this.$el);
-        this.model.setRead(true);
+        this.model.setRead(true, target);
     },
 
     onReplyBoxFocus: function(e){
