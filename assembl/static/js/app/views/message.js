define(['backbone', 'underscore', 'moment', 'ckeditor', 'app', 'models/message', 'i18n', 'permissions', 'views/messageSend'],
function(Backbone, _, Moment, ckeditor, app, Message, i18n, Permissions, MessageSendView){
    'use strict';

    var MIN_TEXT_TO_TOOLTIP = 5,
        TOOLTIP_TEXT_LENGTH = 10;

    /**
     * @class views.MessageView
     */
    var MessageView = Backbone.View.extend({
        availableMessageViewStyles: app.AVAILABLE_MESSAGE_VIEW_STYLES,
        /**
         * @type {String}
         */
        tagName: 'div',

        /**
         * @type {String}
         */
        className: 'message',

        /**
         * Flags if it is selecting a text or not
         * @type {Boolean}
         */
        isSelecting: true,

        /**
         * Flags if the message is hoisted
         * @type {Boolean}
         */
        isHoisted: false,

        /**
         * Is the reply box currently visible
         * @type {Boolean}
         */
        replyBoxShown: false,
    
        /**
         * @init
         * @param {MessageModel} obj the model
         */
        initialize: function(obj){
            this.listenTo(this.model, 'replacedBy', this.onReplaced);
            this.listenTo(this.model, 'showBody', this.onShowBody);
            this.listenTo(this.model, 'change', this.render);
            this.messageListView = obj.messageListView;
            this.viewStyle = this.messageListView.defaultMessageStyle;
            this.messageListView.on('annotator:destroy', this.onAnnotatorDestroy, this);
            this.messageListView.on('annotator:initComplete', this.onAnnotatorInitComplete, this);
            
            /**
             * The collection of annotations loaded in annotator for this message.
             * They do not need to be re-loaded on render
             * @type {Annotation}
             */
            this.loadedAnnotations = {};
        },

        /**
         * The thread message template
         * @type {_.template}
         */
        template: app.loadTemplate('message'),

        /**
         * Meant for derived classes to override
         * @type {}
         */
        transformDataBeforeRender: function(data) {
            return data;
        },
        
        /**
         * Meant for derived classes to override
         * @type {}
         */
        postRender: function() {
            return;
        },

        /**
         * The render
         * @return {MessageView}
         */
        render: function(){
            app.trigger('render');
            var data = this.model.toJSON(),
<<<<<<< HEAD
                children,
                level;

=======
            children,
            bodyFormatClass = null,
            level;
>>>>>>> 2270234d
            level = this.currentLevel !== null ? this.currentLevel : 1;
            if( ! _.isUndefined(level) ){
                this.currentLevel = level;
            }
            app.cleanTooltips(this.$el);
            this.setViewStyle(this.viewStyle);
                
            data['id'] = data['@id'];
            data['date'] = app.formatDate(data.date);
            data['creator'] = this.model.getCreator();
            if(this.model.get('bodyMimeType')) {
                bodyFormatClass = "body_format_"+this.model.get('bodyMimeType').replace("/", "_"); 
            }
            data['bodyFormatClass'] = bodyFormatClass;
            data['viewStyle'] = this.viewStyle;
            // Do NOT change this, it's the message id stored in the database 
            // by annotator when storing message annotations
            // It has to contain ONLY raw content of the message provided by the
            // database for annotator to parse it back properly
            data['messageBodyId'] = app.ANNOTATOR_MESSAGE_BODY_ID_PREFIX + data['@id'];
            data['isHoisted'] = this.isHoisted;
            
            this.$el.attr("id","message-"+ data['@id']);
            data['read'] = this.model.get('read')
            data['user_is_connected'] = app.getCurrentUser() !== app.users.getUnknownUser();
            this.$el.addClass(data['@type']);
            if (this.model.get('read') || !data['user_is_connected']) {
                this.$el.addClass('read');
                this.$el.removeClass('unread');
            } else {
                this.$el.addClass('unread');
                this.$el.removeClass('read');
            }
            data = this.transformDataBeforeRender(data);
            this.$el.html( this.template(data) );
            app.initTooltips(this.$el);
            app.initClipboard();

            this.replyView = new MessageSendView({
                'allow_setting_subject': false,
                'reply_message': this.model,
                'body_help_message': i18n.gettext('Type your response here...'),
                'cancel_button_label': null,
                'send_button_label': i18n.gettext('Send your reply'),
                'subject_label': null,
                'mandatory_body_missing_msg': i18n.gettext('You did not type a response yet...'),
                'mandatory_subject_missing_msg': null
            });
            this.$('.message-replybox').append(this.replyView.render().el);

            this.postRender();
            app.messageList.initAnnotator();
            this.loadAnnotations();
            if(this.replyBoxShown) {
                this.openReplyBox();
            }
            else {
                this.closeReplyBox();
            };
            
            return this;
        },
        
        /**
         * Render annotator's annotations in the message body
         * Safe to call multiple times, will not double load annotations.
         */
        loadAnnotations: function(){
            if(this.annotator && (this.viewStyle == this.availableMessageViewStyles.FULL_BODY) ) {
                var that = this,
                    annotations = this.model.getAnnotations(),
                    annotationsToLoad = [];
                
                _.each(annotations, function(annotation){
                    if(!(annotation['@id'] in that.loadedAnnotations)) {
                        annotationsToLoad.push(annotation);
                    }
                });
    
                // Loading the annotations
                if( annotationsToLoad.length ) {
                    // This call is synchronous I believe - benoitg
                    that.annotator.loadAnnotations( _.clone(annotationsToLoad) );
                    _.each(annotationsToLoad, function(annotation){
                        that.loadedAnnotations[annotation['@id']] = annotation;
                    });

                    setTimeout(function(){
                        that.renderAnnotations(annotationsToLoad);
                    }, 1);
                }
            }
        },
        
        /**
         * Render annotator's annotations in the message body
         */
        renderAnnotations: function(annotations){
            var that = this;
            _.each(annotations, function(annotation){
                var highlights = annotation.highlights,
                    func = app.showSegmentByAnnotation.bind(window, annotation);

                _.each(highlights, function(highlight){
                    highlight.setAttribute('data-annotation-id', annotation['@id']);
                    $(highlight).on('click', func);
                });
            });

        },
        
        /**
         * @event
         * param Annotator object
         */
        onAnnotatorInitComplete: function(annotator){
            this.annotator = annotator;

            //Normally render has been called by this point, no need for a full render
            this.loadAnnotations();
        },

        /**
         * @event
         */
        onAnnotatorDestroy: function(annotator){
            this.annotator = null;

            // Resets loaded annotations to initial
            this.loadedAnnotations = {};
        },
        
        /**
         * Hide the selection tooltip
         */
        hideTooltip: function(){
            app.selectionTooltip.hide();
        },

        /**
         * Shows the selection tooltip
         * @param  {number} x
         * @param  {number} y
         * @param  {string} text
         */
        showTooltip: function(x, y, text){
            var marginLeft = app.selectionTooltip.width() / -2,
                segment = text;

            text = text.substr(0, TOOLTIP_TEXT_LENGTH) + '...' + text.substr( - TOOLTIP_TEXT_LENGTH );

            app.selectionTooltip
              .show()
              .attr('data-segment', segment)
              .text(text)
              .css({ top: y, left: x, 'margin-left': marginLeft });
        },

        /**
         *  Focus on the reply box, and open it if closed
         **/
        focusReplyBox: function(){
            this.openReplyBox();

            var that = this;
            window.setTimeout(function(){
                that.$('.messageSend-body').focus();
            }, 100);
        },
        
        /**
         *  Opens the reply box the reply button
         */
        openReplyBox: function(){
            this.$('.message-replybox').show();
            this.replyBoxShown = true;
        },

        /**
         *  Closes the reply box
         */
        closeReplyBox: function(){
            this.$('.message-replybox').hide();
            this.replyBoxShown = false;
        },

        /**
         * Shows the options to the selected text
         * @param  {Number} x
         * @param  {Number} y
         */
        showSelectionOptions: function(x, y){
            this.hideTooltip();

            var annotator = this.$el.closest('#messageList-list').data('annotator');
            annotator.onAdderClick.call(annotator);

            if( app.messageList.annotatorEditor ){
                app.messageList.annotatorEditor.element.css({
                    'top': y,
                    'left': x
                });
            }
        },

        events: {
            
            'click .message-subheader': 'onMessageTitleClick',
            'click .readmore': 'onMessageTitleClick',
            'click .message-hoistbtn': 'onMessageHoistClick',

            //
            'click .message-replybox-openbtn': 'focusReplyBox',
            'click .messageSend-cancelbtn': 'closeReplyBox',
            //
            'mousedown .message-body': 'startSelection',
            'mousemove .message-body': 'doTheSelection',
            'mouseleave .message-body': 'onMouseLeaveMessageBody',
            'mouseenter .message-body': 'doTheSelection',

            // menu
            'click #message-markasunread': 'markAsUnread',
            'click #message-markasread': 'markAsRead'
        },

        
        /**
         * @event
         */
        onMessageHoistClick: function(ev){
            // we will hoist the post, or un-hoist it if it is already hoisted
            this.isHoisted = app.messageList.toggleFilterByPostId(this.model.getId());
            this.render(); // so that the isHoisted property will now be considered
        },
        
        /**
         * @event
         */
        onShowBody: function(){
            var read = this.model.get('read');
            
            if( read === false ){
                this.model.setRead(true);
            }
            this.setViewStyle(this.availableMessageViewStyles.FULL_BODY);
            this.render();
        },

        /**
         * You need to re-render after this
         */
        setViewStyle: function(style) {
            if(style == this.availableMessageViewStyles.TITLE_ONLY) {
                this.$el.removeClass(this.availableMessageViewStyles.FULL_BODY.id);
                this.$el.removeClass(this.availableMessageViewStyles.PREVIEW.id);
                this.$el.addClass(this.availableMessageViewStyles.TITLE_ONLY.id);
                this.viewStyle = style;
            }
            else if(style == this.availableMessageViewStyles.FULL_BODY){
                this.$el.removeClass(this.availableMessageViewStyles.TITLE_ONLY.id);
                this.$el.removeClass(this.availableMessageViewStyles.PREVIEW.id);
                this.$el.addClass(this.availableMessageViewStyles.FULL_BODY.id);
                this.model.set('collapsed', false);
                this.viewStyle = style;
            }
            else if(style == this.availableMessageViewStyles.PREVIEW){
                this.$el.removeClass(this.availableMessageViewStyles.TITLE_ONLY.id);
                this.$el.removeClass(this.availableMessageViewStyles.FULL_BODY.id);
                this.$el.addClass(this.availableMessageViewStyles.PREVIEW.id);
                this.model.set('collapsed', false);
                this.viewStyle = style;
            }
            else {
                console.log("unsupported view style :" + style );
            }
        },
        
        toggleViewStyle: function() {
            if(this.viewStyle == this.availableMessageViewStyles.FULL_BODY){
                this.setViewStyle(this.messageListView.defaultMessageStyle);
            }
            else {
                var read = this.model.get('read');
                if( read === false ){
                    this.model.setRead(true);
                }
                this.setViewStyle(this.availableMessageViewStyles.FULL_BODY);
            }
        },
        /**
         * @event
         */
        onMessageTitleClick: function(ev){
            this.toggleViewStyle();
            this.render();
            if (this.viewStyle == this.availableMessageViewStyles.FULL_BODY) {
                this.openReplyBox();
            }
        },

        /**
         * @event
         * Starts the selection tooltip
         */
        startSelection: function(){
            this.hideTooltip();
            this.isSelecting = true;
            this.$el.addClass('is-selecting');

            var that = this;

            app.doc.one('mouseup', function(ev){
                that.stopSelection(ev);
            });
        },

        /**
         * @event
         * Does the selection
         */
        doTheSelection: function(ev){
            if( ! this.isSelecting ){
                return;
            }

            if( $(ev.target).closest('.is-selecting').length === 0 ){
                // If it isn't inside the one which started, don't show it
                return;
            }

            var selectedText = app.getSelectedText(),
                text = selectedText.focusNode ? selectedText.getRangeAt(0).cloneContents() : '';

            text = text.textContent || '';

            if( text.length > MIN_TEXT_TO_TOOLTIP ){
                this.showTooltip(ev.clientX, ev.clientY, text);
            } else {
                this.hideTooltip();
            }
        },

        /**
         * @event
         */
        onMouseLeaveMessageBody: function(){
            if( this.isSelecting ){
                this.hideTooltip();
            }
        },

        /**
         * @event
         */
        stopSelection: function(ev){
            var isInsideAMessage = false,
                selectedText = app.getSelectedText(),
                user = app.getCurrentUser(),
                text = selectedText.focusNode ? selectedText.getRangeAt(0).cloneContents() : '';

            text = text.textContent || '';

            if( ev ){
                isInsideAMessage = $(ev.target).closest('.is-selecting').length > 0;
            }

            if( user.can(Permissions.ADD_EXTRACT) && this.isSelecting && text.length > MIN_TEXT_TO_TOOLTIP && isInsideAMessage ){
                this.showSelectionOptions(ev.clientX - 50, ev.clientY);
            } else if( !user.can(Permissions.ADD_EXTRACT) ){
                console.warn('User cannot make extractions');
            }

            this.isSelecting = false;
            this.$el.removeClass('is-selecting');
        },

        /**
         * @event
         */
         onReplaced: function(newObject) {
             this.setElement(newObject);
             // TODO André: also look at this one, please!
             // It will not be triggered for a while, though.
             this.render();
         },

        /**
         * Mark the current message as unread
         */
         markAsUnread: function(){
             this.model.setRead(false);
         },
         
         /**
          * Mark the current message as read
          */
         markAsRead: function(){
             this.model.setRead(true);
         }
    });


    return MessageView;

});<|MERGE_RESOLUTION|>--- conflicted
+++ resolved
@@ -88,15 +88,9 @@
         render: function(){
             app.trigger('render');
             var data = this.model.toJSON(),
-<<<<<<< HEAD
                 children,
+                bodyFormatClass = null,
                 level;
-
-=======
-            children,
-            bodyFormatClass = null,
-            level;
->>>>>>> 2270234d
             level = this.currentLevel !== null ? this.currentLevel : 1;
             if( ! _.isUndefined(level) ){
                 this.currentLevel = level;
