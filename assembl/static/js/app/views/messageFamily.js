--- conflicted
+++ resolved
@@ -142,23 +142,9 @@
          * @event
          */
         onCollapsedChange: function(){
-<<<<<<< HEAD
-            var collapsed = this.model.get('collapsed'),
+            var collapsed = this.collapsed,
                 target = this.$el,
                 children = target.find(">.messagelist-children").last();
-
-=======
-            //var collapsed = this.model.get('collapsed');
-            var collapsed = this.collapsed;
-            var target = this.$el;
-            /* I don't understand this benoitg
-             var link = target.find(">.message-family-container");
-            if (link.length == 1) {
-                target = link;
-            }
-             */
-            var children = target.find(">.messagelist-children").last();
->>>>>>> 2270234d
             if( collapsed ){
                 this.$el.removeClass('message--expanded');
                 children.hide();
