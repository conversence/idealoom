define(['backbone', 'underscore', 'jquery', 'app', 'views/panel', 'views/messageFamily', 'models/message', 'i18n', 'views/messageListPostQuery', 'permissions', 'views/messageSend'],
function(Backbone, _, $, app, PanelView, MessageFamilyView, Message, i18n, PostQuery, Permissions, MessageSendView){
    'use strict';

    /**
     * Constants
     */
    var DIV_ANNOTATOR_HELP = app.format("<div class='annotator-draganddrop-help'>{0}</div>", i18n.gettext('You can drag the segment above directly to the table of ideas') ),
        DEFAULT_MESSAGE_VIEW_LI_ID_PREFIX = "defaultMessageView-",
        /* The maximum number of messages that can be loaded at the same time
         * before being removed from memory
         */
        MAX_MESSAGES_IN_DISPLAY = 30,
        /* The number of messages to load each time the user reaches scrools to 
         * the end or beginning of the list.
         */
        MORE_PAGES_NUMBER = 10;

    /**
     * @class views.MessageList
     */
    var MessageList = PanelView.extend({
        ViewStyles: {
            THREADED: {
                id: "threaded",
                css_id: "messageList-view-threaded",
                label: i18n.gettext('Threaded')
            },
            CHRONOLOGICAL: {
                id: "chronological",
                css_id: "messageList-view-chronological",
                label: i18n.gettext('Chronological')
            },
            REVERSE_CHRONOLOGICAL: {
                id: "reverse_chronological",
                css_id: "messageList-view-activityfeed",
                label: i18n.gettext('Reverse-Chronological')
            }
        },
        
        currentViewStyle: null,

        /**
         * Is the view currently rendering
         */
        currentlyRendering: false,
        /**
         * If there were any render requests inhibited while rendering was 
         * processed
         */
        numRenderInhibitedDuringRendering: 0,
        
        
        storedMessageListConfig: app.getMessageListConfigFromStorage(),
        /**
         * get a view style definition by id
         * @param {viewStyle.id}
         * @return {viewStyle or undefined}
         */
        getViewStyleDefById: function(viewStyleId){
            var retval = _.find(this.ViewStyles, function(viewStyle){ return viewStyle.id == viewStyleId; });
            return retval;
        },
        /**
         *  @init
         */
        initialize: function(obj){
            /*this.on("all", function(eventName) {
                console.log("messageList event received: ", eventName);
              });
            this.messages.on("all", function(eventName) {
                console.log("messageList collection event received: ", eventName);
              });*/
            if( obj.button ){
                this.button = $(obj.button).on('click', app.togglePanel.bind(window, 'messageList'));
            }

            PanelView.prototype.initialize.apply(this);
            this.renderedMessageViewsPrevious = {};
            this.renderedMessageViewsCurrent = {};
            
            this.setViewStyle(this.getViewStyleDefById(this.storedMessageListConfig.viewStyleId) || this.ViewStyles.THREADED);
            this.defaultMessageStyle = app.getMessageViewStyleDefById(this.storedMessageListConfig.messageStyleId) || app.AVAILABLE_MESSAGE_VIEW_STYLES.PREVIEW;

            /**
             * @ghourlier
             * TODO: Usually it would necessary tu push notification rather than fetch every time the model change
             * Need to be a call to action
             * */
            this.listenTo(this.messages, 'add reset', function(){

                var emptySubject = this.$('.messageSend .messageSend-subject').val(),
                    emptyBody = this.$('.messageSend .messageSend-body').val();

                if(emptySubject != '' && emptySubject !== undefined){

                  return;
                }

                that.messagesFinishedLoading = true;
                that.invalidateResultsAndRender();
                that.initAnnotator();

            });

            //this.listenTo(this.messages, 'add', this.invalidateResultsAndRender);
            // TODO:  Benoitg:  I didn't write this part, but i think it needs a
            // re-render, not just an init
            // this.listenTo(this.messages, 'change', this.initAnnotator);
            // TODO:  FIXME!!! Benoitg - 2014-05-05
            this.listenTo(app.segmentList.segments, 'add remove reset', this.initAnnotator);
            
            var that = this;
            app.on('idea:select', function(idea){
                if(idea && that.currentQuery.isFilterInQuery(that.currentQuery.availableFilters.POST_IS_IN_CONTEXT_OF_IDEA, idea.getId())) {
                    //Filter is already in sync
                    //TODO:  Detect the case where there is no idea selected, and we already have no filter on ideas
                    return;
                }
                else {
                    that.filterThroughPanelLock(function(){
                        that.syncWithCurrentIdea();
                    }, 'syncWithCurrentIdea');
                }
            });
            
        },
        
        invalidateResultsAndRender: function(){
            this.currentQuery.invalidateResults();
            this.render();
        },
        
        /**
         * Synchronizes the panel with the currently selected idea (possibly none)
         */
        syncWithCurrentIdea: function(){
            var currentIdea = app.getCurrentIdea();
            //console.log("messageList:syncWithCurrentIdea(): New idea is now: ",currentIdea);
            app.openPanel(app.messageList);
            if(currentIdea && this.currentQuery.isFilterInQuery(this.currentQuery.availableFilters.POST_IS_IN_CONTEXT_OF_IDEA, currentIdea.getId())) {
                //Filter is already in sync
                //TODO:  Detect the case where there is no idea selected, and we already have no filter on ideas
                return;
            }
            else {
                this.currentQuery.clearFilter(this.currentQuery.availableFilters.POST_IS_IN_CONTEXT_OF_IDEA, null);
                
                if( currentIdea ){
                    this.currentQuery.clearFilter(this.currentQuery.availableFilters.POST_IS_ORPHAN, null);
                    this.currentQuery.addFilter(this.currentQuery.availableFilters.POST_IS_IN_CONTEXT_OF_IDEA, currentIdea.getId());
                    //app.openPanel(app.messageList);
                }
                if(app.debugRender) {
                    console.log("messageList:syncWithCurrentIdea(): triggering render because new idea was selected");
                }
                //console.log("messageList:syncWithCurrentIdea(): Query is now: ",this.currentQuery._query);
                this.render();
            }
        },
        /**
         * The template
         * @type {_.template}
         */
        template: app.loadTemplate('messageList'),

        /**
         * The collapse/expand flag
         * @type {Boolean}
         */
        collapsed: false,

        /**
         * List of message id's to be displayed in the interface
         * @type {MessageCollection}
         */
        messageIdsToDisplay: [],

        /**
         * Collection with all messsages in the discussion.
         * @type {MessageCollection}
         */
        messages: new Message.Collection(),
        messagesFinishedLoading: false,

        /**
         * Message index to be displayed
         * @type {Number}
         */
        offsetStart: 0,

        /**
         * Message index limit to be displayed
         * @type {Number}
         */
        offsetEnd: MORE_PAGES_NUMBER,
        
        /**
         * The annotator reference
         * @type {Annotator}
         */
        annotator: null,

        
        /**
         * The current server-side query applied to messages
         * @type {Object}
         */
        currentQuery: new PostQuery(),

        /**
         * Reset the offset values to initial values
         */
        resetOffsets: function(){
            this.offsetStart = 0;
            this.offsetEnd = MORE_PAGES_NUMBER;
        },
        
        /**
         * Returns the messages with no parent at all or a parent not in the 
         * list of the messages to be rendered
         * TODO:  This is used in threading, but is sub-optimal as it won't 
         * tie messages to their grandparent in partial views.  benoitg
         *
         * @return {Message[]}
         */
        getRootMessagesToDisplay: function(offsetStart, offsetEnd){
            var toReturn = [],
                that = this,
                messages = this.messages;

            messages.each(function(model){
                var parentId = model.get('parentId'),
                    id = model.getId(),
                    hasNoParent = (parentId === null || that.messageIdsToDisplay.indexOf(parentId) == -1 );

                if( that.messageIdsToDisplay.indexOf(id) >= 0 && hasNoParent ){
                    toReturn.push(model);
                }
            });

            return toReturn;
        },
<<<<<<< HEAD

=======
        
        getPreviousScrollTarget: function(){
            var panelBody = this.$('.panel-body'),
            panelOffset = null,
            panelScrollTop = 0,
            messageViewScrolledInto = null,
            messageViewScrolledIntoOffset = -Number.MAX_VALUE,
            retval = null;
            //We may have been called on the first render, so we have to check
            if(panelBody.offset() !== undefined) {
                panelOffset = panelBody.offset().top;
                panelScrollTop = panelBody.scrollTop();
                //console.log("panelBody", panelBody, "panelScrollTop", panelScrollTop);
                if(panelScrollTop !== 0){
                    // Scrolling to the element
                    //var target = offset - panelOffset + panelBody.scrollTop();
                    //console.log("panelOffset", panelOffset);
                    var selector = $('.message');
                    _.every(this.renderedMessageViewsCurrent, function(view){
                        var retval = true;
                        //console.log("view",view);
                        var collection = view.$el.find(selector).addBack(selector);
                        //console.log("collection", collection);
                        collection.each(function(){
                            //console.log(this);
                            var messageOffset = $(this).offset().top - panelOffset;
                            //console.log("message ", $(this).attr('id'), "position", messageOffset);
                            if(messageOffset < 0){
                                if(messageOffset > messageViewScrolledIntoOffset) {
                                    messageViewScrolledInto = view;
                                    messageViewScrolledIntoOffset = messageOffset;
                                }
                            }
                            else {
                                // the list is not in display order in threaded view
                                // so I don't see a way to break out
                                // scroll position, break out of the loop
                                // retval = false;
                            }
                            return retval;
                        });
                        return retval;
                    });
                    if(messageViewScrolledInto) {
                        //console.log("message in partial view has subject:", messageViewScrolledInto.model.get('subject'));
                        var messageHtmlId = messageViewScrolledInto.$el.attr('id');
                        retval = {messageHtmlId: messageHtmlId,
                                  innerOffset: messageViewScrolledIntoOffset};
                    }
                }
            }
            return retval;
        },
        
        scrollToPreviousScrollTarget: function(previousScrollTarget){
            var panelBody = this.$('.panel-body'),
            panelOffset = null,
            panelScrollTop = 0;

            if(previousScrollTarget) {
                //console.log("scrollToPreviousScrollTarget(): Trying to scroll to:", previousScrollTarget)
                //We may have been called on the first render, so we have to check
                if(panelBody.offset() !== undefined) {
                    //console.log("panelBody", panelBody);
                    panelOffset = panelBody.offset().top;
                    panelScrollTop = panelBody.scrollTop();
                    //console.log("panelScrollTop", panelScrollTop, "panelOffset", panelOffset);
                    var selector = app.format('[id="{0}"]', previousScrollTarget.messageHtmlId);
                    var message = this.$(selector);
                    if(!_.size(message)) {
                        //console.log("scrollToPreviousScrollTarget() can't find element with id:",previousScrollTarget.messageHtmlId);
                        return;
                    }
                    var messageCurrentOffset = message.offset().top;
                    //console.log("messageCurrentOffset", messageCurrentOffset);

                    // Scrolling to the element
                    var target = messageCurrentOffset - panelOffset - previousScrollTarget.innerOffset;
                    //console.log("target",target);
                    panelBody.animate({ scrollTop: target });
                }
            }
        },
>>>>>>> 2270234d
        /**
         * @param {message[]} messages
         * @param {number} offsetStart
         * @param {number} offsetEnd
         *
         * @return {message[]}
         */
        applyFilterToThreadedMessages: function(messages, requestedOffsets, returnedDataOffsets){
            var toReturn = [],
                that = this,
                index = requestedOffsets['offsetStart'],
                currentIndex = 0,
                okToGo = false;

            messages.every(function(message){
                var spaceToDisplay = requestedOffsets['offsetEnd'] - index,
                    spaceValue = message.getDescendantsCount();

                if( currentIndex < index && !okToGo ){
                    currentIndex += spaceValue;
                    return true; // continue;
                }
                okToGo = true;

                if( spaceToDisplay >= spaceValue ){ // It fits !
                    index += spaceValue;
                    toReturn.push(message);
                } else { // Doesn't fit
                    if( toReturn.length === 0 ){
                        toReturn.push(message);
                    }
                    return false; // break;
                }
                return true; // continue;
            });
            console.log('WRITEME:  returnOffsets for threaded view');
            return toReturn;
        },
        
        /**                
         * Returns the messages to be rendered
         * @return {Message[]}
         */
        getAllMessagesToDisplay: function(){
            var toReturn = [],
                that = this,
                model = null,
                messages = this.messages;

            that.messageIdsToDisplay.forEach(function(id){
                model = messages.get(id);
                if (model){
                    toReturn.push(model);
                } else {
                    console.log('ERROR:  getAllMessagesToDisplay():  Message with id '+id+' not found!');
                }
            });

            return toReturn;
        },

        /**
         * Load the new batch of messages according to the requested `offsetStart`
         * and `offsetEnd` prop
         */
<<<<<<< HEAD
        showMessages: function(requestedOffsets){
            var ideaList = this.$('.idealist'),
                views,
                models,
                returnedOffsets = {};

            /* The MessageFamilyView will re-fill the renderedMessageViewsCurrent
             * array with the newly calculated rendered MessageViews.
             * It will use the array of renderedMessageViewsPrevious as a cache
             * which massively speeds up rendering when switching between views.
             */
            
=======
        render_real: function(){
            var that = this,
                views = [],
                previousScrollTarget = null;
            /*
            console.log("messageIdsToDisplay is: ");
            console.log(that.messageIdsToDisplay);
            */
            app.cleanTooltips(this.$el);
            previousScrollTarget = this.getPreviousScrollTarget();
            //The MessageFamilyView will re-fill the array with the rendered MessageView
>>>>>>> 2270234d
            this.renderedMessageViewsPrevious = _.clone(this.renderedMessageViewsCurrent);
            this.renderedMessageViewsCurrent = {};
            console.log("requestedOffsets:",requestedOffsets)
            if (this.currentViewStyle == this.ViewStyles.THREADED) {
                models = this.getRootMessagesToDisplay();
                models = this.applyFilterToThreadedMessages(models, requestedOffsets, returnedOffsets);
                views = this.getRenderedMessagesThreaded(models, 1, []);
            } else {
                views = this.getRenderedMessagesFlat(this.getAllMessagesToDisplay(), requestedOffsets, returnedOffsets);
            }
            console.log("returnedOffsets:", returnedOffsets);
            this.offsetStart = returnedOffsets['offsetStart']
            this.offsetEnd = returnedOffsets['offsetEnd']
            // Free the ram
            this.renderedMessageViewsPrevious = {};
            ideaList.empty();

            if( views.length === 0 ){
                ideaList.append( app.format("<div class='margin'>{0}</div>", i18n.gettext('No messages')) );
            } else {
                ideaList.append( views );
            }

            if( this.offsetStart <= 0 ){
                this.$('#messageList-toparea').hide();
            } else {
                this.$('#messageList-toparea').show();
            }

            if( this.offsetEnd >= this.messages.length ){
                this.$('#messageList-bottomarea').hide();
            } else {
                this.$('#messageList-bottomarea').show();
            }

            this.initAnnotator();
        },

        /**
         * Show the next bunch of messages to be displayed.
         */
        showNextMessages: function(){
            var numMessagesInQuery = this.messages.length,
            requestedOffsets = {};
/* This belongs elsewhere 
            requestedOffsets['offsetEnd'] =  this.offsetEnd + MORE_PAGES_NUMBER;
            if( requestedOffsets['offsetEnd'] > numMessagesInQuery ){
                requestedOffsets['offsetEnd'] = numMessagesInQuery;
            }*/

            if (this.currentViewStyle == this.ViewStyles.THREADED) {
                requestedOffsets = this.getNextMessagesRequestedOffsetsThreaded();
            } else {
                requestedOffsets = this.getNextMessagesRequestedOffsetsFlat();
            }

            this.showMessages(requestedOffsets);
        },

        /**
         * Show the previous bunch of messages to be displayed
         */
        showPreviousMessages: function(){
            var requestedOffsets = {};
            if (this.currentViewStyle == this.ViewStyles.THREADED) {
                requestedOffsets = this.getPreviousMessagesRequestedOffsetsThreaded();
            } else {
                requestedOffsets = this.getPreviousMessagesRequestedOffsetsFlat();
            }

            this.showMessages(requestedOffsets);
        },

        /**
         * Get the requested offsets when scrolling down
         * @private
         */
        getNextMessagesRequestedOffsetsFlat: function(){
            var retval = {};

            retval['offsetEnd'] = this.offsetEnd + MORE_PAGES_NUMBER;

            if((retval['offsetEnd'] - this.offsetStart) > MAX_MESSAGES_IN_DISPLAY){
                retval['offsetStart'] = this.offsetStart + ((retval['offsetEnd'] -this.offsetStart) - MAX_MESSAGES_IN_DISPLAY)
            }
            else {
                retval['offsetStart'] = this.offsetStart;
            }
            return retval;
        },

        /**
         * Sets the offsetStart to the right point
         * @private
         */
        getNextMessagesRequestedOffsetsThreaded: function(){
            var currentNumberOfMessagesDisplayed = this.getCurrentNumberOfMessagesDisplayed(),
                spaceValue = this.offsetEnd - this.offsetStart,
                numMessagesInQuery = this.messages.length,
                retval = {};
            
            console.log("getNextMessagesRequestedOffsetsThreaded(): currentNumberOfMessagesDisplayed:", currentNumberOfMessagesDisplayed);
            console.log("getNextMessagesRequestedOffsetsThreaded(): offsetStart:", this.offsetStart, "offsetEnd:", this.offsetEnd);
            console.log("getNextMessagesRequestedOffsetsThreaded(): numMessagesInQuery:", numMessagesInQuery);
            if( currentNumberOfMessagesDisplayed > spaceValue ){
                this.offsetStart += currentNumberOfMessagesDisplayed;
                if( this.offsetStart > numMessagesInQuery ){
                    retval['offsetStart'] = numMessagesInQuery - 1;
                    spaceValue = 1;
                }

                retval['offsetEnd'] = retval['offsetStart'] + spaceValue;
            }
            /*
            do {
                spaceValue = retval['offsetEnd'] - retval['offsetStart'];

                if( spaceValue > MAX_MESSAGES_IN_DISPLAY ){
                    this.offsetStart += 1;  //INCORRECT!!!!
                }
            } while( spaceValue > MAX_MESSAGES_IN_DISPLAY );
            */
            return retval;
        },

        /**
         * Get the requested offsets when scrooling up
         * @private
         */
        getPreviousMessagesRequestedOffsetsFlat: function(){
            var messagesInDisplay,
            retval = {};

            retval['offsetStart'] = this.offsetStart - MORE_PAGES_NUMBER;
            if( retval['offsetStart'] < 0 ){
                retval['offsetStart'] = 0;
            }

            
            if(this.offsetEnd - retval['offsetStart'] > MAX_MESSAGES_IN_DISPLAY){
                retval['offsetEnd'] = this.offsetEnd - ((this.offsetEnd - retval['offsetStart']) - MAX_MESSAGES_IN_DISPLAY)
            }
            else {
                retval['offsetEnd'] = this.offsetEnd;
            }
            return retval;
        },

        /**
         * Sets the offsetEnd to the right point
         * @private
         */
        getPreviousMessagesRequestedOffsetsThreaded: function(){
            this.offsetStart -= MORE_PAGES_NUMBER;
            if( this.offsetStart < 0 ){
                this.offsetStart = 0;
            }

            var currentNumberOfMessagesDisplayed = this.getCurrentNumberOfMessagesDisplayed(),
                spaceValue = this.offsetEnd - this.offsetStart,
                reduceEndCount = 0;

            do {
                spaceValue = this.offsetEnd - this.offsetStart;
                if( currentNumberOfMessagesDisplayed > spaceValue ){
                    this.offsetStart -= MORE_PAGES_NUMBER;
                    reduceEndCount += 1;
                }

                if( this.offsetStart < 0 ){
                    this.offsetStart = 0;
                    break;
                }
            } while( currentNumberOfMessagesDisplayed > spaceValue );

            _.each(_.range(reduceEndCount), function(){
                this.offsetEnd -= MORE_PAGES_NUMBER;
            });
        },

        /**
         * @return {Number} returns the current number of messages displayed 
         * in the message list
         */
        getCurrentNumberOfMessagesDisplayed: function(){
            var ret = 0; 
            /*
             * This recursively calculates the number of children for every
             * root.  Not required unless we implement breaking in the middle of
             * a thread (and would still needs to be modified). benoitg- 2014-05-16
            _.each(this.renderedMessageViewsCurrent, function(message){
                if( ! message.model.get('parentId') ){
                    ret += message.model.getDescendantsCount() + 1;
                }
            });
            */
            ret = _.size(this.renderedMessageViewsCurrent);
            return ret;
        },
        
        /**
         * The actual rendering for the render function
         * @return {views.Message}
         */
        render_real: function(){
            var that = this,
                views = [],
                data = {
                    availableViewStyles: this.ViewStyles,
                    currentViewStyle: this.currentViewStyle,
                    DEFAULT_MESSAGE_VIEW_LI_ID_PREFIX: DEFAULT_MESSAGE_VIEW_LI_ID_PREFIX,
                    collapsed: this.collapsed,
                    queryInfo: this.currentQuery.getHtmlDescription(),
                    canPost: app.getCurrentUser().can(Permissions.ADD_POST)
                };

            this.$el.html( this.template(data) );
<<<<<<< HEAD
=======
            app.initTooltips(this.$el);
            if( views.length > 0 ){
                this.$('.idealist').append( views );
            } else {
                this.$('.idealist').append( app.format("<div class='margin'>{0}</div>", i18n.gettext('No messages')) );
            }
>>>>>>> 2270234d

            this.renderCollapseButton();
            this.renderDefaultMessageViewDropdown();
            this.chk = this.$('#messageList-mainchk');
            this.newTopicView = new MessageSendView({
                'allow_setting_subject': true,
                'reply_idea': null,
                'body_help_message': i18n.gettext('You can start a new topic in this discussion by typing a subject above, and a first post here...'),
                'send_button_label': i18n.gettext('Start a new topic in this discussion'),
                'subject_label': i18n.gettext('New topic subject:'),
                'mandatory_body_missing_msg': i18n.gettext('You need to type a comment first...'),
                'mandatory_subject_missing_msg': i18n.gettext('You need to set a subject to add a new topic...')
            });

            this.$('#messagelist-replybox').append( this.newTopicView.render().el );
<<<<<<< HEAD
            
            // Resetting the messages
            this.resetOffsets();
            this.showMessages({
                offsetStart: 0,
                offsetEnd: MORE_PAGES_NUMBER
                });
            
            this.trigger("render_complete", "Render complete");
=======
            this.scrollToPreviousScrollTarget(previousScrollTarget);
            this.initAnnotator();
>>>>>>> 2270234d
            return this;
        },

        /**
         * The render function
         * @return {views.Message}
         */
        render: function(){
            var that = this;
            
            function renderStatus() {
                if(that.currentlyRendering) return "a render is already in progress, ";
                else return "no render already in progress, ";
            }
            if(app.debugRender) {
                console.log("messageList:render() is firing, "+renderStatus()+this.messages.length+" messages in collection.");
            }
            this.currentlyRendering = true;

            app.trigger('render');

<<<<<<< HEAD
=======
            this.renderPanelButton();
>>>>>>> 2270234d
            if(this.messagesFinishedLoading) {
                this.blockPanel();
                this.currentQuery.execute(function(data){
                    that.messageIdsToDisplay = data;
                    that = that.render_real();
                    that.unblockPanel();
                    that.trigger("render_complete", "Render complete");
                });
<<<<<<< HEAD
            } else {
                this.render_real();
                this.blockPanel();
=======
            }
            else {
                 this.render_real();
                 this.blockPanel();
>>>>>>> 2270234d
            }
            this.currentlyRendering = false;
            return this;
        },

        /**
         * Renders the collapse button
         */
        renderCollapseButton: function(){
            var btn = this.$('#messageList-collapseButton');

            if( this.collapsed ){
                btn.attr('data-tooltip', i18n.gettext('Expand all'));
                btn.removeClass('icon-upload').addClass('icon-download-1');
            } else {
                btn.attr('data-tooltip', i18n.gettext('Collapse all'));
                btn.removeClass('icon-download-1').addClass('icon-upload');
            }
        },
        
        /**
         * Renders the default message view style dropdown button
         */
        renderDefaultMessageViewDropdown: function(){
            var that = this,
                div = this.$('#defaultMessageView-dropdown'),
                html = "";

            html += '<span class="dropdown-label text-bold">';
            html += this.defaultMessageStyle.label;
            html += '</span>';
            html += '<ul class="dropdown-list">';
            _.each(app.AVAILABLE_MESSAGE_VIEW_STYLES, function(messageViewStyle) {
                html += '<li id="' + DEFAULT_MESSAGE_VIEW_LI_ID_PREFIX + messageViewStyle.id +'" class="dropdown-listitem">'+ messageViewStyle.label+'</li>';
            });
            html += '</ul>';
            div.html(html);
        },

        /**
         * Return a list with all views.el already rendered for a flat view
         * @param {Message.Model[]} messages
         * @param {} requestedOffsets The requested offsets
         * @param {} returnedDataOffsets The actual offsets of data actually returned (may be different
         * from requestedOffsets
         * @return {HTMLDivElement[]}
         */
        getRenderedMessagesFlat: function(messages, requestedOffsets, returnedDataOffsets){
            var list = [],
                filter = this.currentFilter,
                len = messages.length,
                i = _.isUndefined(requestedOffsets['offsetStart']) ? 0 : requestedOffsets['offsetStart'],
                view, model, children, prop, isValid;

            returnedDataOffsets['offsetEnd'] = _.isUndefined(requestedOffsets['offsetEnd']) ? MORE_PAGES_NUMBER : requestedOffsets['offsetEnd'];
            if( returnedDataOffsets['offsetEnd'] < len ){
                // if offsetEnd is bigger than len, do not use it
                len = returnedDataOffsets['offsetEnd'];
            }
            else {
                returnedDataOffsets['offsetEnd'] = len;
            }
            returnedDataOffsets['offsetStart'] = i;
            for (; i < len; i++) {
                model = messages[i];
                if( _.isUndefined(model) ){
                    continue;
                }

                view = new MessageFamilyView({
                    model : model,
                    messageListView : this
                });
                view.hasChildren = false;
                list.push(view.render().el);
            }

            return list;
        },
        
        /**
         * Return a list with all views.el already rendered for threaded views
         * @param {Message.Model[]} messages
         * @param {Number} [level=1] The current hierarchy level
         * @param {Boolean[]} [last_sibling_chain] which of the view's ancestors are the last child of their respective parents.
         * @return {HTMLDivElement[]}
         */
        getRenderedMessagesThreaded: function(messages, level, last_sibling_chain){
            var list = [],
                i = 0,
                len = messages.length,
                view, model, children, prop, isValid;

            if( _.isUndefined(level) ){
                level = 1;
            }

            if( _.isUndefined(last_sibling_chain) ){
                last_sibling_chain = [];
            }

            last_sibling_chain = last_sibling_chain.slice();
            last_sibling_chain.push(true);

            // We need to identify the "last" message of the series while taking
            // the filter into account. It is easier to start from the end.
            var found = false, justfound = true;

            for (i = len - 1; i >= 0; i--) {
                model = messages[i];
                isValid = (this.messageIdsToDisplay.indexOf(model.getId()) >= 0);
            /*console.log("length: ", len);
            console.log(this.messageIdsToDisplay);*/
                if( isValid ) {
                    /*console.log(model);
                    console.log("Message was valid: "+model.get('subject')+", "+model.get('idCreator'));*/
                    view = new MessageFamilyView({model:model, messageListView:this}, last_sibling_chain);
                    view.currentLevel = level;
                    found = true;
                    children = model.getChildren();
                    var subviews = this.getRenderedMessagesThreaded(children, level+1, last_sibling_chain);
                    view.hasChildren = (subviews.length > 0);
                    list.push(view.render().el);
                    view.$('.messagelist-children').append( subviews );
                }
                if (!found && this.hasDescendantsInFilter(model)) {
                    found = true;
                }
                if (found && justfound) {
                    justfound = false;
                    last_sibling_chain = last_sibling_chain.slice();
                    last_sibling_chain.pop();
                    last_sibling_chain.push(false);
                }
                if (isValid || !found) {
                    // optimization: we already computed descendants.
                    continue;
                }
                if (!isValid && this.hasDescendantsInFilter(model)) {
                    //Generate ghost message
                    var ghost_element = $('<div class="message message--skip"><div class="skipped-message"></div><div class="messagelist-children"></div></div>');
                    console.log("Invalid message was:",model);
                    list.push(ghost_element);
                    children = model.getChildren();
                    ghost_element.find('.messagelist-children').append( this.getRenderedMessagesThreaded(
                        children, level+1, last_sibling_chain) );
                }
            }
            list.reverse();
            return list;
        },

        hasDescendantsInFilter: function(model){
            if (this.messageIdsToDisplay.indexOf(model.getId()) >= 0) {
                console.log("Valid descendant found (direct):", model)
                return true;
            }
            var children = model.getChildren();
            for (var i = children.length - 1; i >= 0; i--) {
                if (this.hasDescendantsInFilter(children[i])) {
                    return true;
                }
            }
            return false;
        },


        /**
         * Inits the annotator instance
         */
        initAnnotator: function(){
            this.destroyAnnotator();

            // Saving the annotator reference
            this.annotator = this.$('#messageList-list').annotator().data('annotator');

            var that = this;

            // TODO: Re-render message in messagelist if an annotation was added...
            this.annotator.subscribe('annotationCreated', function(annotation){
                var segment = app.segmentList.addAnnotationAsSegment(annotation, app.currentAnnotationIdIdea);
                if( !segment.isValid() ){
                    annotator.deleteAnnotation(annotation);
                } else if( app.currentAnnotationNewIdeaParentIdea ){
                    //We asked to create a new idea from segment
                    that.lockPanel();
                    var newIdea = app.currentAnnotationNewIdeaParentIdea.addSegmentAsChild(segment);
                    app.setCurrentIdea(newIdea);
                }
                else {
                    segment.save();
                }
                app.currentAnnotationNewIdeaParentIdea = null;
                app.currentAnnotationIdIdea = null;
            });

            this.annotator.subscribe('annotationEditorShown', function(editor, annotation){
                app.body.append(editor.element);
                var save = $(editor.element).find(".annotator-save");
                save.text(i18n.gettext('Send to clipboard'));
                var textarea = editor.fields[0].element.firstChild,
                    div = $('<div>', { 'draggable': true, 'class': 'annotator-textarea' });

                div.html(annotation.quote);

                div.on('dragstart', function(ev){
                    app.showDragbox(ev, annotation.quote);
                    app.draggedAnnotation = annotation;
                });

                div.on('dragend', function(ev){
                    app.draggedAnnotation = null;
                });

                $(textarea).replaceWith(div);
                if( $(editor.element).find(".annotator-draganddrop-help").length === 0 ) {
                    $(editor.element).find(".annotator-textarea").after(DIV_ANNOTATOR_HELP);
                }
                that.annotatorEditor = editor;
            });

            this.annotator.subscribe('annotationViewerShown', function(viewer, annotation){
                // We do not need the annotator's tooltip
                viewer.hide();
            });

            // We need extra time for annotator to be ready, but I don't 
            // know why and how much.  benoitg 2014-03-10
            setTimeout( function (){
                that.trigger("annotator:initComplete", that.annotator);
            }, 10);

        },

        /**
         * destroy the current annotator instance and remove all listeners
         */
        destroyAnnotator: function(){
            if( !this.annotator ){
                return;
            }

            this.trigger("annotator:destroy", this.annotator);

            this.annotator.unsubscribe('annotationsLoaded');
            this.annotator.unsubscribe('annotationCreated');
            this.annotator.unsubscribe('annotationEditorShown');
            this.annotator.unsubscribe('annotationViewerShown');

            this.annotator.destroy();
            this.annotator = null;
        },

        /**
         * Load the initial data to populate the collection
         */
        loadInitialData: function(){
            var that = this;

            $.getJSON( app.getApiUrl('posts'), function(data){
                _.each(data.posts, function(post){
                    post.collapsed = that.collapsed;
                });
                that.messages.reset(data.posts);
                //that = that.render();
            });
        },
        

        /**
         * Shows posts which are descendent of a given post
         * @param {String} postId
         */
        addFilterByPostId: function(postId){
            this.currentQuery.addFilter(this.currentQuery.availableFilters.POST_IS_DESCENDENT_OF_POST, postId);
            this.render();
        },

        /**
         * Toggle hoist on a post (filter which shows posts which are descendent of a given post)
         */
        toggleFilterByPostId: function(postId){
            var alreadyHere = this.currentQuery.isFilterActive (this.currentQuery.availableFilters.POST_IS_DESCENDENT_OF_POST, postId);
            if ( alreadyHere )
            {
                this.currentQuery.clearFilter(this.currentQuery.availableFilters.POST_IS_DESCENDENT_OF_POST, null);
                this.render();
            }
            else
            {
                this.addFilterByPostId(postId);
            }
            return !alreadyHere;
        },
        
        /**
         * @event
         * Shows all messages (clears all filters)
         */
        showAllMessages: function(){
            this.currentQuery.clearAllFilters();
            this.render();
        },
        
        /**
         * Load posts that belong to an idea
         * @param {String} ideaId
         */
        addFilterIsRelatedToIdea: function(idea){
            //Can't filter on an idea at the same time as getting synthesis messages
            this.currentQuery.clearFilter(this.currentQuery.availableFilters.POST_IS_SYNTHESIS, null);
            this.currentQuery.clearFilter(this.currentQuery.availableFilters.POST_IS_ORPHAN, null);
            this.currentQuery.clearFilter(this.currentQuery.availableFilters.POST_IS_IN_CONTEXT_OF_IDEA, null);
            this.currentQuery.addFilter(this.currentQuery.availableFilters.POST_IS_IN_CONTEXT_OF_IDEA, idea.getId());
            this.render();
        },
        
        /**
         * Load posts that are synthesis posts
         * @param {String} ideaId
         */
        addFilterIsSynthesMessage: function(){
            //Can't filter on an idea at the same time as getting synthesis messages
            this.currentQuery.clearFilter(this.currentQuery.availableFilters.POST_IS_IN_CONTEXT_OF_IDEA, null);
            this.currentQuery.addFilter(this.currentQuery.availableFilters.POST_IS_SYNTHESIS, true);
            this.render();
        },

        /**
         * Load posts that are synthesis posts
         * @param {String} ideaId
         */
        addFilterIsOrphanMessage: function(){
            //Can't filter on an idea at the same time as getting orphan messages
            this.currentQuery.clearFilter(this.currentQuery.availableFilters.POST_IS_IN_CONTEXT_OF_IDEA, null);
            this.currentQuery.addFilter(this.currentQuery.availableFilters.POST_IS_ORPHAN, true);
            this.render();
        },
        /**
         * Load posts that are read or unread
         * @param {String} ideaId
         */
        addFilterIsUnreadMessage: function(){
            this.currentQuery.addFilter(this.currentQuery.availableFilters.POST_IS_UNREAD, true);
            this.render();
        },

        /**
         * @event
         * Set the view to the selected viewStyle.
         * Does NOT re-render
         * 
         */
        setViewStyle: function(viewStyle){
            if(viewStyle === this.ViewStyles.THREADED) {
                this.currentViewStyle = this.ViewStyles.THREADED;
                this.currentQuery.setView(this.currentQuery.availableViews.THREADED)
            }
            else if(viewStyle === this.ViewStyles.REVERSE_CHRONOLOGICAL) {
                this.currentViewStyle = this.ViewStyles.REVERSE_CHRONOLOGICAL;
                this.currentQuery.setView(this.currentQuery.availableViews.REVERSE_CHRONOLOGICAL)
            }
            else if(viewStyle === this.ViewStyles.CHRONOLOGICAL) {
                this.currentViewStyle = this.ViewStyles.CHRONOLOGICAL;
                this.currentQuery.setView(this.currentQuery.availableViews.CHRONOLOGICAL)
            }
            else {
                throw "Unsupported view style";
            }
            if(this.storedMessageListConfig.viewStyleId != viewStyle.id) {
                this.storedMessageListConfig.viewStyleId = viewStyle.id;
                app.setMessageListConfigToStorage(this.storedMessageListConfig);
            }
            
        },
        /**
         * @event
         * Set the view to threaded view
         */
        setViewStyleThreaded: function(){
            this.setViewStyle(this.ViewStyles.THREADED);
            this.render();
        },
        
        /**
         * @event
         * Set the view to a flat reverse chronological view
         */
        setViewStyleActivityFeed: function(){
            this.setViewStyle(this.ViewStyles.REVERSE_CHRONOLOGICAL);
            this.render();
        },
        
        /**
         * @event
         * Set the view to a flat chronological view
         */
        setViewStyleChronological: function(){
            this.setViewStyle(this.ViewStyles.CHRONOLOGICAL);
            this.render();
        },

        /**
         * @event
         */
        onDefaultMessageViewStyle: function(e){
            var messageViewStyleId = (e.currentTarget.id).replace(DEFAULT_MESSAGE_VIEW_LI_ID_PREFIX, '');
            var messageViewStyleSelected = app.getMessageViewStyleDefById(messageViewStyleId);
            //console.log("onDefaultMessageViewStyle: "+messageViewStyleSelected.label);
            this.setDefaultMessageViewStyle(messageViewStyleSelected);
        },
        
        /**
         * @event
         * Set the default messageView, re-renders messages if the view doesn't match
         */
        setDefaultMessageViewStyle: function(messageViewStyle){
            this.defaultMessageStyle = messageViewStyle;
            
            _.each(this.renderedMessageViewsCurrent, function(messageView) {
                if (messageView.viewStyle !== messageViewStyle)  {
                    messageView.setViewStyle(messageViewStyle);
                    messageView.render();
                }
            });

            this.renderDefaultMessageViewDropdown();
            if(this.storedMessageListConfig.messageStyleId != messageViewStyle.id) {
                this.storedMessageListConfig.messageStyleId = messageViewStyle.id;
                app.setMessageListConfigToStorage(this.storedMessageListConfig);
            }
        },
        /**
         * Highlights the message by the given id
         * @param {String} id
         * @param {Function} [callback] The callback function to call if message is found
         */
        showMessageById: function(id, callback){
            var message = this.messages.get(id),
                 selector = app.format('[id="message-{0}"]', id),
                 el,
                 messageIsDisplayed = false,
                 that = this;
            
            if(this.currentlyRendering) {
                var success = function() {
                    console.log("showMessageById() panel was currently rendering, calling showMessageById() recursively");
                    that.showMessageById(id, callback);
                }
                this.listenToOnce(this, "render_complete", success);
                return;
            }
            
            this.messageIdsToDisplay.forEach(function(displayedId){
                if (displayedId == id){
                    messageIsDisplayed = true;
                }
            });
            
            if( !messageIsDisplayed ){
                //The current filters might not include the message
                this.showAllMessages();
                var success = function() {
                    console.log("showMessageById() message " + id + " not found, calling showMessageById() recursively");
                    that.showMessageById(id, callback);
<<<<<<< HEAD
                };
                this.once("render_complete",success);
                return;
            }

            if( ! _.isFunction(callback) ){
                callback = function(){
                    /* console.log("Highlighting");
                    console.log($(selector).find('.message-body'));
                    This isn't working...
                    */
                    $(selector).find('.message-body').highlight();
                    };
            }
=======
                }
                this.listenToOnce(this, "render_complete", success);
                return;
            }
            var real_callback = function(){
                    $(selector).highlight();
                    if( _.isFunction(callback) ){
                        callback();
                    }
                };
>>>>>>> 2270234d

            if( message ){
                message.trigger('showBody');
                el = $(selector);
                if( el[0] ){
                    var panelBody = this.$('.panel-body');
                    var panelOffset = panelBody.offset().top;
                    var offset = el.offset().top;
                    // Scrolling to the element
                    var target = offset - panelOffset + panelBody.scrollTop();
                    panelBody.animate({ scrollTop: target }, { complete: real_callback });
                } else {
                    callback();
                }
            }
            else {
                console.log("showMessageById(): ERROR:  Message " + id + " not found in collection");
            }

        },

        /**
         * Set the new status for collapsed property
         * @param {boolean} value
         */
        setCollapsed: function(value){
            this.messages.each(function(message){
                message.set('collapsed', value, {silent: true});
            });

            this.collapsed = value;
            this.render();
        },

        /**
         * Collapse ALL messages
         */
        collapseMessages: function(){
            this.setCollapsed(true);
        },

        /**
         * Expand ALL messages
         */
        expandMessages: function(){
            this.setCollapsed(false);
        },

        /**
         * The events
         * @type {Object}
         */
        events: function() {
            var data = {
                'click .idealist-title': 'onTitleClick',
                'click #post-query-filter-info .closebutton': 'onFilterDeleteClick',
                'click #messageList-collapseButton': 'toggleMessageView',
                'click #messageList-returnButton': 'onReturnButtonClick',

                'click #messageList-allmessages': 'showAllMessages',
                'click #messageList-onlyorphan': 'addFilterIsOrphanMessage',
                'click #messageList-onlysynthesis': 'addFilterIsSynthesMessage',
                'click #messageList-isunread': 'addFilterIsUnreadMessage',

                'click #messageList-view-threaded': 'setViewStyleThreaded',
                'click #messageList-view-activityfeed': 'setViewStyleActivityFeed',
                'click #messageList-view-chronological': 'setViewStyleChronological',
                
                'click #messageList-message-collapseButton': 'toggleThreadMessages',

                'change #messageList-mainchk': 'onChangeMainCheckbox',
                'click #messageList-selectall': 'selectAll',
                'click #messageList-selectnone': 'selectNone',
                'click #messageList-selectread': 'selectRead',
                'click #messageList-selectunread': 'selectUnread',

                'click #messageList-closeButton': 'closePanel',
                'click #messageList-fullscreenButton': 'setFullscreen',

                'click #messageList-prevbutton': 'showPreviousMessages',
                'click #messageList-morebutton': 'showNextMessages'
            };

            var messageDefaultViewStyle = '';
            _.each(app.AVAILABLE_MESSAGE_VIEW_STYLES, function(messageViewStyle){
                var key = 'click #'+DEFAULT_MESSAGE_VIEW_LI_ID_PREFIX+messageViewStyle.id;
                data[key] = 'onDefaultMessageViewStyle';
<<<<<<< HEAD
            });
=======
            } );
            _.extend(data, PanelView.prototype.events());
>>>>>>> 2270234d
            return data;
        },

        /**
         * @event
         */
        onTitleClick: function(ev){
            var id = ev.currentTarget.getAttribute('data-messageid');

            this.openMessageByid(id);
        },
        
        /**
         * @event
         */
        onFilterDeleteClick: function(ev){
            var value = ev.currentTarget.getAttribute('data-value');
            var filterid = ev.currentTarget.getAttribute('data-filterid');
            var filter = this.currentQuery.getFilterDefById(filterid);
            this.currentQuery.clearFilter(filter, value);
            this.render();
        },

        /**
         * Collapse or expand the messages
         */
        toggleMessageView: function(){
            if( this.collapsed ){
                this.expandMessages();
            } else {
                this.collapseMessages();
            }
        },

        /**
         * @event
         */
        onReturnButtonClick: function(ev){
            this.closeThread();
        },

        /**
         * @event
         */
        onChangeMainCheckbox: function(){
            var checked = this.chk.get(0).checked;

            this.messages.each(function(message){
                message.set('checked', checked);
            });
        },


        /**
         * @event
         */
        selectAll: function(){
            this.chk.get(0).checked = true;
            this.onChangeMainCheckbox();
        },

        /**
         * @event
         */
        selectNone: function(){
            this.chk.get(0).checked = false;
            this.onChangeMainCheckbox();
        },

        /**
         * @event
         */
        selectRead: function(){
            this.messages.each(function(message){
                var isRead = message.get('read');
                message.set('checked', isRead);
            });
        },

        /**
         * @event
         */
        selectUnread: function(){
            this.messages.each(function(message){
                var isUnread = !message.get('read');
                message.set('checked', isUnread);
            });
        }

    });

    return MessageList;
});<|MERGE_RESOLUTION|>--- conflicted
+++ resolved
@@ -241,10 +241,7 @@
 
             return toReturn;
         },
-<<<<<<< HEAD
-
-=======
-        
+
         getPreviousScrollTarget: function(){
             var panelBody = this.$('.panel-body'),
             panelOffset = null,
@@ -327,7 +324,7 @@
                 }
             }
         },
->>>>>>> 2270234d
+        
         /**
          * @param {message[]} messages
          * @param {number} offsetStart
@@ -393,7 +390,6 @@
          * Load the new batch of messages according to the requested `offsetStart`
          * and `offsetEnd` prop
          */
-<<<<<<< HEAD
         showMessages: function(requestedOffsets){
             var ideaList = this.$('.idealist'),
                 views,
@@ -406,19 +402,6 @@
              * which massively speeds up rendering when switching between views.
              */
             
-=======
-        render_real: function(){
-            var that = this,
-                views = [],
-                previousScrollTarget = null;
-            /*
-            console.log("messageIdsToDisplay is: ");
-            console.log(that.messageIdsToDisplay);
-            */
-            app.cleanTooltips(this.$el);
-            previousScrollTarget = this.getPreviousScrollTarget();
-            //The MessageFamilyView will re-fill the array with the rendered MessageView
->>>>>>> 2270234d
             this.renderedMessageViewsPrevious = _.clone(this.renderedMessageViewsCurrent);
             this.renderedMessageViewsCurrent = {};
             console.log("requestedOffsets:",requestedOffsets)
@@ -633,18 +616,19 @@
                     collapsed: this.collapsed,
                     queryInfo: this.currentQuery.getHtmlDescription(),
                     canPost: app.getCurrentUser().can(Permissions.ADD_POST)
-                };
-
+                },
+                previousScrollTarget = null;
+            /*
+            console.log("messageIdsToDisplay is: ");
+            console.log(that.messageIdsToDisplay);
+            */
+            app.cleanTooltips(this.$el);
+            previousScrollTarget = this.getPreviousScrollTarget();
+            
             this.$el.html( this.template(data) );
-<<<<<<< HEAD
-=======
+            
             app.initTooltips(this.$el);
-            if( views.length > 0 ){
-                this.$('.idealist').append( views );
-            } else {
-                this.$('.idealist').append( app.format("<div class='margin'>{0}</div>", i18n.gettext('No messages')) );
-            }
->>>>>>> 2270234d
+
 
             this.renderCollapseButton();
             this.renderDefaultMessageViewDropdown();
@@ -660,8 +644,7 @@
             });
 
             this.$('#messagelist-replybox').append( this.newTopicView.render().el );
-<<<<<<< HEAD
-            
+
             // Resetting the messages
             this.resetOffsets();
             this.showMessages({
@@ -669,11 +652,9 @@
                 offsetEnd: MORE_PAGES_NUMBER
                 });
             
+            this.scrollToPreviousScrollTarget(previousScrollTarget);
             this.trigger("render_complete", "Render complete");
-=======
-            this.scrollToPreviousScrollTarget(previousScrollTarget);
-            this.initAnnotator();
->>>>>>> 2270234d
+            
             return this;
         },
 
@@ -695,10 +676,8 @@
 
             app.trigger('render');
 
-<<<<<<< HEAD
-=======
             this.renderPanelButton();
->>>>>>> 2270234d
+
             if(this.messagesFinishedLoading) {
                 this.blockPanel();
                 this.currentQuery.execute(function(data){
@@ -707,16 +686,9 @@
                     that.unblockPanel();
                     that.trigger("render_complete", "Render complete");
                 });
-<<<<<<< HEAD
             } else {
                 this.render_real();
                 this.blockPanel();
-=======
-            }
-            else {
-                 this.render_real();
-                 this.blockPanel();
->>>>>>> 2270234d
             }
             this.currentlyRendering = false;
             return this;
@@ -1182,23 +1154,7 @@
                 var success = function() {
                     console.log("showMessageById() message " + id + " not found, calling showMessageById() recursively");
                     that.showMessageById(id, callback);
-<<<<<<< HEAD
                 };
-                this.once("render_complete",success);
-                return;
-            }
-
-            if( ! _.isFunction(callback) ){
-                callback = function(){
-                    /* console.log("Highlighting");
-                    console.log($(selector).find('.message-body'));
-                    This isn't working...
-                    */
-                    $(selector).find('.message-body').highlight();
-                    };
-            }
-=======
-                }
                 this.listenToOnce(this, "render_complete", success);
                 return;
             }
@@ -1208,7 +1164,6 @@
                         callback();
                     }
                 };
->>>>>>> 2270234d
 
             if( message ){
                 message.trigger('showBody');
@@ -1296,12 +1251,8 @@
             _.each(app.AVAILABLE_MESSAGE_VIEW_STYLES, function(messageViewStyle){
                 var key = 'click #'+DEFAULT_MESSAGE_VIEW_LI_ID_PREFIX+messageViewStyle.id;
                 data[key] = 'onDefaultMessageViewStyle';
-<<<<<<< HEAD
-            });
-=======
             } );
             _.extend(data, PanelView.prototype.events());
->>>>>>> 2270234d
             return data;
         },
 
