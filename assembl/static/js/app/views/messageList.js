--- conflicted
+++ resolved
@@ -76,6 +76,9 @@
         initialize: function(obj){
             var that = this,
             collectionManager = new CollectionManager();
+            if( obj.button ){
+                this.button = $(obj.button).on('click', Ctx.togglePanel.bind(window, 'messageList'));
+            }
 
             PanelView.prototype.initialize.apply(this);
             this.renderedMessageViewsCurrent = {};
@@ -132,11 +135,7 @@
         syncWithCurrentIdea: function(){
             var currentIdea = Ctx.getCurrentIdea();
             //console.log("messageList:syncWithCurrentIdea(): New idea is now: ",currentIdea);
-<<<<<<< HEAD
-            //Ctx.openPanel(assembl.messageList);
-=======
             Ctx.openPanel(this);
->>>>>>> 913e36e3
             if(currentIdea && this.currentQuery.isFilterInQuery(this.currentQuery.availableFilters.POST_IS_IN_CONTEXT_OF_IDEA, currentIdea.getId())) {
                 //Filter is already in sync
                 //TODO:  Detect the case where there is no idea selected, and we already have no filter on ideas
@@ -603,7 +602,6 @@
 
             this.renderCollapseButton();
             this.renderDefaultMessageViewDropdown();
-            this.chk = this.$('#messageList-mainchk');
             this.newTopicView = new MessageSendView({
                 'allow_setting_subject': true,
                 'reply_idea': null,
@@ -1275,7 +1273,7 @@
          */
         onReturnButtonClick: function(ev){
             this.closeThread();
-        }
+        },
 
     });
 
