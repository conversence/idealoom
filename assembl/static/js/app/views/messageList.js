define(function(require){
    'use strict';

   var objectTreeRenderVisitor = require('views/visitors/objectTreeRenderVisitor'),
             MessageFamilyView = require('views/messageFamily'),
                             _ = require('underscore'),
                             $ = require('jquery'),
                       Assembl = require('modules/assembl'),
                           Ctx = require('modules/context'),
                     PanelView = require('views/panel'),
                       Message = require('models/message'),
                          i18n = require('utils/i18n'),
                     PostQuery = require('views/messageListPostQuery'),
                   Permissions = require('utils/permissions'),
               MessageSendView = require('views/messageSend'),
             CollectionManager = require('modules/collectionManager');

    /**
     * Constants
     */
    var DIV_ANNOTATOR_HELP = Ctx.format("<div class='annotator-draganddrop-help'>{0}</div>", i18n.gettext('You can drag the segment above directly to the table of ideas') ),
        DEFAULT_MESSAGE_VIEW_LI_ID_PREFIX = "defaultMessageView-",
        /* The maximum number of messages that can be loaded at the same time
         * before being removed from memory
         */
        MAX_MESSAGES_IN_DISPLAY = 50,
        /* The number of messages to load each time the user reaches scrools to 
         * the end or beginning of the list.
         */
        MORE_PAGES_NUMBER = 20;

    /**
     * @class views.MessageList
     */
    var MessageList = PanelView.extend({
        ViewStyles: {
            THREADED: {
                id: "threaded",
                css_id: "messageList-view-threaded",
                label: i18n.gettext('Threaded')
            },
            CHRONOLOGICAL: {
                id: "chronological",
                css_id: "messageList-view-chronological",
                label: i18n.gettext('Chronological')
            },
            REVERSE_CHRONOLOGICAL: {
                id: "reverse_chronological",
                css_id: "messageList-view-activityfeed",
                label: i18n.gettext('Reverse-Chronological')
            }
        },
        
        currentViewStyle: null,

        /**
         * If there were any render requests inhibited while rendering was 
         * processed
         */
        numRenderInhibitedDuringRendering: 0,
        
        
        storedMessageListConfig: Ctx.getMessageListConfigFromStorage(),
        /**
         * get a view style definition by id
         * @param {viewStyle.id}
         * @return {viewStyle or undefined}
         */
        getViewStyleDefById: function(viewStyleId){
            var retval = _.find(this.ViewStyles, function(viewStyle){ return viewStyle.id == viewStyleId; });
            return retval;
        },
        /**
         *  @init
         */
<<<<<<< HEAD
        initialize: function(options){

            this.segmentList = options.segmentList;
=======
        initialize: function(obj){
            var that = this,
            collectionManager = new CollectionManager();
            if( obj.button ){
                this.button = $(obj.button).on('click', Ctx.togglePanel.bind(window, 'messageList'));
            }
>>>>>>> e982078b

            PanelView.prototype.initialize.apply(this);
            this.renderedMessageViewsCurrent = {};
            
            this.setViewStyle(this.getViewStyleDefById(this.storedMessageListConfig.viewStyleId) || this.ViewStyles.THREADED);
            this.defaultMessageStyle = Ctx.getMessageViewStyleDefById(this.storedMessageListConfig.messageStyleId) || Ctx.AVAILABLE_MESSAGE_VIEW_STYLES.PREVIEW;

            /**
             * @ghourlier
             * TODO: Usually it would necessary to push notification rather than fetch every time the model change
             * Need to be a call to action
             * Benoitg:  Why?  There is no way to know if the message is, or isn't relevent to the user, and worthy
             * of notification.  Everything else updates realtime, why make an exception for messages?
             * */
            /* TODO:  PORT THIS TO NEW SYSTEM - benoitg -2014-07-23
             * 
             * this.listenTo(this.messages, 'add reset', function(){
                that.invalidateResultsAndRender();
                that.initAnnotator();
<<<<<<< HEAD
            });

            this.listenTo(this.segmentList.segments, 'add remove reset', this.initAnnotator);
=======

            });*/
>>>>>>> e982078b
            

            collectionManager.getAllExtractsCollectionPromise().done(
                function(allExtractsCollection) {
                  that.initAnnotator();
                  that.listenTo(allExtractsCollection, 'add remove reset', that.initAnnotator);
                }
            );

            Assembl.vent.on('idea:selected', function(idea){
                if(idea && that.currentQuery.isFilterInQuery(that.currentQuery.availableFilters.POST_IS_IN_CONTEXT_OF_IDEA, idea.getId())) {
                    //Filter is already in sync
                    //TODO:  Detect the case where there is no idea selected, and we already have no filter on ideas
                    return;
                }
                else {
                    that.filterThroughPanelLock(function(){
                        that.syncWithCurrentIdea();
                    }, 'syncWithCurrentIdea');
                }
            });
            
        },
        
        invalidateResultsAndRender: function(){
            this.currentQuery.invalidateResults();
            this.render();
        },
        
        /**
         * Synchronizes the panel with the currently selected idea (possibly none)
         */
        syncWithCurrentIdea: function(){
            var currentIdea = Ctx.getCurrentIdea();
            //console.log("messageList:syncWithCurrentIdea(): New idea is now: ",currentIdea);
            //Ctx.openPanel(assembl.messageList);
            if(currentIdea && this.currentQuery.isFilterInQuery(this.currentQuery.availableFilters.POST_IS_IN_CONTEXT_OF_IDEA, currentIdea.getId())) {
                //Filter is already in sync
                //TODO:  Detect the case where there is no idea selected, and we already have no filter on ideas
                return;
            }
            else {
                this.currentQuery.clearFilter(this.currentQuery.availableFilters.POST_IS_IN_CONTEXT_OF_IDEA, null);
                
                if( currentIdea ){
                    this.currentQuery.clearFilter(this.currentQuery.availableFilters.POST_IS_ORPHAN, null);
                    this.currentQuery.addFilter(this.currentQuery.availableFilters.POST_IS_IN_CONTEXT_OF_IDEA, currentIdea.getId());
                    //app.openPanel(app.messageList);
                }
                if(Ctx.debugRender) {
                    console.log("messageList:syncWithCurrentIdea(): triggering render because new idea was selected");
                }
                //console.log("messageList:syncWithCurrentIdea(): Query is now: ",this.currentQuery._query);
                this.render();
            }
        },
        /**
         * The template
         * @type {_.template}
         */
        template: Ctx.loadTemplate('messageList'),

        /**
         * The collapse/expand flag
         * @type {Boolean}
         */
        collapsed: false,

        /**
         * List of message id's to be displayed in the interface
         * @type {MessageCollection}
         */
        messageIdsToDisplay: [],

        allMessageStructureCollection: undefined,
        //messages

        /**
         * The array generated by objectTreeRenderVisitor's data_by_object
         * when visiting the message tree
         * @type {}
         */
        visitorViewData: {},

        /**
         * An index for the visitorViewData mapping traversal order with 
         * object id.  Generated by objectTreeRenderVisitor's order_lookup_table
         * when visiting the message tree
         * @type []
         */
        visitorOrderLookupTable: [],
        
        /**
         * A list of "root" messages that have no parent or ancestors in the set
         * of messages to display.  GGenerated by objectTreeRenderVisitor's roots
         * when visiting the message tree
         * @type []
         */
        visitorRootMessagesToDisplay: [],
        /**
         * Stores the first offset of messages onscreen
         * 
         * @type {Number}
         */
        offsetStart: 0,

        /**
         * Stores the last offset of messages onscreen
         * @type {Number}
         */
        offsetEnd: MORE_PAGES_NUMBER,
        
        /**
         * The annotator reference
         * @type {Annotator}
         */
        annotator: null,

        
        /**
         * The current server-side query applied to messages
         * @type {Object}
         */
        currentQuery: new PostQuery(),

        /**
         * Reset the offset values to initial values
         */
        resetOffsets: function(){
            this.offsetStart = 0;
            this.offsetEnd = MORE_PAGES_NUMBER;
        },

        getPreviousScrollTarget: function(){
            var panelBody = this.$('.panel-body'),
            panelOffset = null,
            panelScrollTop = 0,
            messageViewScrolledInto = null,
            messageViewScrolledIntoOffset = -Number.MAX_VALUE,
            retval = null;
            //We may have been called on the first render, so we have to check
            if(panelBody.offset() !== undefined) {
                panelOffset = panelBody.offset().top;
                panelScrollTop = panelBody.scrollTop();
                //console.log("panelBody", panelBody, "panelScrollTop", panelScrollTop);
                if(panelScrollTop !== 0){
                    // Scrolling to the element
                    //var target = offset - panelOffset + panelBody.scrollTop();
                    //console.log("panelOffset", panelOffset);
                    var selector = $('.message');
                    _.every(this.renderedMessageViewsCurrent, function(view){
                        var retval = true;
                        //console.log("view",view);
                        var collection = view.$el.find(selector).addBack(selector);
                        //console.log("collection", collection);
                        collection.each(function(){
                            //console.log(this);
                            var messageOffset = $(this).offset().top - panelOffset;
                            //console.log("message ", $(this).attr('id'), "position", messageOffset);
                            if(messageOffset < 0){
                                if(messageOffset > messageViewScrolledIntoOffset) {
                                    messageViewScrolledInto = view;
                                    messageViewScrolledIntoOffset = messageOffset;
                                }
                            }
                            else {
                                // the list is not in display order in threaded view
                                // so I don't see a way to break out
                                // scroll position, break out of the loop
                                // retval = false;
                            }
                            return retval;
                        });
                        return retval;
                    });
                    if(messageViewScrolledInto) {
                        //console.log("message in partial view has subject:", messageViewScrolledInto.model.get('subject'));
                        var messageHtmlId = messageViewScrolledInto.$el.attr('id');
                        retval = {messageHtmlId: messageHtmlId,
                                  innerOffset: messageViewScrolledIntoOffset};
                    }
                }
            }
            return retval;
        },
        
        scrollToPreviousScrollTarget: function(previousScrollTarget){
            var panelBody = this.$('.panel-body'),
            panelOffset = null,
            panelScrollTop = 0;

            if(previousScrollTarget) {
                //console.log("scrollToPreviousScrollTarget(): Trying to scroll to:", previousScrollTarget)
                //We may have been called on the first render, so we have to check
                if(panelBody.offset() !== undefined) {
                    //console.log("panelBody", panelBody);
                    panelOffset = panelBody.offset().top;
                    panelScrollTop = panelBody.scrollTop();
                    //console.log("panelScrollTop", panelScrollTop, "panelOffset", panelOffset);
                    var selector = Ctx.format('[id="{0}"]', previousScrollTarget.messageHtmlId);
                    var message = this.$(selector);
                    if(!_.size(message)) {
                        //console.log("scrollToPreviousScrollTarget() can't find element with id:",previousScrollTarget.messageHtmlId);
                        return;
                    }
                    var messageCurrentOffset = message.offset().top;
                    //console.log("messageCurrentOffset", messageCurrentOffset);

                    // Scrolling to the element
                    var target = messageCurrentOffset - panelOffset - previousScrollTarget.innerOffset;
                    //console.log("target",target);
                    panelBody.animate({ scrollTop: target });
                }
            }
        },
        
        /**
         *

         */
        calculateThreadedMessagesOffsets: function(data_by_object, order_lookup_table, requestedOffsets){
            var returnedDataOffsets = {},
                numMessages = order_lookup_table.length,
                i;
            if(numMessages>0) {
                //Find preceding root message, and include it
                //It is not possible that we do not find one if there is 
                //at least one message
                for(i=requestedOffsets['offsetStart']; i>=0; i--) {
                    if(data_by_object[order_lookup_table[i]]['last_ancestor_id']==undefined){
                        returnedDataOffsets['offsetStart']=i;
                        break;
                    }
                }
            }
            else {
                returnedDataOffsets['offsetStart']=0;
            }
            if(requestedOffsets['offsetEnd']>(numMessages-1)) {
                returnedDataOffsets['offsetEnd']=(numMessages-1);
            }
            else {
                if(data_by_object[order_lookup_table[requestedOffsets['offsetEnd']]]['last_ancestor_id']==undefined) {
                    returnedDataOffsets['offsetEnd'] = requestedOffsets['offsetEnd'];
                }
                else {
                    //If the requested offsetEnd isn't a root, find next root message, and stop just
                    //before it
                    
                    for(i=requestedOffsets['offsetEnd']; i<numMessages; i++) {
                        if(data_by_object[order_lookup_table[i]]['last_ancestor_id']==undefined){
                            returnedDataOffsets['offsetEnd']=i-1;
                            break;
                        }
                    }
                    if (returnedDataOffsets['offsetEnd']==undefined) {
                        //It's possible we didn't find a root, if we are at the very end of the list
                        returnedDataOffsets['offsetEnd']=numMessages;
                    }
                }
            }
            
            return returnedDataOffsets;
        },
        
        /**
         * @param messageId of the message that we want onscreen
         * @return {} requetedOffset structure
         */
        calculateRequestedOffsetToShowMessage: function(messageId){
            return this.calculateRequestedOffsetToShowOffset(this.getMessageOffset(messageId));
        },
            
        /**
         * @param messageOffset of the message that we want onscreen
         * @return {} requetedOffset structure
         */
        calculateRequestedOffsetToShowOffset: function(messageOffset){
            var requestedOffsets = {},
            requestedOffsets;
            
            requestedOffsets['offsetStart']=null;
            requestedOffsets['offsetEnd']=null;
            
            if((messageOffset < this.offsetStart) && (messageOffset > (this.offsetStart - MAX_MESSAGES_IN_DISPLAY))){
                //If within allowable messages onscreen, we "extend" the view
                requestedOffsets['offsetStart'] = messageOffset;
                if(this.offsetEnd - requestedOffsets['offsetStart'] <= MAX_MESSAGES_IN_DISPLAY) {
                    requestedOffsets['offsetEnd'] = this.offsetEnd;
                }
                else {
                    requestedOffsets['offsetEnd'] = requestedOffsets['offsetStart'] + MAX_MESSAGES_IN_DISPLAY;
                }
            }
            else if((messageOffset > this.offsetEnd) && (messageOffset < (this.offsetEnd + MAX_MESSAGES_IN_DISPLAY))){
                //If within allowable messages onscreen, we "extend" the view
                requestedOffsets['offsetEnd'] = messageOffset;
                if(requestedOffsets['offsetEnd'] - this.offsetStart <= MAX_MESSAGES_IN_DISPLAY) {
                    requestedOffsets['offsetStart'] = this.offsetStart;
                }
                else {
                    requestedOffsets['offsetStart'] = requestedOffsets['offsetEnd'] - MAX_MESSAGES_IN_DISPLAY;
                }
            }
            else {
                //request an offset centered on the message
                requestedOffsets['offsetStart'] = messageOffset-Math.floor(MORE_PAGES_NUMBER/2);
                requestedOffsets['offsetStart'] = messageOffset+Math.ceil(MORE_PAGES_NUMBER/2);
            }
            
            return requestedOffsets;
        },

        
        /**                
         * Returns the messages to be rendered
         * @return {Message[]}
         */
        getAllMessagesToDisplay: function(){
            var toReturn = [],
                that = this,
                model = null,
                messages = this.allMessageStructureCollection;

            that.messageIdsToDisplay.forEach(function(id){
                model = messages.get(id);
                if (model){
                    toReturn.push(model);
                } else {
                    console.log('ERROR:  getAllMessagesToDisplay():  Message with id '+id+' not found!');
                }
            });

            return toReturn;
        },

        /**
         * Load the new batch of messages according to the requested `offsetStart`
         * and `offsetEnd` prop
         */
        showMessages: function(requestedOffsets){
            var that = this,
                ideaList = this.$('.idealist'),
                views,
                models,
                offsets,
                returnedOffsets = {};
                
            /* The MessageFamilyView will re-fill the renderedMessageViewsCurrent
             * array with the newly calculated rendered MessageViews.
             */
            this.renderedMessageViewsCurrent = {};
            //console.log("requestedOffsets:",requestedOffsets);
            if (this.currentViewStyle == this.ViewStyles.THREADED) {
                models = this.visitorRootMessagesToDisplay;
                returnedOffsets = this.calculateThreadedMessagesOffsets(this.visitorViewData, that.visitorOrderLookupTable, requestedOffsets);
                views = this.getRenderedMessagesThreaded(models, 1, this.visitorViewData, returnedOffsets);
            } else {
                models = this.getAllMessagesToDisplay();
                views = this.getRenderedMessagesFlat(models, requestedOffsets, returnedOffsets);
            }
            //console.log("returnedOffsets:", returnedOffsets);
            this.offsetStart = returnedOffsets['offsetStart']
            this.offsetEnd = returnedOffsets['offsetEnd']
            ideaList.empty();

            if( views.length === 0 ){
                ideaList.append( Ctx.format("<div class='margin'>{0}</div>", i18n.gettext('No messages')) );
            } else {
                ideaList.append( views );
            }

            if( this.offsetStart <= 0 ){
                this.$('#messageList-toparea').addClass('hidden');
            } else {
                this.$('#messageList-toparea').removeClass('hidden');
            }

            if( this.offsetEnd >= (models.length-1) ){
                this.$('#messageList-bottomarea').addClass('hidden');
            } else {
                this.$('#messageList-bottomarea').removeClass('hidden');
            }

            this.initAnnotator();
        },

        /**
         * Show the next bunch of messages to be displayed.
         */
        showNextMessages: function(){
            var requestedOffsets = {};

            requestedOffsets = this.getNextMessagesRequestedOffsets();

            this.showMessages(requestedOffsets);
        },

        /**
         * Show the previous bunch of messages to be displayed
         */
        showPreviousMessages: function(){
            var requestedOffsets = {};

            requestedOffsets = this.getPreviousMessagesRequestedOffsets();

            this.showMessages(requestedOffsets);
        },

        /**
         * Get the requested offsets when scrolling down
         * @private
         */
        getNextMessagesRequestedOffsets: function(){
            var retval = {};

            retval['offsetEnd'] = this.offsetEnd + MORE_PAGES_NUMBER;

            if((retval['offsetEnd'] - this.offsetStart) > MAX_MESSAGES_IN_DISPLAY){
                retval['offsetStart'] = this.offsetStart + ((retval['offsetEnd'] -this.offsetStart) - MAX_MESSAGES_IN_DISPLAY)
            }
            else {
                retval['offsetStart'] = this.offsetStart;
            }
            retval['scrollTransitionWasAtOffset'] = this.offsetEnd;
            return retval;
        },

        /**
         * Get the requested offsets when scrooling up
         * @private
         */
        getPreviousMessagesRequestedOffsets: function(){
            var messagesInDisplay,
            retval = {};

            retval['offsetStart'] = this.offsetStart - MORE_PAGES_NUMBER;
            if( retval['offsetStart'] < 0 ){
                retval['offsetStart'] = 0;
            }

            
            if(this.offsetEnd - retval['offsetStart'] > MAX_MESSAGES_IN_DISPLAY){
                retval['offsetEnd'] = this.offsetEnd - ((this.offsetEnd - retval['offsetStart']) - MAX_MESSAGES_IN_DISPLAY)
            }
            else {
                retval['offsetEnd'] = this.offsetEnd;
            }
            retval['scrollTransitionWasAtOffset'] = this.offsetStart;
            return retval;
        },

        /**
         * @return {Number} returns the current number of messages displayed 
         * in the message list
         */
        getCurrentNumberOfMessagesDisplayed: function(){
            var ret = 0; 
            /*
             * This recursively calculates the number of children for every
             * root.  Not required unless we implement breaking in the middle of
             * a thread (and would still needs to be modified). benoitg- 2014-05-16
            _.each(this.renderedMessageViewsCurrent, function(message){
                if( ! message.model.get('parentId') ){
                    ret += message.model.getDescendantsCount() + 1;
                }
            });
            */
            ret = _.size(this.renderedMessageViewsCurrent);
            return ret;
        },
        
        /**
         * The actual rendering for the render function
         * @return {views.Message}
         */
        render_real: function(){
            var that = this,
                views = [],
                data = {
                    availableViewStyles: this.ViewStyles,
                    currentViewStyle: this.currentViewStyle,
                    DEFAULT_MESSAGE_VIEW_LI_ID_PREFIX: DEFAULT_MESSAGE_VIEW_LI_ID_PREFIX,
                    collapsed: this.collapsed,
                    queryInfo: this.currentQuery.getHtmlDescription(),
                    canPost: Ctx.getCurrentUser().can(Permissions.ADD_POST)
                },
                previousScrollTarget = null;
            /*
            console.log("messageIdsToDisplay is: ");
            console.log(that.messageIdsToDisplay);
            */
            Ctx.cleanTooltips(this.$el);
            previousScrollTarget = this.getPreviousScrollTarget();

            this.$el.html( this.template(data) );

            Ctx.initTooltips(this.$el);


            this.renderCollapseButton();
            this.renderDefaultMessageViewDropdown();
            this.newTopicView = new MessageSendView({
                'allow_setting_subject': true,
                'reply_idea': null,
                'body_help_message': i18n.gettext('You can start a new topic in this discussion by typing a subject above, and a first post here...'),
                'send_button_label': i18n.gettext('Start a new topic in this discussion'),
                'subject_label': i18n.gettext('New topic subject:'),
                'mandatory_body_missing_msg': i18n.gettext('You need to type a comment first...'),
                'mandatory_subject_missing_msg': i18n.gettext('You need to set a subject to add a new topic...')
            });

            this.$('#messagelist-replybox').append( this.newTopicView.render().el );

            // Resetting the messages
            this.resetOffsets();
            var collectionManager = new CollectionManager();
            collectionManager.getAllMessageStructureCollectionPromise().done(
                function(allMessageStructureCollection) {
                    that.allMessageStructureCollection = allMessageStructureCollection;
                    that.showMessages({
                        offsetStart: 0,
                        offsetEnd: MORE_PAGES_NUMBER
                    })
                })
            
            this.scrollToPreviousScrollTarget(previousScrollTarget);
            this.trigger("render_complete", "Render complete");
            
            return this;
        },

        /**
         * The render function
         * @return {views.Message}
         */
        render: function(){
            var that = this,
                collectionManager = new CollectionManager();

            var successCallback = function(messageStructureCollection, resultMessageIdCollection){
                that = that.render_real();
                that.unblockPanel();
                that.trigger("render_complete", "Render complete");
            }
            /* This should be a listen to the returned collection */
            var changedDataCallback = function(messageStructureCollection, resultMessageIdCollection) {
                function inFilter(message) {
                    return that.messageIdsToDisplay.indexOf(message.getId()) >= 0;
                    };
                that.messageIdsToDisplay = resultMessageIdCollection;
                that.visitorViewData = {};
                that.visitorOrderLookupTable = [];
                that.visitorRootMessagesToDisplay = [];
                messageStructureCollection.visitDepthFirst(objectTreeRenderVisitor(that.visitorViewData, that.visitorOrderLookupTable, that.visitorRootMessagesToDisplay, inFilter));
            }

            
            if(Ctx.debugRender) {
                console.log("messageList:render() is firing");
            }

            //Assembl.commands.execute('render');

            this.renderPanelButton();
            // TODO:  Not clean, this is just so something is shown immediately.
            // Data not yet available should be handled in render_real - benoitg
            this.render_real();
            this.blockPanel();
            
            $.when(
                    collectionManager.getAllMessageStructureCollectionPromise(), 
                    this.currentQuery.getResultMessageIdCollectionPromise()
                    ).done(changedDataCallback, successCallback)

            return this;
        },

        /**
         * Renders the collapse button
         */
        renderCollapseButton: function(){
            var btn = this.$('#messageList-collapseButton');

            if( this.collapsed ){
                btn.attr('data-tooltip', i18n.gettext('Expand all'));
                btn.removeClass('icon-upload').addClass('icon-download-1');
            } else {
                btn.attr('data-tooltip', i18n.gettext('Collapse all'));
                btn.removeClass('icon-download-1').addClass('icon-upload');
            }
        },
        
        /**
         * Renders the default message view style dropdown button
         */
        renderDefaultMessageViewDropdown: function(){
            var that = this,
                div = this.$('#defaultMessageView-dropdown'),
                html = "";

            html += '<span class="dropdown-label text-bold">';
            html += this.defaultMessageStyle.label;
            html += '</span>';
            html += '<ul class="dropdown-list">';
            _.each(Ctx.AVAILABLE_MESSAGE_VIEW_STYLES, function(messageViewStyle) {
                html += '<li id="' + DEFAULT_MESSAGE_VIEW_LI_ID_PREFIX + messageViewStyle.id +'" class="dropdown-listitem">'+ messageViewStyle.label+'</li>';
            });
            html += '</ul>';
            div.html(html);
        },

        /**
         * Return a list with all views.el already rendered for a flat view
         * @param {Message.Model[]} messages
         * @param {} requestedOffsets The requested offsets
         * @param {} returnedDataOffsets The actual offsets of data actually returned (may be different
         * from requestedOffsets
         * @return {HTMLDivElement[]}
         */
        getRenderedMessagesFlat: function(messages, requestedOffsets, returnedDataOffsets){
            var list = [],
                filter = this.currentFilter,
                len = messages.length,
                i = _.isUndefined(requestedOffsets['offsetStart']) ? 0 : requestedOffsets['offsetStart'],
                view, model, children, prop, isValid;
            
            returnedDataOffsets['offsetStart'] = i;
            returnedDataOffsets['offsetEnd'] = _.isUndefined(requestedOffsets['offsetEnd']) ? MORE_PAGES_NUMBER : requestedOffsets['offsetEnd'];
            if( returnedDataOffsets['offsetEnd'] < len ){
                // if offsetEnd is bigger than len, do not use it
                len = returnedDataOffsets['offsetEnd'] + 1;
            }
            else {
                returnedDataOffsets['offsetEnd'] = len - 1;
            }

            for (; i < len; i++) {
                model = messages[i];
                if( _.isUndefined(model) ){
                    continue;
                }

                view = new MessageFamilyView({
                    model : model,
                    messageListView: this
                });
                view.hasChildren = false;
                list.push(view.render().el);
            }

            return list;
        },
        
        /**
         * Return a list with all views.el already rendered for threaded views
         * @param {Message.Model[]} list of root messages to render at the current level
         * @param {Number} [level=1] The current hierarchy level
         * @param {Object[]} data_by_object render information from ideaRendervisitor
         * @return {HTMLDivElement[]}
         */
        getRenderedMessagesThreaded: function(messages, level, data_by_object, offsets){
            var list = [],
                i = 0,
                len = messages.length,
                view, model, children, prop, isValid,
                last_sibling_chain,
                current_message_info;
            /**  [last_sibling_chain] which of the view's ancestors are the last child of their respective parents.
             * 
             * @param message
             * @param data_by_object
             * @returns
             */
            function buildLastSibblingChain(message, data_by_object) {
                var last_sibling_chain = [],
                current_message_id = message.getId(),
                next_parent,
                current_message_info;
                while(current_message_id) {
                    current_message_info = data_by_object[current_message_id]
                    //console.log("Building last sibbiling chain, current message: ",current_message_id, current_message_info);
                    last_sibling_chain.unshift(current_message_info['is_last_sibling']);
                    current_message_id = current_message_info['last_ancestor_id'];
                }
                return last_sibling_chain;
            }

            if( _.isUndefined(level) ){
                level = 1;
            }

            for (i; i < len; i++) {
                model = messages[i];
                current_message_info = data_by_object[model.getId()];
                if((current_message_info['traversal_order'] >= offsets['offsetStart'])
                   && (current_message_info['traversal_order'] <= offsets['offsetEnd'])){
                    if(current_message_info['last_sibling_chain'] == undefined) {
                        current_message_info['last_sibling_chain'] = buildLastSibblingChain(model, data_by_object);
                    }
                    last_sibling_chain = current_message_info['last_sibling_chain']
                    //console.log(last_sibling_chain);
                    view = new MessageFamilyView({model:model, messageListView:this}, last_sibling_chain);
                    view.currentLevel = level;
                    children = current_message_info['children'];
                    var subviews = this.getRenderedMessagesThreaded(children, level+1, data_by_object, offsets);
                    view.hasChildren = (subviews.length > 0);
                    list.push(view.render().el);
                    view.$('.messagelist-children').append( subviews );
    
                    /* TODO:  benoitg:  We need good handling when we skip a grandparent, but I haven't ported this code yet.
                     * We should also handle the case where 2 messages have the same parent, but the parent isn't in the set */
                    /*if (!isValid && this.hasDescendantsInFilter(model)) {
                        //Generate ghost message
                        var ghost_element = $('<div class="message message--skip"><div class="skipped-message"></div><div class="messagelist-children"></div></div>');
                        console.log("Invalid message was:",model);
                        list.push(ghost_element);
                        children = model.getChildren();
                        ghost_element.find('.messagelist-children').append( this.getRenderedMessagesThreaded(
                            children, level+1, data_by_object) );
                    }
                    */
                }
            }
            return list;
        },

        hasDescendantsInFilter: function(model){
            if (this.messageIdsToDisplay.indexOf(model.getId()) >= 0) {
                console.log("Valid descendant found (direct):", model)
                return true;
            }
            var children = model.getChildren();
            for (var i = children.length - 1; i >= 0; i--) {
                if (this.hasDescendantsInFilter(children[i])) {
                    return true;
                }
            }
            return false;
        },


        /**
         * Inits the annotator instance
         */
        initAnnotator: function(){
            this.destroyAnnotator();
            //console.log("initAnnotator called");
            // Saving the annotator reference
            this.annotator = this.$('#messageList-list').annotator().data('annotator');
            var that = this;

            // TODO: Re-render message in messagelist if an annotation was added...
            this.annotator.subscribe('annotationCreated', function(annotation){
                var segment = assembl.segmentList.addAnnotationAsSegment(annotation, Ctx.currentAnnotationIdIdea);
                if( !segment.isValid() ){
                    annotator.deleteAnnotation(annotation);
                } else if( Ctx.currentAnnotationNewIdeaParentIdea ){
                    //We asked to create a new idea from segment
                    that.lockPanel();
                    var newIdea = Ctx.currentAnnotationNewIdeaParentIdea.addSegmentAsChild(segment);
                    Ctx.setCurrentIdea(newIdea);
                }
                else {
                    segment.save();
                }
                Ctx.currentAnnotationNewIdeaParentIdea = null;
                Ctx.currentAnnotationIdIdea = null;
            });

            this.annotator.subscribe('annotationEditorShown', function(editor, annotation){
                $(document.body).append(editor.element);
                var save = $(editor.element).find(".annotator-save");
                save.text(i18n.gettext('Send to clipboard'));
                var textarea = editor.fields[0].element.firstChild,
                    div = $('<div>', { 'draggable': true, 'class': 'annotator-textarea' });

                div.html(annotation.quote);

                div.on('dragstart', function(ev){
                    Ctx.showDragbox(ev, annotation.quote);
                    Ctx.draggedAnnotation = annotation;
                });

                div.on('dragend', function(ev){
                    Ctx.draggedAnnotation = null;
                });

                $(textarea).replaceWith(div);
                if( $(editor.element).find(".annotator-draganddrop-help").length === 0 ) {
                    $(editor.element).find(".annotator-textarea").after(DIV_ANNOTATOR_HELP);
                }
                that.annotatorEditor = editor;
            });

            this.annotator.subscribe('annotationViewerShown', function(viewer, annotation){
                // We do not need the annotator's tooltip
                viewer.hide();
            });

            // We need extra time for annotator to be ready, but I don't 
            // know why and how much.  benoitg 2014-03-10
            setTimeout( function (){
                that.trigger("annotator:initComplete", that.annotator);
            }, 10);

        },

        /**
         * destroy the current annotator instance and remove all listeners
         */
        destroyAnnotator: function(){
            if( !this.annotator ){
                return;
            }

            this.trigger("annotator:destroy", this.annotator);

            this.annotator.unsubscribe('annotationsLoaded');
            this.annotator.unsubscribe('annotationCreated');
            this.annotator.unsubscribe('annotationEditorShown');
            this.annotator.unsubscribe('annotationViewerShown');

            this.annotator.destroy();
            this.annotator = null;
        },

        /**
         * Shows posts which are descendent of a given post
         * @param {String} postId
         */
        addFilterByPostId: function(postId){
            this.currentQuery.addFilter(this.currentQuery.availableFilters.POST_IS_DESCENDENT_OF_POST, postId);
            this.render();
        },

        /**
         * Toggle hoist on a post (filter which shows posts which are descendent of a given post)
         */
        toggleFilterByPostId: function(postId){
            var alreadyHere = this.currentQuery.isFilterActive (this.currentQuery.availableFilters.POST_IS_DESCENDENT_OF_POST, postId);
            if ( alreadyHere )
            {
                this.currentQuery.clearFilter(this.currentQuery.availableFilters.POST_IS_DESCENDENT_OF_POST, null);
                this.render();
            }
            else
            {
                this.addFilterByPostId(postId);
            }
            return !alreadyHere;
        },
        
        /**
         * @event
         * Shows all messages (clears all filters)
         */
        showAllMessages: function(){
            this.currentQuery.clearAllFilters();
            this.render();
        },
        
        /**
         * Load posts that belong to an idea
         * @param {String} ideaId
         * @param {bool} show only unread messages (this parameter is optional and is a flag)
         */
        addFilterIsRelatedToIdea: function(idea, only_unread){
            //Can't filter on an idea at the same time as getting synthesis messages
            this.currentQuery.clearFilter(this.currentQuery.availableFilters.POST_IS_SYNTHESIS, null);
            this.currentQuery.clearFilter(this.currentQuery.availableFilters.POST_IS_ORPHAN, null);
            this.currentQuery.clearFilter(this.currentQuery.availableFilters.POST_IS_IN_CONTEXT_OF_IDEA, null);

            if ( arguments.length > 1 )
            {
<<<<<<< HEAD
                //console.log("applying unread: " + only_unread);
=======
>>>>>>> e982078b
                if ( only_unread === null )
                    this.currentQuery.clearFilter(this.currentQuery.availableFilters.POST_IS_UNREAD, null);
                else
                    this.currentQuery.addFilter(this.currentQuery.availableFilters.POST_IS_UNREAD, only_unread);
            }
            this.currentQuery.addFilter(this.currentQuery.availableFilters.POST_IS_IN_CONTEXT_OF_IDEA, idea.getId());

            this.render();
        },
        
        /**
         * Load posts that are synthesis posts
         * @param {String} ideaId
         */
        addFilterIsSynthesMessage: function(){
            //Can't filter on an idea at the same time as getting synthesis messages
            this.currentQuery.clearFilter(this.currentQuery.availableFilters.POST_IS_IN_CONTEXT_OF_IDEA, null);
            this.currentQuery.addFilter(this.currentQuery.availableFilters.POST_IS_SYNTHESIS, true);
            this.render();
        },

        /**
         * Load posts that are synthesis posts
         * @param {String} ideaId
         */
        addFilterIsOrphanMessage: function(){
            //Can't filter on an idea at the same time as getting orphan messages
            this.currentQuery.clearFilter(this.currentQuery.availableFilters.POST_IS_IN_CONTEXT_OF_IDEA, null);
            this.currentQuery.addFilter(this.currentQuery.availableFilters.POST_IS_ORPHAN, true);
            this.render();
        },
        /**
         * Load posts that are read or unread
         * @param {String} ideaId
         */
        addFilterIsUnreadMessage: function(){
            this.currentQuery.addFilter(this.currentQuery.availableFilters.POST_IS_UNREAD, true);
            this.render();
        },

        /**
         * @event
         * Set the view to the selected viewStyle.
         * Does NOT re-render
         * 
         */
        setViewStyle: function(viewStyle){
            if(viewStyle === this.ViewStyles.THREADED) {
                this.currentViewStyle = this.ViewStyles.THREADED;
                this.currentQuery.setView(this.currentQuery.availableViews.THREADED)
            }
            else if(viewStyle === this.ViewStyles.REVERSE_CHRONOLOGICAL) {
                this.currentViewStyle = this.ViewStyles.REVERSE_CHRONOLOGICAL;
                this.currentQuery.setView(this.currentQuery.availableViews.REVERSE_CHRONOLOGICAL)
            }
            else if(viewStyle === this.ViewStyles.CHRONOLOGICAL) {
                this.currentViewStyle = this.ViewStyles.CHRONOLOGICAL;
                this.currentQuery.setView(this.currentQuery.availableViews.CHRONOLOGICAL)
            }
            else {
                throw "Unsupported view style";
            }
            if(this.storedMessageListConfig.viewStyleId != viewStyle.id) {
                this.storedMessageListConfig.viewStyleId = viewStyle.id;
                Ctx.setMessageListConfigToStorage(this.storedMessageListConfig);
            }
            
        },
        /**
         * @event
         * Set the view to threaded view
         */
        setViewStyleThreaded: function(){
            this.setViewStyle(this.ViewStyles.THREADED);
            this.render();
        },
        
        /**
         * @event
         * Set the view to a flat reverse chronological view
         */
        setViewStyleActivityFeed: function(){
            this.setViewStyle(this.ViewStyles.REVERSE_CHRONOLOGICAL);
            this.render();
        },
        
        /**
         * @event
         * Set the view to a flat chronological view
         */
        setViewStyleChronological: function(){
            this.setViewStyle(this.ViewStyles.CHRONOLOGICAL);
            this.render();
        },

        /**
         * @event
         */
        onDefaultMessageViewStyle: function(e){
            var messageViewStyleId = (e.currentTarget.id).replace(DEFAULT_MESSAGE_VIEW_LI_ID_PREFIX, '');
            var messageViewStyleSelected = Ctx.getMessageViewStyleDefById(messageViewStyleId);
            //console.log("onDefaultMessageViewStyle: "+messageViewStyleSelected.label);
            this.setDefaultMessageViewStyle(messageViewStyleSelected);
        },
        
        /**
         * @event
         * Set the default messageView, re-renders messages if the view doesn't match
         */
        setDefaultMessageViewStyle: function(messageViewStyle){
            this.defaultMessageStyle = messageViewStyle;
            
            _.each(this.renderedMessageViewsCurrent, function(messageView) {
                if (messageView.viewStyle !== messageViewStyle)  {
                    messageView.setViewStyle(messageViewStyle);
                    messageView.render();
                }
            });

            this.renderDefaultMessageViewDropdown();
            if(this.storedMessageListConfig.messageStyleId != messageViewStyle.id) {
                this.storedMessageListConfig.messageStyleId = messageViewStyle.id;
                Ctx.setMessageListConfigToStorage(this.storedMessageListConfig);
            }
        },
        /** Return the message offset in the current view, in the set of filtered 
         * messages
         * @param {String} messageId
         * @return {Integer} [callback] The message offest if message is found
         */
        getMessageOffset: function(messageId){
            var messageOffset;
            if (this.currentViewStyle == this.ViewStyles.THREADED) {
                messageOffset = this.visitorViewData[messageId].traversal_order;
            } else {
                messageOffset = this.messageIdsToDisplay.indexOf(messageId);
            }
            return messageOffset;
        },
        
        /**
         * Is the message currently onscreen (in the set of filtered messages
         * AND between the offsets onscreen
         * @param {String} id
         * @return{Boolean} true or false 
         */
        isMessageOnscreen: function(id){
            var messageIndex = this.getMessageOffset(id);
            //console.log("isMessageOnscreen", this.offsetStart, messageIndex, this.offsetEnd)
            return (this.offsetStart <= messageIndex) && (messageIndex <= this.offsetEnd);
        },
        
        /**
         * Highlights the message by the given id
         * @param {String} id
         * @param {Function} [callback] The callback function to call if message is found
         */
        showMessageById: function(id, callback){
            //TODO:  Use a promise here, it will crash most of the time... benoitg 2014-07-23
            var that = this,
                selector = Ctx.format('[id="message-{0}"]', id),
                el,
                messageIsDisplayed = false,
                that = this,
                requestedOffsets,
                collectionManager = new CollectionManager();
            
            collectionManager.getAllMessageStructureCollectionPromise().done(
                function(allMessageStructureCollection) {
                  var message = allMessageStructureCollection.get(id)
                  that.messageIdsToDisplay.forEach(function(displayedId){
                      if (displayedId == id){
                          messageIsDisplayed = true;
                      }
                  });
                  
                  if(messageIsDisplayed && !that.isMessageOnscreen(id)) {
                      var success = function() {
                          console.log("showMessageById() message " + id + " not onscreen, calling showMessageById() recursively");
                          that.showMessageById(id, callback);
                      };
                      requestedOffsets = that.calculateRequestedOffsetToShowMessage(id);
                      that.showMessages(requestedOffsets);
                      that.listenToOnce(that, "render_complete", success);
                  }
                  if( !messageIsDisplayed ){
                      //The current filters might not include the message
                    that.showAllMessages();
                      var success = function() {
                          console.log("showMessageById() message " + id + " not found, calling showMessageById() recursively");
                          that.showMessageById(id, callback);
                      };
                      that.listenToOnce(that, "render_complete", success);
                      return;
                  }
                  var real_callback = function(){
                          $(selector).highlight();
                          if( _.isFunction(callback) ){
                              callback();
                          }
                      };
      
                  if( message ){
                      message.trigger('showBody');
                      el = $(selector);
                      if( el[0] ){
                          var panelBody = that.$('.panel-body');
                          var panelOffset = panelBody.offset().top;
                          var offset = el.offset().top;
                          // Scrolling to the element
                          var target = offset - panelOffset + panelBody.scrollTop();
                          panelBody.animate({ scrollTop: target }, { complete: real_callback });
                      } else {
                          console.log("showMessageById(): ERROR:  Message " + id + " not found in the DOM with selector: " + selector);
                      }
                  }
                  else {
                      console.log("showMessageById(): ERROR:  Message " + id + " not found in collection");
                  }
                });

        },

        /**
         * The events
         * @type {Object}
         */
        events: function() {
            var data = {
                'click .idealist-title': 'onTitleClick',
                'click #post-query-filter-info .closebutton': 'onFilterDeleteClick',
                'click #messageList-collapseButton': 'toggleMessageView',
                'click #messageList-returnButton': 'onReturnButtonClick',

                'click #messageList-allmessages': 'showAllMessages',
                'click #messageList-onlyorphan': 'addFilterIsOrphanMessage',
                'click #messageList-onlysynthesis': 'addFilterIsSynthesMessage',
                'click #messageList-isunread': 'addFilterIsUnreadMessage',

                'click #messageList-view-threaded': 'setViewStyleThreaded',
                'click #messageList-view-activityfeed': 'setViewStyleActivityFeed',
                'click #messageList-view-chronological': 'setViewStyleChronological',
                
                'click #messageList-message-collapseButton': 'toggleThreadMessages',

                'click #messageList-closeButton': 'closePanel',
                'click #messageList-fullscreenButton': 'setFullscreen',

                'click #messageList-prevbutton': 'showPreviousMessages',
                'click #messageList-morebutton': 'showNextMessages'
            };

            var messageDefaultViewStyle = '';
            _.each(Ctx.AVAILABLE_MESSAGE_VIEW_STYLES, function(messageViewStyle){
                var key = 'click #'+DEFAULT_MESSAGE_VIEW_LI_ID_PREFIX+messageViewStyle.id;
                data[key] = 'onDefaultMessageViewStyle';
            } );
            _.extend(data, PanelView.prototype.events());
            return data;
        },

        /**
         * @event
         */
        onTitleClick: function(ev){
            var id = ev.currentTarget.getAttribute('data-messageid');

            this.openMessageByid(id);
        },
        
        /**
         * @event
         */
        onFilterDeleteClick: function(ev){
            var value = ev.currentTarget.getAttribute('data-value');
            var filterid = ev.currentTarget.getAttribute('data-filterid');
            var filter = this.currentQuery.getFilterDefById(filterid);
            this.currentQuery.clearFilter(filter, value);
            this.render();
        },

        /**
         * Collapse or expand the messages
         */
        toggleMessageView: function(){
            if( this.collapsed ){
                this.expandMessages();
            } else {
                this.collapseMessages();
            }
        },

        /**
         * @event
         */
        onReturnButtonClick: function(ev){
            this.closeThread();
        },

    });

    return MessageList;
});<|MERGE_RESOLUTION|>--- conflicted
+++ resolved
@@ -73,18 +73,12 @@
         /**
          *  @init
          */
-<<<<<<< HEAD
-        initialize: function(options){
-
-            this.segmentList = options.segmentList;
-=======
         initialize: function(obj){
             var that = this,
             collectionManager = new CollectionManager();
             if( obj.button ){
                 this.button = $(obj.button).on('click', Ctx.togglePanel.bind(window, 'messageList'));
             }
->>>>>>> e982078b
 
             PanelView.prototype.initialize.apply(this);
             this.renderedMessageViewsCurrent = {};
@@ -104,14 +98,8 @@
              * this.listenTo(this.messages, 'add reset', function(){
                 that.invalidateResultsAndRender();
                 that.initAnnotator();
-<<<<<<< HEAD
-            });
-
-            this.listenTo(this.segmentList.segments, 'add remove reset', this.initAnnotator);
-=======
 
             });*/
->>>>>>> e982078b
             
 
             collectionManager.getAllExtractsCollectionPromise().done(
@@ -606,7 +594,7 @@
             */
             Ctx.cleanTooltips(this.$el);
             previousScrollTarget = this.getPreviousScrollTarget();
-
+            
             this.$el.html( this.template(data) );
 
             Ctx.initTooltips(this.$el);
@@ -614,6 +602,7 @@
 
             this.renderCollapseButton();
             this.renderDefaultMessageViewDropdown();
+            this.chk = this.$('#messageList-mainchk');
             this.newTopicView = new MessageSendView({
                 'allow_setting_subject': true,
                 'reply_idea': null,
@@ -757,7 +746,7 @@
 
                 view = new MessageFamilyView({
                     model : model,
-                    messageListView: this
+                    messageListView : this
                 });
                 view.hasChildren = false;
                 list.push(view.render().el);
@@ -862,6 +851,7 @@
             //console.log("initAnnotator called");
             // Saving the annotator reference
             this.annotator = this.$('#messageList-list').annotator().data('annotator');
+
             var that = this;
 
             // TODO: Re-render message in messagelist if an annotation was added...
@@ -987,10 +977,6 @@
 
             if ( arguments.length > 1 )
             {
-<<<<<<< HEAD
-                //console.log("applying unread: " + only_unread);
-=======
->>>>>>> e982078b
                 if ( only_unread === null )
                     this.currentQuery.clearFilter(this.currentQuery.availableFilters.POST_IS_UNREAD, null);
                 else
