--- conflicted
+++ resolved
@@ -23,19 +23,11 @@
             initialize: function(options){
                 this.roles = options.roles;
                 this.role = options.role;
-<<<<<<< HEAD
-                if(this.roles){
-                    this.listenTo(this.roles, 'remove add', function(model){
-                        this.role = (_.size(this.roles)) ? model : undefined;
-                        this.render();
-                    });
-=======
                 if(this.roles) {
                   this.listenTo(this.roles, 'remove add', function(model){
                     this.role = (_.size(this.roles)) ? model : undefined;
                     this.render();
                   });
->>>>>>> 83a2f7a4
                 }
             },
             ui: {
@@ -90,6 +82,7 @@
             initialize: function () {
                 this._store = window.localStorage;
                 this.showPopInDiscussion();
+                this.showPopInOnFirstLoginAfterAutoSubscribeToNotifications();
                 this.listenTo(Assembl.vent, 'navBar:subscribeOnFirstPost', this.showPopInOnFirstPost);
                 this.listenTo(Assembl.vent, 'navBar:joinDiscussion', this.joinDiscussion)
             },
@@ -273,7 +266,8 @@
                 Assembl.slider.show(new Modal());
             },
 
-            joinDiscussion: function (evt, firstPost) {
+            // @param popinType: null, 'first_post', 'first_login_after_auto_subscribe_to_notifications'
+            joinDiscussion: function (evt, popinType) {
                 var self = this,
                     collectionManager = new CollectionManager();
 
@@ -284,73 +278,93 @@
                 var modalClassName = 'group-modal popin-wrapper modal-joinDiscussion';
                 var modalTemplate = _.template($('#tmpl-joinDiscussion').html());
 
-                if ( firstPost ){
+                if ( popinType == 'first_post' ){
                     modalClassName = 'group-modal popin-wrapper modal-firstPost';
                     modalTemplate = _.template($('#tmpl-firstPost').html());
                 }
-
-                var Modal = Backbone.Modal.extend({
-                    template: modalTemplate,
-                    className: modalClassName,
-                    cancelEl: '.close, .btn-cancel',
-
-                    model: model,
-                    initialize: function () {
-                        var that = this;
-                        this.$('.bbm-modal').addClass('popin');
-
-                        collectionManager.getNotificationsDiscussionCollectionPromise()
-                            .then(function (discussionNotifications) {
-                                that.model.notificationsToShow = _.filter(discussionNotifications.models, function (m) {
-                                    // keep only the list of notifications which become active when a user follows a discussion
-                                    return (m.get('creation_origin') === 'DISCUSSION_DEFAULT') && (m.get('status') === 'ACTIVE');
-                                });
-                                that.render();
-                            }
-                        );
-                    },
-                    events: {
-                        'click .js_subscribe': 'subscription',
-                        'click .js_close': 'closeModal'
-                    },
-                    serializeData: function () {
-                        return {
-                            i18n: i18n,
-                            notificationsToShow: model.notificationsToShow
+                else if ( popinType == 'first_login_after_auto_subscribe_to_notifications' ){
+                    modalClassName = 'group-modal popin-wrapper modal-firstPost';
+                    modalTemplate = _.template($('#tmpl-firstLoginAfterAutoSubscribeToNotifications').html());
+                }
+
+                $.when(collectionManager.getNotificationsDiscussionCollectionPromise()).then
+                (
+                    function (discussionNotifications) {
+                        model.notificationsToShow = _.filter(discussionNotifications.models, function (m) {
+                            // keep only the list of notifications which become active when a user follows a discussion
+                            return (m.get('creation_origin') === 'DISCUSSION_DEFAULT') && (m.get('status') === 'ACTIVE');
+                        });
+
+                        // we show the popin only if there are default notifications
+                        if ( model.notificationsToShow && model.notificationsToShow.length )
+                        {
+                            var Modal = Backbone.Modal.extend({
+                                template: modalTemplate,
+                                className: modalClassName,
+                                cancelEl: '.close, .js_close',
+
+                                model: model,
+                                initialize: function () {
+                                    var that = this;
+                                    this.$('.bbm-modal').addClass('popin');
+                                },
+                                events: {
+                                    'click .js_subscribe': 'subscription',
+                                    'click .js_close': 'closeModal'
+                                },
+                                serializeData: function () {
+                                    return {
+                                        i18n: i18n,
+                                        notificationsToShow: model.notificationsToShow,
+                                        urlNotifications: '/' + Ctx.getDiscussionSlug() + '/user/notifications'
+                                    }
+                                },
+                                subscription: function () {
+                                    var that = this;
+
+                                    if (Ctx.getDiscussionId() && Ctx.getCurrentUserId()) {
+
+                                        var LocalRolesUser = new RolesModel.Model({
+                                            role: Roles.PARTICIPANT,
+                                            discussion: 'local:Discussion/' + Ctx.getDiscussionId()
+                                        });
+                                        LocalRolesUser.save(null, {
+                                            success: function (model, resp) {
+                                                // TODO: Is there a simpler way to do this? MAP
+                                                self.navBarRight.currentView.ui.joinDiscussion.css('visibility', 'hidden');
+                                                self._store.removeItem('needJoinDiscussion');
+                                                that.triggerSubmit();
+                                            },
+                                            error: function (model, resp) {
+                                                console.error('ERROR: joinDiscussion->subscription', resp);
+                                            }
+                                        })
+                                    }
+                                },
+
+                                closeModal: function () {
+                                    self._store.removeItem('needJoinDiscussion');
+                                }
+                            });
+                            Assembl.slider.show(new Modal());
                         }
-                    },
-                    subscription: function () {
-                        var that = this;
-
-                        if (Ctx.getDiscussionId() && Ctx.getCurrentUserId()) {
-
-                            var LocalRolesUser = new RolesModel.Model({
-                                role: Roles.PARTICIPANT,
-                                discussion: 'local:Discussion/' + Ctx.getDiscussionId()
-                            });
-                            LocalRolesUser.save(null, {
-                                success: function (model, resp) {
-                                    self._store.removeItem('needJoinDiscussion');
-                                    that.triggerSubmit();
-                                },
-                                error: function (model, resp) {
-                                    console.error('ERROR: joinDiscussion->subscription', resp);
-                                }
-                            })
-                        }
-                    },
-
-                    closeModal: function () {
-                        self._store.removeItem('needJoinDiscussion');
                     }
-                });
-
-                Assembl.slider.show(new Modal());
+                );
+
+                
 
             },
 
             showPopInOnFirstPost: function(){
-                this.joinDiscussion(null, true);
+                this.joinDiscussion(null, 'firstPost');
+            },
+
+            showPopInOnFirstLoginAfterAutoSubscribeToNotifications: function(){
+                if ( typeof first_login_after_auto_subscribe_to_notifications != 'undefined'
+                    && first_login_after_auto_subscribe_to_notifications == true )
+                {
+                    this.joinDiscussion(null, 'first_login_after_auto_subscribe_to_notifications');
+                }
             },
 
             showPopInDiscussion: function () {
