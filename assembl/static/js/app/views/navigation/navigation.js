--- conflicted
+++ resolved
@@ -1,13 +1,5 @@
-define(function (require) {
+define(function(require) {
 
-<<<<<<< HEAD
-    var Marionette = require('marionette'),
-        IdeaList = require('views/ideaList'),
-        sidebarNotification = require('views/navigation/notification'),
-        HomePanel = require('views/navigation/home'),
-        AssemblPanel = require('views/assemblPanel'),
-        $ = require('jquery');
-=======
      var Marionette = require('marionette'),
            IdeaList = require('views/ideaList'),
 sidebarNotification = require('views/navigation/notification'),
@@ -15,31 +7,30 @@
 SynthesisInNavigationPanel = require('views/navigation/synthesisInNavigation'),
        AssemblPanel = require('views/assemblPanel'),
                   $ = require('jquery');
->>>>>>> a8e478b0
 
     var NavigationView = AssemblPanel.extend({
         template: "#tmpl-navigation",
         panelType: "navSidebar",
         className: "navSidebar",
         regions: {
-            home: '.home',
-            debate: '.debate',
-            synthesis: '.synthesis',
-            notification: '.navNotification'
+           home:'.home',
+           debate:'.debate',
+           synthesis:'.synthesis',
+           notification:'.navNotification'
         },
         events: {
-            'click .nav': 'toggleMenu'
+          'click .nav': 'toggleMenu'
         },
-        initialize: function (options) {
+        initialize: function(options){
             var that = this;
 
             this.groupContent = options.groupContent;
 
-            $(window).resize(function () {
+            $(window).resize(function(){
                 that.initVar();
-                setTimeout(function () {
+                setTimeout(function(){
                     that.setSideBarHeight();
-                }, 600);
+                }, 1000);
             });
 
             this._window = null;
@@ -49,12 +40,12 @@
             this.initVar();
             this.setSideBarHeight();
         },
-        onRender: function () {
-            this.setSideBarHeight();
-            this.notification.show(new sidebarNotification());
+        onRender: function(){
+           this.setSideBarHeight();
+           this.notification.show(new sidebarNotification());
         },
-        toggleMenu: function (e) {
-            var elm = $(e.target),
+        toggleMenu: function(e){
+            var elm =  $(e.target),
                 view = elm.attr('data-view');
 
             this.loadView(view);
@@ -75,36 +66,16 @@
               break;
             }
 
-            if (!elm.next('div.second-level').is(':visible')) {
+            if(!elm.next('div.second-level').is(':visible')){
                 this.$('div.second-level').slideUp();
                 elm.next('div.second-level').css('height', this._sideBarHeight);
                 elm.next('div.second-level').slideDown();
             }
         },
-        setSideBarHeight: function () {
+        setSideBarHeight: function(){
             this.$el.find('.side-menu').css('height', this._accordion);
             this.$el.css('height', this._sideBarHeight);
         },
-<<<<<<< HEAD
-        loadView: function (view) {
-            switch (view) {
-                case 'home':
-                    console.log('load home panel');
-                    var homePanel = new HomePanel();
-                    this.home.show(homePanel);
-                    break;
-                case 'debate':
-                    console.log('load idea table');
-                    var idealist = new IdeaList();
-                    this.debate.show(idealist);
-                    break;
-                case 'synthesis':
-                    console.log('load synthesis');
-                    break;
-                default:
-                    break
-            }
-=======
         loadView: function(view){
            switch(view){
                case 'home':
@@ -128,17 +99,16 @@
                default:
                    break
            }
->>>>>>> a8e478b0
         },
 
-        initVar: function () {
+        initVar: function(){
             var _header = 60,
-                _searchBox = 43,
+                _adsBox = 150,
                 _li = 105;
 
             this._window = $(window).height() - _header;
-            this._sideBarHeight = (this._window - _searchBox) - _li;
-            this._accordion = this._window - _searchBox;
+            this._sideBarHeight = (this._window - _adsBox) - _li;
+            this._accordion = this._window - _adsBox;
         }
 
     });
