--- conflicted
+++ resolved
@@ -40,16 +40,11 @@
             }
 
             this.ideas = new Idea.Collection();
-<<<<<<< HEAD
-            this.ideas.on('reset', this.render, this);
-            this.ideas.on('change:parentId change:inNextSynthesis', this.render, this);
-=======
 
             // TODO: André: these are necessary for synchronization between browsers.
             // They may duplicate other events, could you check that we're not rendering needlessly?
-            var events = ['reset', 'change:parentId', 'change:inSynthesis', 'remove', 'add'];
+            var events = ['reset', 'change:parentId', 'change:inNextSynthesis', 'remove', 'add'];
             this.ideas.on(events.join(' '), this.render, this);
->>>>>>> ed6be313
 
             var that = this;
             app.on('idea:delete', function(){
