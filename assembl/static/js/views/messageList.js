--- conflicted
+++ resolved
@@ -126,11 +126,7 @@
             this.blockPanel();
             this.collapsed = true;
 
-<<<<<<< HEAD
-            $.getJSON( app.getApiUrl('post'), data, function(data){
-=======
             $.getJSON(  app.getApiUrl('posts'), data, function(data){
->>>>>>> 62cb090a
                 that.data = data;
                 that.messages.reset(data.posts);
             });
