--- conflicted
+++ resolved
@@ -350,13 +350,8 @@
             'click #messageList-collapseButton': 'toggleMessages',
             'click #messageList-returnButton': 'onReturnButtonClick',
 
-<<<<<<< HEAD
-            'click #messageList-inbox': 'loadInbox',
+            'click #messageList-inbox': 'showInbox',
             'click #messageList-innextsynthesis': 'loadSynthesisMessages',
-=======
-            'click #messageList-inbox': 'showInbox',
-            'click #messageList-insynthesis': 'loadSynthesisMessages',
->>>>>>> be474fef
 
             'click #messageList-message-collapseButton': 'toggleThreadMessages',
 
