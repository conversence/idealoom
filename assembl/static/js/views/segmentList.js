--- conflicted
+++ resolved
@@ -56,21 +56,12 @@
          * @param  {string} [idPost=null] The id of the origin post
          * @return {Segment}
          */
-<<<<<<< HEAD
-        addTextAsSegment: function(idPost, text){
-            var data = {
-                    idPost: idPost,
-                    text: text,
-                    author: app.getCurrentUser()
-                };
-=======
         addTextAsSegment: function(text, idPost){
             var data = {
                 text: text,
                 author: app.getCurrentUser(),
                 idPost: idPost || null
             };
->>>>>>> b5c4d1b5
 
             return app.segmentList.segments.create(data);
         },
