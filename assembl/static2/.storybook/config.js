import React from 'react';
import { setOptions } from '@storybook/addon-options';
import { configure, addDecorator } from '@storybook/react';
import centered from '@storybook/addon-centered'; // Library used to center H and V a component

import 'bootstrap/dist/css/bootstrap.css';
import '../css/themes/default/assembl_web.scss';

<<<<<<< HEAD
// Option defaults:
setOptions({
  name: 'Assembl',
  url: '#'
});

addDecorator(centered);
=======
import { I18n } from 'react-i18nify';
import { configure } from '@storybook/react';
>>>>>>> 0639b9e7

import messages from '../js/app/utils/translations';

I18n.setTranslations(messages);
I18n.setLocale('fr');

function loadStories() {
  require('../js/app/integration/101/components/button101/button101.stories.jsx');
  require('../js/app/integration/101/components/checkbox101/checkbox101.stories.jsx');
  require('../js/app/integration/101/components/checkboxList101/checkboxList101.stories.jsx');

  // TODO: To clean ?
  // require('../js/app/stories/components/common/common.jsx');
  // require('../js/app/stories/components/common/urlPreview/urlPreview.jsx');
  // require('../js/app/stories/components/common/urlPreview/embed.jsx');
  // require('../js/app/stories/components/common/urlPreview/frame.jsx');
}

configure(loadStories, module);<|MERGE_RESOLUTION|>--- conflicted
+++ resolved
@@ -1,25 +1,20 @@
 import React from 'react';
+import { configure, addDecorator } from '@storybook/react';
 import { setOptions } from '@storybook/addon-options';
-import { configure, addDecorator } from '@storybook/react';
+import { I18n } from 'react-i18nify';
 import centered from '@storybook/addon-centered'; // Library used to center H and V a component
+import messages from '../js/app/utils/translations';
 
 import 'bootstrap/dist/css/bootstrap.css';
 import '../css/themes/default/assembl_web.scss';
 
-<<<<<<< HEAD
+addDecorator(centered);
+
 // Option defaults:
 setOptions({
   name: 'Assembl',
   url: '#'
 });
-
-addDecorator(centered);
-=======
-import { I18n } from 'react-i18nify';
-import { configure } from '@storybook/react';
->>>>>>> 0639b9e7
-
-import messages from '../js/app/utils/translations';
 
 I18n.setTranslations(messages);
 I18n.setLocale('fr');
