--- conflicted
+++ resolved
@@ -8,11 +8,8 @@
   font-size: $font-size-s;
   letter-spacing: $text-letter-spacing;
   overflow-y: scroll;
-<<<<<<< HEAD
   overflow-x: hidden;
-=======
   -ms-overflow-style: scrollbar; // prevent transparent scrollbar in IE
->>>>>>> 4c35fc38
 }
 
 a {
