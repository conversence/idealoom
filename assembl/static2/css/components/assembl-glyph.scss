--- conflicted
+++ resolved
@@ -1,12 +1,12 @@
 @font-face {
   font-family: 'assembl-glyph';
-  src: url('#{$fonts-dir}/assembl-glyph.eot?42197098');
+  src: url('#{$fonts-dir}/assembl-glyph.eot?80046335');
   src:
-    url('#{$fonts-dir}/assembl-glyph.eot?42197098#iefix') format('embedded-opentype'),
-    url('#{$fonts-dir}/assembl-glyph.woff2?42197098') format('woff2'),
-    url('#{$fonts-dir}/assembl-glyph.woff?42197098') format('woff'),
-    url('#{$fonts-dir}/assembl-glyph.ttf?42197098') format('truetype'),
-    url('#{$fonts-dir}/assembl-glyph.svg?42197098#assembl-glyph') format('svg');
+    url('#{$fonts-dir}/assembl-glyph.eot?80046335#iefix') format('embedded-opentype'),
+    url('#{$fonts-dir}/assembl-glyph.woff2?80046335') format('woff2'),
+    url('#{$fonts-dir}/assembl-glyph.woff?80046335') format('woff'),
+    url('#{$fonts-dir}/assembl-glyph.ttf?80046335') format('truetype'),
+    url('#{$fonts-dir}/assembl-glyph.svg?80046335#assembl-glyph') format('svg');
   font-weight: normal;
   font-style: normal;
 }
@@ -19,7 +19,7 @@
 @media screen and (-webkit-min-device-pixel-ratio:0) {
   @font-face {
     font-family: 'assembl-glyph';
-    src: url('../font/assembl-glyph.svg?42197098#assembl-glyph') format('svg');
+    src: url('../font/assembl-glyph.svg?80046335#assembl-glyph') format('svg');
   }
 }
 */
@@ -48,6 +48,7 @@
   /* Animation center compensation - margins should be symmetric */
 
   /* remove if not needed */
+
   margin-left: .2em;
 
   /* you can be more comfortable with increased icons size */
@@ -83,9 +84,7 @@
 .assembl-icon-expert:before { content: '\e811'; } /* '' */
 .assembl-icon-menu-on:before { content: '\e812'; } /* '' */
 .assembl-icon-message:before { content: '\e813'; } /* '' */
-.assembl-icon-expert-1:before { content: '\e814'; } /* '' */
 .assembl-icon-right-dir:before { content: '\e815'; } /* '' */
-.assembl-icon-check:before { content: '\e816'; } /* '' */
 .assembl-icon-down-small:before { content: '\e817'; } /* '' */
 .assembl-icon-up-small:before { content: '\e818'; } /* '' */
 .assembl-icon-pepite:before { content: '\e81b'; } /* '' */
@@ -106,6 +105,7 @@
 .assembl-icon-text-attachment:before { content: '\e831'; } /* '' */
 .assembl-icon-text-align-left:before { content: '\e832'; } /* '' */
 .assembl-icon-text-align-right:before { content: '\e833'; } /* '' */
+.assembl-icon-participation-vote:before { content: '\e839'; } /* '' */
 .assembl-icon-back-arrow:before { content: '\e856'; } /* '' */
 .assembl-icon-double-page:before { content: '\e869'; } /* '' */
 .assembl-icon-timer:before { content: '\e86a'; } /* '' */
@@ -121,12 +121,4 @@
 .assembl-icon-gplus-1:before { content: '\f30f'; } /* '' */
 .assembl-icon-google-circle:before { content: '\f310'; } /* '' */
 .assembl-icon-linkedin:before { content: '\f318'; } /* '' */
-<<<<<<< HEAD
-.assembl-icon-linkedin-circle:before { content: '\f319'; } /* '' */
-=======
-.assembl-icon-linkedin-circle:before { content: '\f319'; } /* '' */
-.assembl-icon-robot:before { content: '\e86d'; } /* '' */
-.assembl-icon-down-small:before { content: '\e817'; } /* '' */
-.assembl-icon-up-small:before { content: '\e818'; } /* '' */
-.assembl-icon-participation-vote:before { content: '\e839'; } /* '' */
->>>>>>> 27143bc3
+.assembl-icon-linkedin-circle:before { content: '\f319'; } /* '' */