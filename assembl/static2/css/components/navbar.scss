.nav-bar {
  display: flex;
  align-items: center;
  background-color: $navbar-bkg;
  height: $navbar-height;

  .sk-layout {
    float: none;

    .sk-top-bar {
      display: inline-block;
      height: auto;
      margin: 0;
    }
  }

  .caret {
    margin-left: 10px;
  }

  .navbar-logo {
    height: 100%;
    display: inline-flex;
    justify-content: center;
    align-items: center;

    img {
      max-height: 40px;
    }
  }

  .right-part {
    display: inline-flex;
    align-items: center;
    height: $navbar-height;

    .navbar-language {
      .dropdown-toggle {
        line-height: normal;
      }
    }
  }

  .navbar-icons {
    display: inline-flex;
    align-items: center;
    padding: 0;

    #search {
      float: none;
    }
  }

  .navbar-menu-item {
    color: $navbar-text-color;
    font-family: $font-family2;
<<<<<<< HEAD
    font-size: 13px;
    letter-spacing: .8px;
    line-height: $navbar-line-height;
=======
    font-size: $font-size-xxs;
    letter-spacing: 0.4px;
>>>>>>> a99124c3
    padding: 0 20px;
    text-transform: uppercase;

    &:hover {
      color: $navbar-active-text-color;
      font-family: $font-family3;
      text-decoration: none;
    }

    &:after {
      color: $navbar-active-text-color;
      font-family: $font-family3;
      text-decoration: none;
      content: attr(data-text);
      height: 0;
      overflow: hidden;
      visibility: hidden;
    }

    &:focus {
      text-decoration: none;
    }
  }

  .navbar-language {
    padding-top: 18px;
  }

  .avatar {
    display: flex;
    align-items: center;
    margin-top: 0;

    .username {
      margin-left: 10px;
      line-height: normal;
      padding-right: 0;
    }

    .connection {
      display: flex;
      align-items: center;
      margin: 0;
    }

    .assembl-icon-profil {
      display: flex;

      &:before {
        margin: 0;
      }
    }
  }

  .dropdown-toggle {
    .inline {
      display: flex;
      align-items: center;
    }
  }

  .burger-navbar {
    display: flex;
    align-items: center;
    width: 100%;

    .right-part {
      flex: 1;
      text-align: right;
    }

    .burgermenu-language {
      line-height: normal;
      padding-left: 0;
      margin-bottom: 0;

      > .dropdown {
        position: static;
        height: auto;

        > .dropdown-toggle {
          line-height: $navbar-line-height;
        }
      }
    }

    .burgermenu-icon {
      cursor: pointer;

      .assembl-icon-menu-on {
        font-size: 23px;
      }

      .assembl-icon-cancel {
        font-size: 23px;
      }
    }

    .nav-burger-menu {
      background-color: $white;
      left: 0;
      position: absolute;
      top: $navbar-height;
      width: 100%;
    }

    .navbar-logo {
      flex: 1;
    }

    .avatar {
      margin-right: 0;
      text-align: right;
    }

    .navbar-language {
      display: none;
    }

    .navbar-menu-item {
      display: flex;
      line-height: $navbar-line-height;
      align-items: center;
      flex-direction: column;
    }

    .burgermenu-icon {
      margin-right: auto;
      flex: 1;
    }

    .navbar-icons {
      padding: 0 0;
      margin-left: auto;
      justify-content: right;
      flex: 1;
      z-index: 10;
    }

    .dropdown-navbar {
      margin: 0 0 0 4px;
    }

    .active {
      font-family: $font-family3;
    }
  }

  .flat-navbar {
    display: inline-flex;
    align-items: center;
    max-height: $navbar-height;
    justify-content: space-between;
    width: 100%;

    .navbar-logo {
      padding-right: 15px;
    }

    .navbar-language {
      padding: 0;
    }

    .left-part {
      display: inline-flex;
      align-items: center;
      height: 100%;
    }

    .nav-menu {
      display: inline-flex;
      align-items: center;
    }

    .navbar-home-item {
      display: none;
    }

    .burgermenu-icon {
      display: none;
    }

    .nav-burger-menu {
      display: none;
    }

    .navbar-menu-item {
      height: $navbar-height;
      display: inline-flex;
      flex-direction: column;
      align-items: center;
      justify-content: center;

      &.active {
        border-bottom: $border-active;
        padding-top: 4px;
        color: $navbar-active-text-color;
      }
    }

    .logo-active {
      border-bottom: $border-active;
      padding-top: 4px;
      display: inline-flex;
      align-items: center;
      height: $navbar-height;
      line-height: $navbar-height;
      vertical-align: middle;
    }
  }
}<|MERGE_RESOLUTION|>--- conflicted
+++ resolved
@@ -54,14 +54,9 @@
   .navbar-menu-item {
     color: $navbar-text-color;
     font-family: $font-family2;
-<<<<<<< HEAD
     font-size: 13px;
     letter-spacing: .8px;
     line-height: $navbar-line-height;
-=======
-    font-size: $font-size-xxs;
-    letter-spacing: 0.4px;
->>>>>>> a99124c3
     padding: 0 20px;
     text-transform: uppercase;
 
