The graphql_types.flow.js was generated with the following commands:

    assembl-pshell local.ini
    from assembl.graphql.schema import generate_schema_json; generate_schema_json()
    ctr+d
    cd assembl/static2
    yarn add apollo-codegen
<<<<<<< HEAD
    ./node_modules/.bin/apollo-codegen generate js/app/graphql/*.graphql js/app/graphql/mutations/*.graphql js/app/graphql/fragments/*.graphql --schema /tmp/schema.json --target flow --output flow/graphql_types.flow.js
=======
    ./node_modules/.bin/apollo-codegen generate js/app/graphql/*.graphql js/app/graphql/fragments/*.graphql js/app/graphql/mutations/*.graphql --schema /tmp/schema.json --target flow --output flow/graphql_types.flow.js
>>>>>>> 3e1cf9c2
    ./node_modules/.bin/prettier-eslint --write flow/graphql_types.flow.js
    git checkout package.json yarn.lock
    rm -rf node_modules/
    yarn

Note that dependencies of apollo-codegen conflict with our current package versions, hence the ungainly yarn maneuver.<|MERGE_RESOLUTION|>--- conflicted
+++ resolved
@@ -5,11 +5,7 @@
     ctr+d
     cd assembl/static2
     yarn add apollo-codegen
-<<<<<<< HEAD
-    ./node_modules/.bin/apollo-codegen generate js/app/graphql/*.graphql js/app/graphql/mutations/*.graphql js/app/graphql/fragments/*.graphql --schema /tmp/schema.json --target flow --output flow/graphql_types.flow.js
-=======
     ./node_modules/.bin/apollo-codegen generate js/app/graphql/*.graphql js/app/graphql/fragments/*.graphql js/app/graphql/mutations/*.graphql --schema /tmp/schema.json --target flow --output flow/graphql_types.flow.js
->>>>>>> 3e1cf9c2
     ./node_modules/.bin/prettier-eslint --write flow/graphql_types.flow.js
     git checkout package.json yarn.lock
     rm -rf node_modules/
