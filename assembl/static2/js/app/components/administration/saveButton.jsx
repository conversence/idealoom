import React from 'react';
import { connect } from 'react-redux';
import { compose, graphql, withApollo } from 'react-apollo';
import { Button } from 'react-bootstrap';
import { Translate, I18n } from 'react-redux-i18n';

import { displayAlert } from '../../utils/utilityManager';
import { convertEntriesToHTML } from '../../utils/draftjs';
import { languagePreferencesHasChanged, updateSelectedLocale } from '../../actions/adminActions';
import createThematicMutation from '../../graphql/mutations/createThematic.graphql';
import deleteThematicMutation from '../../graphql/mutations/deleteThematic.graphql';
import updateThematicMutation from '../../graphql/mutations/updateThematic.graphql';
import createResourceMutation from '../../graphql/mutations/createResource.graphql';
import updateResourceMutation from '../../graphql/mutations/updateResource.graphql';
import deleteResourceMutation from '../../graphql/mutations/deleteResource.graphql';
import createSectionMutation from '../../graphql/mutations/createSection.graphql';
import updateSectionMutation from '../../graphql/mutations/updateSection.graphql';
import deleteSectionMutation from '../../graphql/mutations/deleteSection.graphql';
import updateResourcesCenterMutation from '../../graphql/mutations/updateResourcesCenter.graphql';
import updateLegalNoticeAndTermsMutation from '../../graphql/mutations/updateLegalNoticeAndTerms.graphql';
import updateDiscussionPreferenceQuery from '../../graphql/mutations/updateDiscussionPreference.graphql';
import getDiscussionPreferenceLanguage from '../../graphql/DiscussionPreferenceLanguage.graphql';

const runSerial = (tasks) => {
  let result = Promise.resolve();
  tasks.forEach((task) => {
    result = result.then(task);
  });
  return result;
};

const getMutationsPromises = (params) => {
  const { items, variablesCreator, deleteVariablesCreator, createMutation, deleteMutation, updateMutation } = params;
  const promises = [];
  items.forEach((item, index) => {
    if (item.isNew && !item.toDelete) {
      // create item
      const payload = {
        variables: variablesCreator(item, index)
      };
      const p1 = () => {
        return createMutation(payload);
      };
      promises.push(p1);
    } else if (item.toDelete && !item.isNew) {
      // delete item
      const payload = {
        variables: deleteVariablesCreator(item)
      };
      const p3 = () => {
        return deleteMutation(payload);
      };
      promises.push(p3);
    } else {
      // update item
      const variables = variablesCreator(item, index);
      variables.id = item.id;
      const payload = {
        variables: variables
      };
      const p2 = () => {
        return updateMutation(payload);
      };
      promises.push(p2);
    }
  });

  return promises;
};

function convertVideoDescriptionsToHTML(video) {
  return {
    ...video,
    descriptionEntriesBottom: convertEntriesToHTML(video.descriptionEntriesBottom),
    descriptionEntriesSide: convertEntriesToHTML(video.descriptionEntriesSide),
    descriptionEntriesTop: convertEntriesToHTML(video.descriptionEntriesTop)
  };
}

/* Create variables for createThematic and updateThematic mutations */
const createVariablesForThematicMutation = (thematic) => {
  return {
    identifier: 'survey',
    titleEntries: thematic.titleEntries,
    // If thematic.img.externalUrl is an object, it means it's a File.
    // We need to send image: null if we didn't change the image.
    image: thematic.img && typeof thematic.img.externalUrl === 'object' ? thematic.img.externalUrl : null,
    // if video is null, pass {} to remove all video fields on server side
    video: thematic.video === null ? {} : convertVideoDescriptionsToHTML(thematic.video),
    questions: thematic.questions
  };
};

const createVariablesForDeleteThematicMutation = (thematic) => {
  return {
    thematicId: thematic.id
  };
};

const createVariablesForResourceMutation = (resource) => {
  return {
    doc: resource.doc && typeof resource.doc.externalUrl === 'object' ? resource.doc.externalUrl : null,
    embedCode: resource.embedCode,
    image: resource.img && typeof resource.img.externalUrl === 'object' ? resource.img.externalUrl : null,
    textEntries: convertEntriesToHTML(resource.textEntries),
    titleEntries: resource.titleEntries
  };
};

const createVariablesForDeleteResourceMutation = (resource) => {
  return { resourceId: resource.id };
};

const createVariablesForSectionMutation = (section, index) => {
  return {
    type: section.type,
    url: section.url,
    order: index,
    titleEntries: section.titleEntries
  };
};

const createVariablesForDeleteSectionMutation = (section) => {
  return { sectionId: section.id };
};

const SaveButton = ({
  i18n,
  client,
  createThematic,
  deleteThematic,
  thematicsHaveChanged,
  refetchThematics,
  thematics,
  updateThematic,
  updateDiscussionPreference,
  preferences,
  languagePreferenceHasChanged,
  resetLanguagePreferenceChanged,
  changeLocale,
  resourcesHaveChanged,
  resources,
  legalNoticeAndTerms,
  createResource,
  deleteResource,
  updateResource,
  refetchResources,
  resourcesCenterPage,
  updateResourcesCenter,
  updateLegalNoticeAndTerms,
  refetchResourcesCenter,
  refetchTabsConditions,
<<<<<<< HEAD
  sections,
  sectionsHaveChanged,
  refetchSections,
  createSection,
  updateSection,
  deleteSection
=======
  refetchLegalNoticeAndTerms
>>>>>>> b8c5f02b
}) => {
  const saveAction = () => {
    displayAlert('success', `${I18n.t('loading.wait')}...`);
    if (languagePreferenceHasChanged) {
      // Save and update the apolloStore
      const payload = {
        variables: {
          languages: preferences
        }
      };
      // updateDiscussionPreference(payload);
      updateDiscussionPreference(payload).then(() => {
        client.query({
          query: getDiscussionPreferenceLanguage,
          variables: {
            inLocale: i18n.locale
          },
          fetchPolicy: 'network-only'
        });
        displayAlert('success', I18n.t('administration.successLanguagePreference'));
        changeLocale(i18n.locale);
      });
      resetLanguagePreferenceChanged();
    }

    if (thematicsHaveChanged) {
      const mutationsPromises = getMutationsPromises({
        items: thematics,
        variablesCreator: createVariablesForThematicMutation,
        deleteVariablesCreator: createVariablesForDeleteThematicMutation,
        createMutation: createThematic,
        deleteMutation: deleteThematic,
        updateMutation: updateThematic
      });

      runSerial(mutationsPromises)
        .then(() => {
          refetchThematics();
          displayAlert('success', I18n.t('administration.successThemeCreation'));
        })
        .catch((error) => {
          displayAlert('danger', error, false, 30000);
        });
    }

    if (resourcesCenterPage.get('hasChanged')) {
      const pageHeaderImage = resourcesCenterPage.get('headerImage').toJS();
      const headerImage = typeof pageHeaderImage.externalUrl === 'object' ? pageHeaderImage.externalUrl : null;
      const payload = {
        variables: {
          headerImage: headerImage,
          titleEntries: resourcesCenterPage.get('titleEntries').toJS()
        }
      };
      updateResourcesCenter(payload)
        .then(() => {
          refetchResourcesCenter();
          displayAlert('success', I18n.t('administration.resourcesCenter.successSave'));
        })
        .catch((error) => {
          displayAlert('danger', `${error}`, false, 30000);
        });
    }

    if (resourcesHaveChanged) {
      const mutationsPromises = getMutationsPromises({
        items: resources,
        variablesCreator: createVariablesForResourceMutation,
        deleteVariablesCreator: createVariablesForDeleteResourceMutation,
        createMutation: createResource,
        deleteMutation: deleteResource,
        updateMutation: updateResource
      });

      runSerial(mutationsPromises)
        .then(() => {
          refetchTabsConditions();
          refetchResources();
          displayAlert('success', I18n.t('administration.resourcesCenter.successSave'));
        })
        .catch((error) => {
          displayAlert('danger', `${error}`, false, 30000);
        });
    }

<<<<<<< HEAD
    if (sectionsHaveChanged) {
      const mutationsPromises = getMutationsPromises({
        items: sections,
        variablesCreator: createVariablesForSectionMutation,
        deleteVariablesCreator: createVariablesForDeleteSectionMutation,
        createMutation: createSection,
        updateMutation: updateSection,
        deleteMutation: deleteSection
      });

      runSerial(mutationsPromises)
        .then(() => {
          refetchSections();
          displayAlert('success', I18n.t('administration.sections.successSave'));
=======
    if (legalNoticeAndTerms.get('hasChanged')) {
      const legalNoticeEntries = legalNoticeAndTerms.get('legalNoticeEntries').toJS();
      const termsAndConditionsEntries = legalNoticeAndTerms.get('termsAndConditionsEntries').toJS();
      const payload = {
        variables: {
          legalNoticeEntries: convertEntriesToHTML(legalNoticeEntries),
          termsAndConditionsEntries: convertEntriesToHTML(termsAndConditionsEntries)
        }
      };
      updateLegalNoticeAndTerms(payload)
        .then(() => {
          refetchLegalNoticeAndTerms();
          displayAlert('success', I18n.t('administration.legalNoticeAndTerms.successSave'));
>>>>>>> b8c5f02b
        })
        .catch((error) => {
          displayAlert('danger', `${error}`, false, 30000);
        });
    }
  };

  const disabled = !(
    thematicsHaveChanged ||
    languagePreferenceHasChanged ||
    resourcesHaveChanged ||
<<<<<<< HEAD
    sectionsHaveChanged ||
    resourcesCenterPage.get('hasChanged')
=======
    resourcesCenterPage.get('hasChanged') ||
    legalNoticeAndTerms.get('hasChanged')
>>>>>>> b8c5f02b
  );
  return (
    <Button className="button-submit button-dark right" disabled={disabled} onClick={saveAction}>
      <Translate value="administration.saveThemes" />
    </Button>
  );
};

const SaveButtonWithMutations = compose(
  graphql(createThematicMutation, {
    name: 'createThematic'
  }),
  graphql(updateThematicMutation, {
    name: 'updateThematic'
  }),
  graphql(deleteThematicMutation, {
    name: 'deleteThematic'
  }),
  graphql(updateDiscussionPreferenceQuery, {
    name: 'updateDiscussionPreference'
  }),
  graphql(createResourceMutation, {
    name: 'createResource'
  }),
  graphql(updateResourceMutation, {
    name: 'updateResource'
  }),
  graphql(deleteResourceMutation, {
    name: 'deleteResource'
  }),
  graphql(updateResourcesCenterMutation, {
    name: 'updateResourcesCenter'
  }),
<<<<<<< HEAD
  graphql(createSectionMutation, {
    name: 'createSection'
  }),
  graphql(updateSectionMutation, {
    name: 'updateSection'
  }),
  graphql(deleteSectionMutation, {
    name: 'deleteSection'
=======
  graphql(updateLegalNoticeAndTermsMutation, {
    name: 'updateLegalNoticeAndTerms'
>>>>>>> b8c5f02b
  })
)(SaveButton);

const mapStateToProps = ({
  i18n,
  admin: {
    sections,
    resourcesCenter,
    thematicsById,
    thematicsHaveChanged,
    thematicsInOrder,
    discussionLanguagePreferences,
    discussionLanguagePreferencesHasChanged,
    legalNoticeAndTerms
  }
}) => {
  const { page, resourcesById, resourcesHaveChanged, resourcesInOrder } = resourcesCenter;
  const { sectionsById, sectionsHaveChanged, sectionsInOrder } = sections;
  return {
    resourcesCenterPage: page,
    resourcesHaveChanged: resourcesHaveChanged,
    resources: resourcesInOrder.map((id) => {
      return resourcesById.get(id).toJS();
    }),
    thematicsHaveChanged: thematicsHaveChanged,
    thematics: thematicsInOrder.toArray().map((id) => {
      return thematicsById.get(id).toJS();
    }),
    preferences: discussionLanguagePreferences,
    i18n: i18n,
    languagePreferenceHasChanged: discussionLanguagePreferencesHasChanged,
<<<<<<< HEAD
    sectionsHaveChanged: sectionsHaveChanged,
    sections: sectionsInOrder.map((id) => {
      return sectionsById.get(id).toJS();
    })
=======
    legalNoticeAndTerms: legalNoticeAndTerms
>>>>>>> b8c5f02b
  };
};

const mapDispatchToProps = (dispatch) => {
  return {
    resetLanguagePreferenceChanged: () => {
      dispatch(languagePreferencesHasChanged(false));
    },
    changeLocale: (newLocale) => {
      dispatch(updateSelectedLocale(newLocale));
    }
  };
};

export default compose(connect(mapStateToProps, mapDispatchToProps), withApollo)(SaveButtonWithMutations);<|MERGE_RESOLUTION|>--- conflicted
+++ resolved
@@ -150,16 +150,13 @@
   updateLegalNoticeAndTerms,
   refetchResourcesCenter,
   refetchTabsConditions,
-<<<<<<< HEAD
   sections,
   sectionsHaveChanged,
   refetchSections,
   createSection,
   updateSection,
-  deleteSection
-=======
+  deleteSection,
   refetchLegalNoticeAndTerms
->>>>>>> b8c5f02b
 }) => {
   const saveAction = () => {
     displayAlert('success', `${I18n.t('loading.wait')}...`);
@@ -245,7 +242,6 @@
         });
     }
 
-<<<<<<< HEAD
     if (sectionsHaveChanged) {
       const mutationsPromises = getMutationsPromises({
         items: sections,
@@ -256,11 +252,12 @@
         deleteMutation: deleteSection
       });
 
-      runSerial(mutationsPromises)
-        .then(() => {
-          refetchSections();
-          displayAlert('success', I18n.t('administration.sections.successSave'));
-=======
+      runSerial(mutationsPromises).then(() => {
+        refetchSections();
+        displayAlert('success', I18n.t('administration.sections.successSave'));
+      });
+    }
+
     if (legalNoticeAndTerms.get('hasChanged')) {
       const legalNoticeEntries = legalNoticeAndTerms.get('legalNoticeEntries').toJS();
       const termsAndConditionsEntries = legalNoticeAndTerms.get('termsAndConditionsEntries').toJS();
@@ -274,7 +271,6 @@
         .then(() => {
           refetchLegalNoticeAndTerms();
           displayAlert('success', I18n.t('administration.legalNoticeAndTerms.successSave'));
->>>>>>> b8c5f02b
         })
         .catch((error) => {
           displayAlert('danger', `${error}`, false, 30000);
@@ -286,13 +282,9 @@
     thematicsHaveChanged ||
     languagePreferenceHasChanged ||
     resourcesHaveChanged ||
-<<<<<<< HEAD
     sectionsHaveChanged ||
-    resourcesCenterPage.get('hasChanged')
-=======
     resourcesCenterPage.get('hasChanged') ||
     legalNoticeAndTerms.get('hasChanged')
->>>>>>> b8c5f02b
   );
   return (
     <Button className="button-submit button-dark right" disabled={disabled} onClick={saveAction}>
@@ -326,7 +318,6 @@
   graphql(updateResourcesCenterMutation, {
     name: 'updateResourcesCenter'
   }),
-<<<<<<< HEAD
   graphql(createSectionMutation, {
     name: 'createSection'
   }),
@@ -335,10 +326,9 @@
   }),
   graphql(deleteSectionMutation, {
     name: 'deleteSection'
-=======
+  }),
   graphql(updateLegalNoticeAndTermsMutation, {
     name: 'updateLegalNoticeAndTerms'
->>>>>>> b8c5f02b
   })
 )(SaveButton);
 
@@ -370,14 +360,11 @@
     preferences: discussionLanguagePreferences,
     i18n: i18n,
     languagePreferenceHasChanged: discussionLanguagePreferencesHasChanged,
-<<<<<<< HEAD
     sectionsHaveChanged: sectionsHaveChanged,
     sections: sectionsInOrder.map((id) => {
       return sectionsById.get(id).toJS();
-    })
-=======
+    }),
     legalNoticeAndTerms: legalNoticeAndTerms
->>>>>>> b8c5f02b
   };
 };
 
