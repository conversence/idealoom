import React from 'react';
import { connect } from 'react-redux';
import { Translate, I18n } from 'react-redux-i18n';
import { Button, FormGroup, OverlayTrigger } from 'react-bootstrap';

import { deleteThematic, updateThematicImgUrl, updateThematicTitle } from '../../../actions/adminActions';
import FormControlWithLabel from '../../common/formControlWithLabel';
import FileUploader from '../../common/fileUploader';
import { deleteThematicTooltip } from '../../common/tooltips';
import { getEntryValueForLocale } from '../../../utils/i18n';
import { displayModal, closeModal } from '../../../utils/utilityManager';

export const DumbThemeCreationForm = ({
  imgMimeType,
  imgUrl,
  index,
  markAsToDelete,
  editLocale,
  title,
  _toDelete,
  updateImgUrl,
  updateTitle
}) => {
  if (_toDelete) {
    return null;
  }

  const handleTitleChange = e => updateTitle(editLocale, e.target.value);

  const handleImageChange = (file) => {
    updateImgUrl(file);
  };

  const trsl = I18n.t('administration.ph.title');
  const ph = `${trsl} ${editLocale.toUpperCase()}`;
  const num = (Number(index) + 1).toString();
<<<<<<< HEAD
  const headerImageFieldName = 'header-image';
=======

  const confirmModal = () => {
    const modalTitle = <Translate value="administration.confirmDeleteThematicTitle" />;
    const body = <Translate value="administration.confirmDeleteThematic" />;
    const footer = [
      <Button key="cancel" onClick={closeModal} className="button-cancel button-dark">
        <Translate value="debate.confirmDeletionButtonCancel" />
      </Button>,
      <Button key="delete" onClick={markAsToDelete} className="button-submit button-dark">
        <Translate value="debate.confirmDeletionButtonDelete" />
      </Button>
    ];
    const includeFooter = true;
    return displayModal(modalTitle, body, includeFooter, footer);
  };
>>>>>>> 144c0b21
  return (
    <div className="form-container">
      <div>
        <div className="title left">
          <Translate value="administration.themeNum" index={num} />
        </div>
        <div className="pointer right">
          <div className="inline">
            <OverlayTrigger placement="top" overlay={deleteThematicTooltip}>
              <Button onClick={confirmModal} className="admin-icons">
                <span className="assembl-icon-delete grey" />
              </Button>
            </OverlayTrigger>
          </div>
        </div>
      </div>
      <div className="clear" />
      <FormControlWithLabel label={ph} onChange={handleTitleChange} required type="text" value={title} />
      <FormGroup>
        <label htmlFor={headerImageFieldName}>
          <Translate value="administration.voteSessionHeaderLabel" />
        </label>
        <FileUploader fileOrUrl={imgUrl} handleChange={handleImageChange} mimeType={imgMimeType} name={headerImageFieldName} />
      </FormGroup>
      <div className="separator" />
    </div>
  );
};

DumbThemeCreationForm.defaultProps = {
  title: ''
};

const mapStateToProps = ({ admin: { thematicsById }, i18n }, { id, editLocale }) => {
  const thematic = thematicsById.get(id);
  return {
    imgMimeType: thematic.getIn(['img', 'mimeType']),
    imgUrl: thematic.getIn(['img', 'externalUrl']),
    locale: i18n.locale, // for I18n.t()
    title: getEntryValueForLocale(thematic.get('titleEntries'), editLocale, ''),
    _toDelete: thematic.get('_toDelete', false)
  };
};

const mapDispatchToProps = (dispatch, { id }) => ({
  markAsToDelete: () => {
    dispatch(deleteThematic(id));
    closeModal();
  },
  updateImgUrl: (value) => {
    dispatch(updateThematicImgUrl(id, value));
  },
  updateTitle: (locale, value) => {
    dispatch(updateThematicTitle(id, locale, value));
  }
});

export default connect(mapStateToProps, mapDispatchToProps)(DumbThemeCreationForm);<|MERGE_RESOLUTION|>--- conflicted
+++ resolved
@@ -34,9 +34,7 @@
   const trsl = I18n.t('administration.ph.title');
   const ph = `${trsl} ${editLocale.toUpperCase()}`;
   const num = (Number(index) + 1).toString();
-<<<<<<< HEAD
   const headerImageFieldName = 'header-image';
-=======
 
   const confirmModal = () => {
     const modalTitle = <Translate value="administration.confirmDeleteThematicTitle" />;
@@ -52,7 +50,6 @@
     const includeFooter = true;
     return displayModal(modalTitle, body, includeFooter, footer);
   };
->>>>>>> 144c0b21
   return (
     <div className="form-container">
       <div>
