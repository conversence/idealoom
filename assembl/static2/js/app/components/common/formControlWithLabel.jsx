// @flow
/* eslint-disable no-nested-ternary */
/*
  FormGroup that contains a FormControl for which:
    - if there is a value, displays a label
    - if there is no value, put the label in the placeholder
 */
import React from 'react';
import { ControlLabel, FormGroup, FormControl, HelpBlock } from 'react-bootstrap';
import { I18n } from 'react-redux-i18n';
import { type RawContentState } from 'draft-js';

import RichTextEditor from './richTextEditor';
import { getValidationState } from '../administration/voteSession/voteProposalForm';
import Helper from './helper';

type FormControlWithLabelProps = {
  value: ?(string | RawContentState),
  required: boolean,
  onChange: Function,
  type: string,
  disabled: boolean,
  name?: string,
  label: string,
  labelAlwaysVisible: boolean,
  componentClass: string,
  formControlProps: Object,
  id: string,
  validationErrors?: Array<ErrorDef>,
  helperUrl?: string,
  helperText: string,
  children: Array<HTMLOptionElement>
};

type FormControlWithLabelState = {
  errorMessage?: string,
  validationErrors?: Array<ErrorDef>,
  validationState: ?string
};

class FormControlWithLabel extends React.Component<Object, FormControlWithLabelProps, FormControlWithLabelState> {
  props: FormControlWithLabelProps;

  state: FormControlWithLabelState;

  static defaultProps = {
    name: null,
    labelAlwaysVisible: false,
    type: 'text',
    value: undefined,
    required: false,
    validationErrors: null,
    helperUrl: ''
  };

  constructor(props: FormControlWithLabelProps) {
    super(props);
    this.state = this.getStateFromProps(props);
  }

  componentWillReceiveProps(nextProps: FormControlWithLabelProps) {
    if (nextProps.validationErrors !== this.props.validationErrors) {
      this.setState(this.getStateFromProps(nextProps));
    }
  }

  getStateFromProps = ({ validationErrors }: FormControlWithLabelProps) => {
    const validationState = getValidationState(validationErrors);
    // FIXME: for now, we only treat the first error
    const errorMessage =
      validationErrors && validationErrors.length > 0 ? I18n.t(validationErrors[0].code, validationErrors[0].vars) : '';
    return {
      errorMessage: errorMessage,
      validationState: validationState
    };
  };

  /* onBlur validation */
  setValidationState = () => {
    const { value, required } = this.props;
    let errorMessage = '';
    let validationState = null;
    const valueSize = value ? value.length : 0;
    if (required && valueSize === 0) {
      errorMessage = I18n.t('error.required');
      validationState = 'error';
    }

    this.setState({ errorMessage: errorMessage, validationState: validationState });
  };

  getLabel = () => {
    const { label, required } = this.props;
    return required ? `${label}*` : label;
  };

  renderRichTextEditor = () => {
    const { onChange, value } = this.props;
    return (
      <RichTextEditor
        rawContentState={value}
        placeholder={this.getLabel()}
        toolbarPosition="bottom"
        updateContentState={cs => onChange(cs)}
        withAttachmentButton={false}
      />
    );
  };

  renderFormControl = () => {
    const { type, value, disabled, componentClass, id, onChange, formControlProps, children } = this.props;
    if (type === 'rich-text') {
      return this.renderRichTextEditor();
    }

    const valueToShow = value || (value === 0 ? value : '');

    const name = this.props.name ? this.props.name : id;
    return (
      <FormControl
        componentClass={componentClass}
        id={id}
        name={name}
        type={type}
        placeholder={this.getLabel()}
        onChange={onChange}
        value={valueToShow}
        onBlur={this.setValidationState}
        disabled={disabled}
        {...formControlProps}
      >
        {children}
      </FormControl>
    );
  };

  renderHelper = () => {
    const { helperUrl, helperText } = this.props;
    return (
      <div className="inline">
        <Helper helperUrl={helperUrl} helperText={helperText} />
      </div>
    );
  };

  render() {
    const { id, labelAlwaysVisible, type, value, helperText } = this.props;
<<<<<<< HEAD
    const displayLabel = labelAlwaysVisible || (type !== 'rich-text' ? (value || (value === 0)) : false);
=======
    const displayLabel = labelAlwaysVisible || (type !== 'rich-text' ? value : false);
>>>>>>> 295c0897
    return (
      <FormGroup validationState={this.state.validationState}>
        {displayLabel ? <ControlLabel htmlFor={id}>{this.getLabel()}</ControlLabel> : null}
        {helperText ? this.renderHelper() : null}
        {this.renderFormControl()}
        {this.state.errorMessage ? <HelpBlock>{this.state.errorMessage}</HelpBlock> : null}
      </FormGroup>
    );
  }
}

export default FormControlWithLabel;<|MERGE_RESOLUTION|>--- conflicted
+++ resolved
@@ -145,11 +145,7 @@
 
   render() {
     const { id, labelAlwaysVisible, type, value, helperText } = this.props;
-<<<<<<< HEAD
     const displayLabel = labelAlwaysVisible || (type !== 'rich-text' ? (value || (value === 0)) : false);
-=======
-    const displayLabel = labelAlwaysVisible || (type !== 'rich-text' ? value : false);
->>>>>>> 295c0897
     return (
       <FormGroup validationState={this.state.validationState}>
         {displayLabel ? <ControlLabel htmlFor={id}>{this.getLabel()}</ControlLabel> : null}
