--- conflicted
+++ resolved
@@ -9,7 +9,6 @@
 import { getBasename } from '../../../utils/globalFunctions';
 import type { ButtonConfigType } from './buttonConfigType';
 import ToolbarButton from './toolbarButton';
-import { displayModal, closeModal } from '../../../utils/utilityManager';
 
 type ToolbarProps = {
   buttonsConfig: [ButtonConfigType],
@@ -21,7 +20,8 @@
 };
 
 type ToolbarState = {
-  attachedFiles: Array<File>
+  attachedFiles: Array<File>,
+  showAttachFileForm: boolean
 };
 
 class Toolbar extends React.Component<void, ToolbarProps, ToolbarState> {
@@ -33,9 +33,16 @@
   constructor() {
     super();
     this.state = {
-      attachedFiles: []
+      attachedFiles: [],
+      showAttachFileForm: false
     };
   }
+
+  closeInsertionBox = (): void => {
+    this.setState({
+      showAttachFileForm: false
+    });
+  };
 
   getCurrentBlockType(): DraftBlockType {
     const { editorState } = this.props;
@@ -56,9 +63,11 @@
   }
 
   renderButton = (config: ButtonConfigType): React.Element<*> => {
+    let isActive;
     let onToggle;
     switch (config.type) {
     case 'style': {
+      isActive = this.currentStyle.contains(config.style);
       onToggle = () => {
         if (config.style) {
           return this.toggleInlineStyle(config.style);
@@ -69,16 +78,24 @@
       break;
     }
     case 'block-type': {
+      isActive = config.style === this.currentBlockType;
       onToggle = () => {
         return this.toggleBlockType(config.style);
       };
       break;
     }
     default:
+      isActive = false;
       onToggle = () => {};
     }
 
-    return <ToolbarButton key={`button-${config.id}`} {...config} onToggle={onToggle} />;
+    return <ToolbarButton key={`button-${config.id}`} {...config} isActive={isActive} onToggle={onToggle} />;
+  };
+
+  toggleAttachFileForm = () => {
+    this.setState({
+      showAttachFileForm: !this.state.showAttachFileForm
+    });
   };
 
   addBlock = (file) => {
@@ -114,7 +131,7 @@
       () => {
         if (file) {
           this.addBlock(file);
-          closeModal();
+          this.setState({ showAttachFileForm: false });
         }
       }
     );
@@ -122,21 +139,9 @@
 
   render() {
     const { buttonsConfig, withAttachmentButton } = this.props;
+    const { showAttachFileForm } = this.state;
     this.currentStyle = this.props.editorState.getCurrentInlineStyle();
     this.currentBlockType = this.getCurrentBlockType();
-
-    const confirmModal = () => {
-      const title = null;
-      const body = (
-        <div className="insertion-box box">
-          <AttachFileForm onSubmit={this.onAttachFileFormSubmit} />
-        </div>
-      );
-      const footer = false;
-      const footerTxt = null;
-      return displayModal(title, body, footer, footerTxt);
-    };
-
     return (
       <div className="editor-toolbar">
         <div className="btn-group">
@@ -152,14 +157,11 @@
               id="attachment"
               icon="text-attachment"
               label={I18n.t('common.editor.attachment')}
-              onToggle={() => {
-                return confirmModal();
-              }}
+              isActive={this.state.showAttachFileForm}
+              onToggle={this.toggleAttachFileForm}
             />
           </div>
           : null}
-<<<<<<< HEAD
-=======
 
         {showAttachFileForm
           ? <div>
@@ -170,7 +172,6 @@
             </div>
           </div>
           : null}
->>>>>>> 3b119ba5
       </div>
     );
   }
