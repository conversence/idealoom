--- conflicted
+++ resolved
@@ -34,14 +34,9 @@
   setHarvestingBoxDisplay: Function,
   cancelHarvesting: Function,
   addPostExtract: Function,
-<<<<<<< HEAD
   updateExtract: Function,
   deleteExtract: Function,
   refetchPost: Function
-=======
-  displayHarvestingBox: Function,
-  harvestingDate?: string
->>>>>>> 17e6dafc
 };
 
 type State = {
@@ -236,13 +231,8 @@
   };
 
   render() {
-<<<<<<< HEAD
     const { selection, cancelHarvesting, extract, contentLocale } = this.props;
     const { disabled, checkIsActive, isNugget, isEditable, editableExtract, extractNature, extractAction } = this.state;
-=======
-    const { selection, cancelHarvesting, extract, contentLocale, postId, harvestingDate } = this.props;
-    const { disabled, checkIsActive, isNugget } = this.state;
->>>>>>> 17e6dafc
     const isExtract = extract !== null;
     const selectionText = selection ? selection.toString() : '';
     const harvesterUserName =
@@ -284,7 +274,6 @@
                     </div>
                   </div>
                 </div>
-<<<<<<< HEAD
               )}
             </div>
             <div className="button-bar">
@@ -338,38 +327,6 @@
                 {!isExtract && (
                   <div className="harvesting-date">
                     <Translate value="harvesting.now" />
-=======
-              </div>
-            )}
-          </div>
-          <div className="button-bar">
-            <Button disabled={disabled} className={classnames({ active: checkIsActive })}>
-              <span className="assembl-icon-check grey" />
-            </Button>
-            <Button disabled={disabled}>
-              <span className="assembl-icon-edit grey" />
-            </Button>
-            <Button disabled={disabled}>
-              <span className="assembl-icon-delete grey" />
-            </Button>
-            <Button disabled={disabled} className={classnames({ active: isNugget })}>
-              <span className="assembl-icon-pepite grey" />
-            </Button>
-            <span className="assembl-icon-ellipsis-vert grey" />
-          </div>
-          <div className="profile">
-            <AvatarImage userId={harvesterUserId} userName={harvesterUserName} />
-            <div className="harvesting-infos">
-              <div className="username">{harvesterUserName}</div>
-              {isExtract &&
-                extract &&
-                extract.creationDate && (
-                  <div className="harvesting-date" title={extract.creationDate}>
-                    {harvestingDate ||
-                      moment(extract.creationDate)
-                        .locale(contentLocale)
-                        .fromNow()}
->>>>>>> 17e6dafc
                   </div>
                 )}
               </div>
