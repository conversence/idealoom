--- conflicted
+++ resolved
@@ -84,6 +84,15 @@
     };
   }
 
+
+  componentDidMount() {
+    window.addEventListener('scroll', this.updateOverflowMenuPosition);
+  }
+
+  componentWillUnmount() {
+    window.removeEventListener('scroll', this.updateOverflowMenuPosition);
+  }
+
   setEditMode = (): void => {
     const { isEditable } = this.state;
     this.setState({ isEditable: !isEditable });
@@ -237,19 +246,15 @@
 
   showValidatedHarvesting = (nature: ?string, action: ?string) => {
     if (nature && action) {
-      return <div className="harvesting-taxonomy-label">{`${I18n.t(`search.taxonomy_nature.${nature}`)} + ${I18n.t(`search.taxonomy_action.${action}`)}`}</div>;
+      return (<div className="harvesting-taxonomy-label">
+        {`${I18n.t(`search.taxonomy_nature.${nature}`)} + ${I18n.t(`search.taxonomy_action.${action}`)}`}
+      </div>);
     } else if (nature) {
-      return <div className="harvesting-taxonomy-label">{I18n.t(`search.taxonomy_nature.${nature}`)}</div>;
+      return (<div className="harvesting-taxonomy-label">
+        {I18n.t(`search.taxonomy_nature.${nature}`)}
+      </div>);
     }
     return action ? <div className="harvesting-taxonomy-label">{I18n.t(`search.taxonomy_action.${action}`)}</div> : null;
-  }
-
-  componentDidMount() {
-    window.addEventListener('scroll', this.updateOverflowMenuPosition);
-  }
-
-  componentWillUnmount() {
-    window.removeEventListener('scroll', this.updateOverflowMenuPosition);
   }
 
   updateOverflowMenu = (node: HTMLElement) => {
@@ -275,11 +280,7 @@
 
 
   render() {
-<<<<<<< HEAD
     const { selection, cancelHarvesting, extract, contentLocale, harvestingDate, isAuthorAccountDeleted } = this.props;
-    const { disabled, extractIsValidated, isNugget, isEditable, editableExtract, extractNature, extractAction } = this.state;
-=======
-    const { selection, cancelHarvesting, extract, contentLocale, harvestingDate } = this.props;
     const {
       disabled,
       extractIsValidated,
@@ -291,7 +292,6 @@
       showOverflowMenu,
       overflowMenuTop
     } = this.state;
->>>>>>> c5df36c4
     const isExtract = extract !== null;
     const selectionText = selection ? selection.toString() : '';
     const harvesterUserName =
