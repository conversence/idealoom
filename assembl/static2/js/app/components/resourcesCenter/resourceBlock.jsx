// @flow
import React from 'react';
import classnames from 'classnames';
import { Grid } from 'react-bootstrap';
import { Translate } from 'react-redux-i18n';

export type Media = {
  type: string,
  url: string
};

export type ResourceBlockProps = {
  title: string,
  text: string,
  image: Object,
  doc: Object,
  embedCode: string,
  index: number
};

const ResourceBlock = (props: ResourceBlockProps) => {
  const { index, title, text, embedCode, image, doc } = props;
  const isEven = index % 2 === 0;
  const float = isEven ? 'rsc-media-right margin-case-left' : 'rsc-media-left margin-case-right';
  const videoClassNames = classnames([float, 'resource-video']);
  const imgClassNames = classnames([float, 'resource-img']);
  const resourceBlockClassNames = isEven ? 'background-grey' : 'background-light';

  return (
    <Grid fluid className={resourceBlockClassNames}>
      <div className="max-container resource-block">
        <div className="title-section">
          <div className="title-hyphen" />
          <h1 className="dark-title-1">{title}</h1>
        </div>
<<<<<<< HEAD
        <div className="resource-body">
          {image && (
=======
        <div className="page-body">
          {image &&
>>>>>>> b8c5f02b
            <div className="resource-img-container">
              <img src={image.externalUrl} alt="resource" className={imgClassNames} />
            </div>
          )}
          {embedCode &&
            !image && (
              <div className="resource-video-container">
                <div className={videoClassNames}>
                  <iframe title="resource-video" src={embedCode} className="resource-iframe" />
                </div>
              </div>
            )}
          <div className="resource-text">
            <p dangerouslySetInnerHTML={{ __html: text }} />
            {doc && (
              <div className="resource-download-link">
                <a href={doc.externalUrl}>
                  <Translate value="resourcesCenter.download" />
                </a>
              </div>
            )}
          </div>
          <div className="clear" />
        </div>
      </div>
    </Grid>
  );
};

export default ResourceBlock;<|MERGE_RESOLUTION|>--- conflicted
+++ resolved
@@ -33,13 +33,8 @@
           <div className="title-hyphen" />
           <h1 className="dark-title-1">{title}</h1>
         </div>
-<<<<<<< HEAD
-        <div className="resource-body">
+        <div className="page-body">
           {image && (
-=======
-        <div className="page-body">
-          {image &&
->>>>>>> b8c5f02b
             <div className="resource-img-container">
               <img src={image.externalUrl} alt="resource" className={imgClassNames} />
             </div>
