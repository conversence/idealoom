import React from 'react';
import { Link } from 'react-router';
import Glyphicon from '../common/glyphicon';
import Doughnut from '../svg/doughnut';
import Like from '../svg/like';
import Disagree from '../svg/disagree';
import DontUnderstand from '../svg/dontUnderstand';
import MoreInfo from '../svg/moreInfo';
import Pointer from '../svg/pointer';
import Ellipsis from '../svg/ellipsis';

const icons = [
  'assembl-icon-google',
  'assembl-icon-google-circle',
  'assembl-icon-facebook',
  'assembl-icon-facebook-circle',
  'assembl-icon-twitter',
  'assembl-icon-twitter-circle',
  'assembl-icon-linkedin',
  'assembl-icon-linkedin-circle',
  'assembl-icon-add',
  'assembl-icon-catch',
  'assembl-icon-checked',
  'assembl-icon-discussion',
  'assembl-icon-edit',
  'assembl-icon-cancel',
  'assembl-icon-faq',
  'assembl-icon-filter',
  'assembl-icon-down-dir',
  'assembl-icon-profil',
  'assembl-icon-idea',
  'assembl-icon-down-open',
  'assembl-icon-link',
  'assembl-icon-menu-on',
  'assembl-icon-message',
  'assembl-icon-expert',
  'assembl-icon-pepite',
  'assembl-icon-plus',
  'assembl-icon-schedule',
  'assembl-icon-search',
  'assembl-icon-search2',
  'assembl-icon-share',
  'assembl-icon-delete',
  'assembl-icon-synthesis',
  'assembl-icon-mindmap',
  'assembl-icon-up-open',
  'assembl-icon-back-arrow',
  'assembl-icon-thumb',
  'assembl-icon-symbol-assembl',
  'assembl-icon-plus-circled',
  'assembl-icon-minus-circled',
  'assembl-icon-text-bold',
  'assembl-icon-text-italics',
  'assembl-icon-text-bullets',
  'assembl-icon-text-link',
  'assembl-icon-text-attachment',
  'assembl-icon-text-align-left',
  'assembl-icon-text-align-right',
  'assembl-icon-ellipsis',
  'assembl-icon-ellipsis-vert',
<<<<<<< HEAD
  'assembl-icon-up-bold',
  'assembl-icon-down-bold'
=======
  'assembl-icon-double-page',
  'assembl-icon-timer',
>>>>>>> b8c5f02b
]

class Icons extends React.Component {
  render() {
    return (
      <div className="margin-xxl">
        <h2 className="dark-title-2 underline" id="icons" style={{ borderBottom: "1px solid #ccc"}}>ICONS</h2>
        <section>
          <h3 className="dark-title-3">complete icons list from the fontello font</h3>
          {icons.map(icon =>
          <div className="inline padding" key={icon} title={icon}>
            <span className={icon}>&nbsp;</span>
          </div>)}
        </section>
        <section>
          <h3 className="dark-title-3">icons variations</h3>
          <div className="inline padding">
            normal<br/>
            <span className="assembl-icon-add">&nbsp;</span>
          </div>
          <div className="inline padding">
            color<br/>
            <span className="assembl-icon-add color">&nbsp;</span>
          </div>
          <div className="inline padding">
            grey<br/>
            <span className="assembl-icon-add grey">&nbsp;</span>
          </div>
          <div className="inline padding">
            black<br/>
            <span className="assembl-icon-add black">&nbsp;</span>
          </div>
          <div className="inline padding" style={{backgroundColor: 'gray', color: 'white'}}>
            white<br/>
            <span className="assembl-icon-add white">&nbsp;</span>
          </div>
        </section>
        <section>
          <h3 className="dark-title-3">other images</h3>
          <div className="inline padding">
            <div className="sentiment">
              <Like size={25} />
            </div>
          </div>
          <div className="inline padding">
            <div className="sentiment">
              <Disagree size={25} />
            </div>
          </div>
          <div className="inline padding">
            <div className="sentiment">
              <DontUnderstand size={25} />
            </div>
          </div>
          <div className="inline padding">
            <div className="sentiment">
              <MoreInfo size={25} />
            </div>
          </div>
          <div style={{width: 100}}>
            <Doughnut elements={[{color: 'green', count: 123}, {color: 'red', count: 12}]} />
          </div>
          <div>
            <Pointer />
          </div>
          <div>
            <Ellipsis />
          </div>
          <div style={{backgroundColor:"#000", width:"200px"}}>
            <div className="inline padding">
              <Link to="http://www.facebook.com" target="_blank">
                <Glyphicon glyph="facebook" color="white" size={30} desc="Facebook" />
              </Link>
            </div>
            <div className="inline padding">
              <Link to="http://www.linkedin.com" target="_blank">
                <Glyphicon glyph="twitter" color="white" size={30} desc="Twitter" />
              </Link>
            </div>
            <div className="inline padding">
              <Link to="http://www.twitter.com" target="_blank">
                <Glyphicon glyph="linkedin" color="white" size={30} desc="Linkedin" />
              </Link>
            </div>
          </div>
        </section>
        <section>
          <h3 className="dark-title-3">Code</h3>
          <pre>
            &lt;span className="assembl-icon-add"&gt;&lt;/span&gt;
          </pre>
          <pre>
            &lt;span className="assembl-icon-add color"&gt;&lt;/span&gt;
          </pre>
          <pre>
            &lt;span className="assembl-icon-add grey"&gt;&lt;/span&gt;
          </pre>
          <pre>
            &lt;span className="assembl-icon-add black"&gt;&lt;/span&gt;
          </pre>
          <pre>
            &lt;span className="assembl-icon-add white"&gt;&lt;/span&gt;
          </pre>
          <pre>
            import Like from './components/svg/like'
            <div>&lt;div className="sentiment"&gt;</div>
              <div style={{paddingLeft:`${20}px`}}>&lt;Like size=&#123;25&#125; /&gt;</div>
            <div>&lt;/div&gt;</div>
          </pre>
          <pre>
            import Disagree from './components/svg/disagree'
            <div>&lt;div className="sentiment"&gt;</div>
              <div style={{paddingLeft:`${20}px`}}>&lt;Disagree size=&#123;25&#125; /&gt;</div>
            <div>&lt;/div&gt;</div>
          </pre>
          <pre>
            import DontUnderstand from './components/svg/dontUnderstand'
            <div>&lt;div className="sentiment"&gt;</div>
              <div style={{paddingLeft:`${20}px`}}>&lt;DontUnderstand size=&#123;25&#125; /&gt;</div>
            <div>&lt;/div&gt;</div>
          </pre>
          <pre>
            import MoreInfo from './components/svg/moreInfo'
            <div>&lt;div className="sentiment"&gt;</div>
              <div style={{paddingLeft:`${20}px`}}>&lt;MoreInfo size=&#123;25&#125; /&gt;</div>
            <div>&lt;/div&gt;</div>
          </pre>
          <pre>
            import Doughnut from './components/svg/Doughnut'
            <div>&lt;div style=&#x7b;&#x7b;width: 100}}&gt;</div>
              <div style={{paddingLeft:`${20}px`}}>&lt;Doughnut elements=&#x7b;[&#x7b;color: 'green', count: 123}, &#x7b;color: 'red', count: 12}]} /&gt;</div>
            <div>&lt;/div&gt;</div>
          </pre>
          <pre>
            <div>&lt;Link to="http://www.facebook.com" target="_blank"&gt;</div>
              <div style={{paddingLeft:`${20}px`}}>&lt;Glyphicon glyph="facebook" color="white" size={30} desc="Facebook"/&gt;</div>
            <div>&lt;/Link&gt;</div>
          </pre>
          <pre>
            <div>&lt;Link to="http://www.linkedin.com" target="_blank"&gt;</div>
              <div style={{paddingLeft:`${20}px`}}>&lt;Glyphicon glyph="linkedin" color="white" size={30} desc="Linkedin"/&gt;</div>
            <div>&lt;/Link&gt;</div>
          </pre>
          <pre>
            <div>&lt;Link to="http://www.twitter.com" target="_blank"&gt;</div>
              <div style={{paddingLeft:`${20}px`}}>&lt;Glyphicon glyph="twitter" color="white" size={30} desc="Twitter"/&gt;</div>
            <div>&lt;/Link&gt;</div>
          </pre>
        </section>
      </div>
    );
  }
}

export default Icons;<|MERGE_RESOLUTION|>--- conflicted
+++ resolved
@@ -58,13 +58,10 @@
   'assembl-icon-text-align-right',
   'assembl-icon-ellipsis',
   'assembl-icon-ellipsis-vert',
-<<<<<<< HEAD
+  'assembl-icon-double-page',
+  'assembl-icon-timer',
   'assembl-icon-up-bold',
   'assembl-icon-down-bold'
-=======
-  'assembl-icon-double-page',
-  'assembl-icon-timer',
->>>>>>> b8c5f02b
 ]
 
 class Icons extends React.Component {
