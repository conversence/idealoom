--- conflicted
+++ resolved
@@ -9,11 +9,8 @@
         color
         index
         name(lang: $lang)
-<<<<<<< HEAD
         numPosts
-=======
         header(lang: $lang)
->>>>>>> fe94daae
       }
       posts {
         edges {
