#import "./fragments/VoteSession.graphql"

fragment tokenVoteSpecification on TokenVoteSpecification {
  id
  voteSessionId
  instructions(lang: $lang)
  titleEntries {
    ...langStringEntry
  }
  instructionsEntries {
    ...langStringEntry
  }
  exclusiveCategories
  tokenCategories {
    id
    totalNumber
<<<<<<< HEAD
    typename
    title(lang: $lang)
=======
>>>>>>> eb2dfaf9
    titleEntries {
      ...langStringEntry
    }
    color
  }
  voteSpecTemplateId
  voteType
<<<<<<< HEAD
=======
  myVotes {
    ... on TokenVote {
      voteValue
      proposalId
      tokenCategoryId
    }
  }
>>>>>>> eb2dfaf9
}

fragment numberGaugeVoteSpecification on NumberGaugeVoteSpecification {
  id
  voteSessionId
  instructions(lang: $lang)
  titleEntries {
    ...langStringEntry
  }
  instructionsEntries {
    ...langStringEntry
  }
  minimum
  maximum
  nbTicks
  unit
  voteSpecTemplateId
  voteType
<<<<<<< HEAD
=======
  myVotes {
    ... on GaugeVote {
      selectedValue: voteValue
      proposalId
    }
  }
>>>>>>> eb2dfaf9
}

fragment gaugeVoteSpecification on GaugeVoteSpecification {
  id
  voteSessionId
  instructions(lang: $lang)
  titleEntries {
    ...langStringEntry
  }
  instructionsEntries {
    ...langStringEntry
  }
  choices {
    id
    value
    label
    labelEntries {
      ...langStringEntry
    }
  }
  voteSpecTemplateId
  voteType
<<<<<<< HEAD
=======
  myVotes {
    ... on GaugeVote {
      selectedValue: voteValue
      proposalId
    }
  }
>>>>>>> eb2dfaf9
}

query VoteSession($discussionPhaseId: Int!, $lang: String!) {
  voteSession(discussionPhaseId: $discussionPhaseId) {
    id
    ...voteSessionGlobals
    ...voteSessionLangstringsEntries
    title(lang: $lang)
    subTitle(lang: $lang)
    instructionsSectionTitle(lang: $lang)
    instructionsSectionContent(lang: $lang)
    propositionsSectionTitle(lang: $lang)
    proposals {
      ... on Idea {
        id
        title(lang: $lang)
        description(lang: $lang)
        titleEntries {
          ...langStringEntry
        }
        descriptionEntries {
          ...langStringEntry
        }
        order
      }
      modules: voteSpecifications {
        ...tokenVoteSpecification
        ...numberGaugeVoteSpecification
        ...gaugeVoteSpecification
      }
    }
    modules: voteSpecifications {
      ...tokenVoteSpecification
      ...numberGaugeVoteSpecification
      ...gaugeVoteSpecification
    }
  }
}<|MERGE_RESOLUTION|>--- conflicted
+++ resolved
@@ -14,11 +14,8 @@
   tokenCategories {
     id
     totalNumber
-<<<<<<< HEAD
     typename
     title(lang: $lang)
-=======
->>>>>>> eb2dfaf9
     titleEntries {
       ...langStringEntry
     }
@@ -26,8 +23,6 @@
   }
   voteSpecTemplateId
   voteType
-<<<<<<< HEAD
-=======
   myVotes {
     ... on TokenVote {
       voteValue
@@ -35,7 +30,6 @@
       tokenCategoryId
     }
   }
->>>>>>> eb2dfaf9
 }
 
 fragment numberGaugeVoteSpecification on NumberGaugeVoteSpecification {
@@ -54,15 +48,12 @@
   unit
   voteSpecTemplateId
   voteType
-<<<<<<< HEAD
-=======
   myVotes {
     ... on GaugeVote {
       selectedValue: voteValue
       proposalId
     }
   }
->>>>>>> eb2dfaf9
 }
 
 fragment gaugeVoteSpecification on GaugeVoteSpecification {
@@ -85,15 +76,12 @@
   }
   voteSpecTemplateId
   voteType
-<<<<<<< HEAD
-=======
   myVotes {
     ... on GaugeVote {
       selectedValue: voteValue
       proposalId
     }
   }
->>>>>>> eb2dfaf9
 }
 
 query VoteSession($discussionPhaseId: Int!, $lang: String!) {
