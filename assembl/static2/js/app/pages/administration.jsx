import React from 'react';
import { Translate } from 'react-redux-i18n';
import { compose, graphql } from 'react-apollo';
import { filter } from 'graphql-anywhere';
import { Grid, Row, Col } from 'react-bootstrap';
import { connect } from 'react-redux';

import { updateThematics } from '../actions/adminActions';
import { updateResources, updateResourcesCenterPage } from '../actions/adminActions/resourcesCenter';
<<<<<<< HEAD
import { updateSections } from '../actions/adminActions/adminSections';
=======
import { updateLegalNoticeAndTerms } from '../actions/adminActions/legalNoticeAndTerms';
>>>>>>> b8c5f02b
import withLoadingIndicator from '../components/common/withLoadingIndicator';
import Menu from '../components/administration/menu';
import LanguageMenu from '../components/administration/languageMenu';
import SaveButton from '../components/administration/saveButton';
import ThematicsQuery from '../graphql/ThematicsQuery.graphql';
import ResourcesQuery from '../graphql/ResourcesQuery.graphql';
import ResourcesCenterPage from '../graphql/ResourcesCenterPage.graphql';
import SectionsQuery from '../graphql/SectionsQuery.graphql';
import TabsConditionQuery from '../graphql/TabsConditionQuery.graphql';
import LegalNoticeAndTermsQuery from '../graphql/LegalNoticeAndTerms.graphql';
import { convertEntriesToRawContentState } from '../utils/draftjs';

export function convertVideoDescriptions(thematics) {
  return thematics.map((t) => {
    if (!t.video) {
      return t;
    }

    return {
      ...t,
      video: {
        ...t.video,
        descriptionEntriesBottom: t.video.descriptionEntriesBottom
          ? convertEntriesToRawContentState(t.video.descriptionEntriesBottom)
          : null,
        descriptionEntriesSide: t.video.descriptionEntriesSide
          ? convertEntriesToRawContentState(t.video.descriptionEntriesSide)
          : null,
        descriptionEntriesTop: t.video.descriptionEntriesTop
          ? convertEntriesToRawContentState(t.video.descriptionEntriesTop)
          : null
      }
    };
  });
}

class Administration extends React.Component {
  constructor(props) {
    super(props);
    this.putResourcesCenterInStore = this.putResourcesCenterInStore.bind(this);
    this.putThematicsInStore = this.putThematicsInStore.bind(this);
    this.toggleLanguageMenu = this.toggleLanguageMenu.bind(this);
    this.putLegalNoticeAndTermsInStore = this.putLegalNoticeAndTermsInStore.bind(this);
    this.state = {
      showLanguageMenu: true
    };
  }

  componentDidMount() {
    this.putResourcesCenterInStore(this.props.resourcesCenter);
    this.putResourcesInStore(this.props.resources);
    this.putThematicsInStore(this.props.data);
<<<<<<< HEAD
    this.putSectionsInStore(this.props.sections);
=======
    this.putLegalNoticeAndTermsInStore(this.props.legalNoticeAndTerms);
>>>>>>> b8c5f02b
  }

  componentWillReceiveProps(nextProps) {
    // update thematics in store after a mutation has been executed
    if (nextProps.data.thematics !== this.props.data.thematics) {
      this.putThematicsInStore(nextProps.data);
    }

    if (nextProps.resources !== this.props.resources) {
      this.putResourcesInStore(nextProps.resources);
    }

    if (nextProps.sections !== this.props.sections) {
      this.putSectionsInStore(nextProps.sections);
    }

    this.putResourcesCenterInStore(nextProps.resourcesCenter);
  }

  toggleLanguageMenu(state) {
    this.setState({
      showLanguageMenu: state
    });
  }

  putThematicsInStore(data) {
    // filter with the same query to remove stuff like __typename from the structure
    const filteredThematics = filter(ThematicsQuery, data);
    const thematics = convertVideoDescriptions(filteredThematics.thematics);
    this.props.updateThematics(thematics);
  }

  putResourcesInStore(resources) {
    const filteredResources = filter(ResourcesQuery, { resources: resources });
    const resourcesForStore = filteredResources.resources.map((resource) => {
      return {
        ...resource,
        textEntries: resource.textEntries ? convertEntriesToRawContentState(resource.textEntries) : null
      };
    });
    this.props.updateResources(resourcesForStore);
  }

  putResourcesCenterInStore(resourcesCenter) {
    const filteredResourcesCenter = filter(ResourcesCenterPage, { resourcesCenter: resourcesCenter });
    this.props.updateResourcesCenterPage(filteredResourcesCenter.resourcesCenter);
  }

<<<<<<< HEAD
  putSectionsInStore(sections) {
    const filteredSections = filter(SectionsQuery, {
      sections: sections.filter((section) => {
        return section.sectionType !== 'ADMINISTRATION';
      })
    });
    this.props.updateSections(filteredSections.sections);
=======
  putLegalNoticeAndTermsInStore(legalNoticeAndTerms) {
    const filtered = filter(LegalNoticeAndTermsQuery, { legalNoticeAndTerms: legalNoticeAndTerms });
    const lnat = filtered.legalNoticeAndTerms;
    const convertedLegalNoticeAndTerms = {
      legalNoticeEntries: lnat.legalNoticeEntries ? convertEntriesToRawContentState(lnat.legalNoticeEntries) : null,
      termsAndConditionsEntries: lnat.termsAndConditionsEntries
        ? convertEntriesToRawContentState(lnat.termsAndConditionsEntries)
        : null
    };
    this.props.updateLegalNoticeAndTerms(convertedLegalNoticeAndTerms);
>>>>>>> b8c5f02b
  }

  render() {
    const {
      children,
      data,
      debate,
      i18n,
      params,
      refetchResources,
      refetchResourcesCenter,
      refetchTabsConditions,
<<<<<<< HEAD
      refetchSections
=======
      refetchLegalNoticeAndTerms
>>>>>>> b8c5f02b
    } = this.props;
    const { phase } = params;
    const { timeline } = this.props.debate.debateData;
    const childrenWithProps = React.Children.map(children, (child) => {
      return React.cloneElement(child, {
        toggleLanguageMenu: this.toggleLanguageMenu
      });
    });

    return (
      <div className="administration">
        <div className="save-bar">
          <div className="max-container">
            <Grid fluid>
              <Row>
                <Col xs={12} md={3} />
                <Col xs={12} md={8}>
                  <SaveButton
                    refetchTabsConditions={refetchTabsConditions}
                    refetchThematics={data.refetch}
                    refetchResources={refetchResources}
                    refetchSections={refetchSections}
                    refetchResourcesCenter={refetchResourcesCenter}
                    refetchLegalNoticeAndTerms={refetchLegalNoticeAndTerms}
                  />
                </Col>
                <Col xs={12} md={1} />
              </Row>
            </Grid>
          </div>
        </div>
        <div className="max-container">
          <Grid fluid>
            <Row>
              <Col xs={12} md={3}>
                <div className="admin-menu-container">
                  <Menu debate={debate} i18n={i18n} requestedPhase={phase} />
                </div>
              </Col>
              <Col xs={12} md={8}>
                {!timeline ? (
                  <div>
                    <Translate value="administration.noTimeline" />
                  </div>
                ) : null}
                {childrenWithProps}
              </Col>
              <Col xs={12} md={1}>
                <LanguageMenu visibility={this.state.showLanguageMenu} />
              </Col>
            </Row>
          </Grid>
        </div>
      </div>
    );
  }
}

const mapStateToProps = (state) => {
  return {
    debate: state.debate,
    i18n: state.i18n
  };
};

const mapDispatchToProps = (dispatch) => {
  return {
    updateResources: (resources) => {
      return dispatch(updateResources(resources));
    },
    updateSections: (sections) => {
      return dispatch(updateSections(sections));
    },
    updateThematics: (thematics) => {
      return dispatch(updateThematics(thematics));
    },
    updateResourcesCenterPage: ({ titleEntries, headerImage }) => {
      dispatch(updateResourcesCenterPage(titleEntries, headerImage));
    },
    updateLegalNoticeAndTerms: (legalNoticeAndTerms) => {
      return dispatch(updateLegalNoticeAndTerms(legalNoticeAndTerms));
    }
  };
};

const mergeLoadingAndHasErrors = (WrappedComponent) => {
  return (props) => {
    const {
      data,
      resourcesHasErrors,
      resourcesCenterHasErrors,
      resourcesLoading,
      resourcesCenterLoading,
      sectionsHasErrors,
      sectionsLoading,
      tabsConditionsLoading,
      tabsConditionsHasErrors,
      legalNoticeAndTermsLoading,
      legalNoticeAndTermsHasErrors
    } = props;
    const hasErrors =
<<<<<<< HEAD
      resourcesHasErrors || resourcesCenterHasErrors || tabsConditionsLoading || sectionsHasErrors || (data && data.error);
    const loading =
      resourcesLoading || resourcesCenterLoading || tabsConditionsHasErrors || sectionsLoading || (data && data.loading);
=======
      resourcesHasErrors ||
      resourcesCenterHasErrors ||
      tabsConditionsLoading ||
      legalNoticeAndTermsHasErrors ||
      (data && data.error);
    const loading =
      resourcesLoading ||
      resourcesCenterLoading ||
      tabsConditionsHasErrors ||
      legalNoticeAndTermsLoading ||
      (data && data.loading);

>>>>>>> b8c5f02b
    return <WrappedComponent {...props} hasErrors={hasErrors} loading={loading} />;
  };
};

export default compose(
  connect(mapStateToProps, mapDispatchToProps),
  graphql(ThematicsQuery, {
    options: { variables: { identifier: 'survey' } }
  }),
  graphql(TabsConditionQuery, {
    options: ({ i18n }) => {
      return {
        variables: { lang: i18n.locale }
      };
    },
    // pass refetchTabsConditions to re-render navigation menu if there is a change in resources
    props: ({ data }) => {
      if (data.loading) {
        return {
          tabsConditionsLoading: true
        };
      }
      if (data.error) {
        return {
          tabsConditionsHasErrors: true
        };
      }

      return {
        refetchTabsConditions: data.refetch
      };
    }
  }),
  graphql(ResourcesQuery, {
    props: ({ data }) => {
      if (data.loading) {
        return {
          resourcesLoading: true
        };
      }
      if (data.error) {
        return {
          resourcesHasErrors: true
        };
      }

      return {
        resourcesLoading: data.loading,
        resourcesHasErrors: data.error,
        refetchResources: data.refetch,
        resources: data.resources
      };
    }
  }),
  graphql(ResourcesCenterPage, {
    props: ({ data }) => {
      if (data.loading) {
        return {
          resourcesCenterLoading: true
        };
      }
      if (data.error) {
        return {
          resourcesCenterHasErrors: true
        };
      }

      const { headerImage, titleEntries } = data.resourcesCenter;
      return {
        resourcesCenterLoading: data.loading,
        resourcesCenterHasErrors: data.error,
        refetchResourcesCenter: data.refetch,
        resourcesCenter: {
          headerImage: headerImage,
          titleEntries: titleEntries
        }
      };
    }
  }),
<<<<<<< HEAD
  graphql(SectionsQuery, {
    props: ({ data }) => {
      if (data.loading) {
        return {
          sectionsLoading: true
=======
  graphql(LegalNoticeAndTermsQuery, {
    props: ({ data }) => {
      if (data.loading) {
        return {
          legalNoticeAndTermsLoading: true
>>>>>>> b8c5f02b
        };
      }
      if (data.error) {
        return {
<<<<<<< HEAD
          sectionsHasErrors: true
        };
      }
      return {
        sectionsLoading: data.loading,
        sectionsHasErrors: data.error,
        refetchSections: data.refetch,
        sections: data.sections
=======
          legalNoticeAndTermsHasErrors: true
        };
      }

      return {
        legalNoticeAndTermsLoading: data.loading,
        legalNoticeAndTermsHasErrors: data.error,
        refetchLegalNoticeAndTerms: data.refetch,
        legalNoticeAndTerms: data.legalNoticeAndTerms
>>>>>>> b8c5f02b
      };
    }
  }),
  mergeLoadingAndHasErrors,
  withLoadingIndicator()
)(Administration);<|MERGE_RESOLUTION|>--- conflicted
+++ resolved
@@ -7,11 +7,8 @@
 
 import { updateThematics } from '../actions/adminActions';
 import { updateResources, updateResourcesCenterPage } from '../actions/adminActions/resourcesCenter';
-<<<<<<< HEAD
 import { updateSections } from '../actions/adminActions/adminSections';
-=======
 import { updateLegalNoticeAndTerms } from '../actions/adminActions/legalNoticeAndTerms';
->>>>>>> b8c5f02b
 import withLoadingIndicator from '../components/common/withLoadingIndicator';
 import Menu from '../components/administration/menu';
 import LanguageMenu from '../components/administration/languageMenu';
@@ -64,11 +61,8 @@
     this.putResourcesCenterInStore(this.props.resourcesCenter);
     this.putResourcesInStore(this.props.resources);
     this.putThematicsInStore(this.props.data);
-<<<<<<< HEAD
     this.putSectionsInStore(this.props.sections);
-=======
     this.putLegalNoticeAndTermsInStore(this.props.legalNoticeAndTerms);
->>>>>>> b8c5f02b
   }
 
   componentWillReceiveProps(nextProps) {
@@ -117,7 +111,6 @@
     this.props.updateResourcesCenterPage(filteredResourcesCenter.resourcesCenter);
   }
 
-<<<<<<< HEAD
   putSectionsInStore(sections) {
     const filteredSections = filter(SectionsQuery, {
       sections: sections.filter((section) => {
@@ -125,7 +118,8 @@
       })
     });
     this.props.updateSections(filteredSections.sections);
-=======
+  }
+
   putLegalNoticeAndTermsInStore(legalNoticeAndTerms) {
     const filtered = filter(LegalNoticeAndTermsQuery, { legalNoticeAndTerms: legalNoticeAndTerms });
     const lnat = filtered.legalNoticeAndTerms;
@@ -136,7 +130,6 @@
         : null
     };
     this.props.updateLegalNoticeAndTerms(convertedLegalNoticeAndTerms);
->>>>>>> b8c5f02b
   }
 
   render() {
@@ -149,11 +142,8 @@
       refetchResources,
       refetchResourcesCenter,
       refetchTabsConditions,
-<<<<<<< HEAD
-      refetchSections
-=======
+      refetchSections,
       refetchLegalNoticeAndTerms
->>>>>>> b8c5f02b
     } = this.props;
     const { phase } = params;
     const { timeline } = this.props.debate.debateData;
@@ -255,24 +245,20 @@
       legalNoticeAndTermsHasErrors
     } = props;
     const hasErrors =
-<<<<<<< HEAD
-      resourcesHasErrors || resourcesCenterHasErrors || tabsConditionsLoading || sectionsHasErrors || (data && data.error);
-    const loading =
-      resourcesLoading || resourcesCenterLoading || tabsConditionsHasErrors || sectionsLoading || (data && data.loading);
-=======
       resourcesHasErrors ||
       resourcesCenterHasErrors ||
-      tabsConditionsLoading ||
+      tabsConditionsHasErrors ||
       legalNoticeAndTermsHasErrors ||
+      sectionsHasErrors ||
       (data && data.error);
     const loading =
       resourcesLoading ||
       resourcesCenterLoading ||
-      tabsConditionsHasErrors ||
+      tabsConditionsLoading ||
       legalNoticeAndTermsLoading ||
+      sectionsLoading ||
       (data && data.loading);
 
->>>>>>> b8c5f02b
     return <WrappedComponent {...props} hasErrors={hasErrors} loading={loading} />;
   };
 };
@@ -352,33 +338,37 @@
       };
     }
   }),
-<<<<<<< HEAD
   graphql(SectionsQuery, {
     props: ({ data }) => {
       if (data.loading) {
         return {
           sectionsLoading: true
-=======
-  graphql(LegalNoticeAndTermsQuery, {
-    props: ({ data }) => {
-      if (data.loading) {
-        return {
-          legalNoticeAndTermsLoading: true
->>>>>>> b8c5f02b
-        };
-      }
-      if (data.error) {
-        return {
-<<<<<<< HEAD
+        };
+      }
+
+      if (data.error) {
+        return {
           sectionsHasErrors: true
         };
       }
+
       return {
         sectionsLoading: data.loading,
         sectionsHasErrors: data.error,
         refetchSections: data.refetch,
         sections: data.sections
-=======
+      };
+    }
+  }),
+  graphql(LegalNoticeAndTermsQuery, {
+    props: ({ data }) => {
+      if (data.loading) {
+        return {
+          legalNoticeAndTermsLoading: true
+        };
+      }
+      if (data.error) {
+        return {
           legalNoticeAndTermsHasErrors: true
         };
       }
@@ -388,7 +378,6 @@
         legalNoticeAndTermsHasErrors: data.error,
         refetchLegalNoticeAndTerms: data.refetch,
         legalNoticeAndTerms: data.legalNoticeAndTerms
->>>>>>> b8c5f02b
       };
     }
   }),
