--- conflicted
+++ resolved
@@ -2,11 +2,8 @@
 import { connect } from 'react-redux';
 
 import Navbar from '../components/administration/navbar';
-<<<<<<< HEAD
 import ManageSectionsForm from '../components/administration/discussion/manageSectionsForm';
-=======
 import LegalNoticeAndTermsForm from '../components/administration/discussion/legalNoticeAndTermsForm';
->>>>>>> b8c5f02b
 import LanguageSection from '../components/administration/discussion/languageSection';
 
 const DiscussionAdmin = (props) => {
@@ -14,13 +11,9 @@
   return (
     <div className="discussion-admin">
       {props.section === '1' && <LanguageSection {...props} />}
-<<<<<<< HEAD
       {props.section === '2' && <ManageSectionsForm {...props} />}
-      {!isNaN(currentStep) && <Navbar currentStep={currentStep} totalSteps={2} phaseIdentifier="discussion" />}
-=======
       {props.section === '3' && <LegalNoticeAndTermsForm locale={props.selectedLocale} />}
-      {!isNaN(currentStep) && <Navbar currentStep={currentStep} totalSteps={1} phaseIdentifier="discussion" />}
->>>>>>> b8c5f02b
+      {!isNaN(currentStep) && <Navbar currentStep={currentStep} totalSteps={3} phaseIdentifier="discussion" />}
     </div>
   );
 };
