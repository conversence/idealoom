--- conflicted
+++ resolved
@@ -15,11 +15,7 @@
 import Tree from '../components/common/tree';
 import withLoadingIndicator from '../components/common/withLoadingIndicator';
 
-<<<<<<< HEAD
 import TopPostForm from './../components/debate/thread/topPostForm';
-=======
-import { MainDiscussion } from './../components/debate/thread/mainDiscussion';
->>>>>>> 6566754c
 
 export const transformPosts = (posts) => {
   let postsByParent = Map();
@@ -65,11 +61,6 @@
           </Grid>
           <Grid fluid className="background-grey">
             <div className="max-container">
-              <MainDiscussion
-                ideaId={idea.id}
-                disccussionSubject={this.disccussionSubject} // TODO: use state values when using redux state
-                disccussionBody={this.disccussionBody} // TODO: use state values when using redux state
-              />
               <div className="content-section">
                 <Tree
                   connectChildFunction={connectPostToState}
