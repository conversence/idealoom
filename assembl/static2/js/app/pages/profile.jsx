// @flow
import React from 'react';
import { connect } from 'react-redux';
import { compose, graphql } from 'react-apollo';
import { Translate } from 'react-redux-i18n';
import { Grid, Col, Button } from 'react-bootstrap';
<<<<<<< HEAD
import Avatar from '../components/profile/avatar';
import PersonnalData from '../components/profile/personnalData';
import ModifyPasswordForm from '../components/profile/modifyPasswordForm';
import DeleteMyAccount from '../components/profile/deleteMyAccount';
=======

import ConfiguredField, { type ConfiguredFieldType } from '../components/common/configuredField';
import ModifyPasswordForm from '../components/common/modifyPasswordForm';
>>>>>>> c5df36c4
import { get, getContextual } from '../utils/routeMap';
import withLoadingIndicator from '../components/common/withLoadingIndicator';
import UserQuery from '../graphql/userQuery.graphql';
<<<<<<< HEAD

type ProfileProps = {
  email: string,
  name: string,
  username: string,
=======
import ProfileFieldsQuery from '../graphql/ProfileFields.graphql';
import UpdateUserMutation from '../graphql/mutations/updateUser.graphql';
import UpdateProfileFieldsMutation from '../graphql/mutations/updateProfileFields.graphql';
import { browserHistory } from '../router';

type Props = {
>>>>>>> c5df36c4
  connectedUserId: string,
  creationDate: ?string,
  email: string, // eslint-disable-line react/no-unused-prop-types
  lang: string,
  slug: string,
  userId: string,
  username: string, // eslint-disable-line react/no-unused-prop-types
  id: string,
  hasPassword: boolean,
  name: string,
  params: Object,
<<<<<<< HEAD
  location: Object
};

type ProfileState = {
  name: string,
  passwordEditionOpen: boolean
=======
  profileFields: Array<ConfiguredFieldType>,
  location: Object,
  updateProfileFields: Function
};

type State = {
  passwordEditionOpen: boolean,
  values: {
    [string]: Object
  }
>>>>>>> c5df36c4
};

class Profile extends React.PureComponent<*, Props, State> {
  props: Props;

  state: State;

  defaultProps: {
    creationDate: null
  };

  static getDerivedStateFromProps(nextProps: Props) {
    const email = nextProps.profileFields.find(pf => pf.configurableField.identifier === 'EMAIL');
    const fullname = nextProps.profileFields.find(pf => pf.configurableField.identifier === 'FULLNAME');
    const username = nextProps.profileFields.find(pf => pf.configurableField.identifier === 'USERNAME');
    const defaultValues =
      email && fullname && username
        ? {
          [email.id]: nextProps.email,
          [fullname.id]: nextProps.name,
          [username.id]: nextProps.username
        }
        : {};
    const values = nextProps.profileFields
      .filter(pf => pf.configurableField.identifier === 'CUSTOM')
      .filter(pf => pf.valueData)
      .reduce(
        (result, pf) => ({
          ...result,
          [pf.id]: pf.valueData.value
        }),
        defaultValues
      );

    return { values: values };
  }

  constructor(props) {
    super(props);
<<<<<<< HEAD
    const { name } = this.props;
    this.state = {
      name: name,
=======
    this.state = {
      values: {},
>>>>>>> c5df36c4
      passwordEditionOpen: false
    };
  }

  componentDidMount() {
    const { connectedUserId, slug } = this.props;
    const { userId } = this.props.params;
    const { location } = this.props;
    if (!connectedUserId) {
      browserHistory.push(`${getContextual('login', { slug: slug })}?next=${location.pathname}`);
    } else if (connectedUserId !== userId) {
      browserHistory.push(get('home', { slug: slug }));
    }
  }

<<<<<<< HEAD
=======
  handleSaveClick = () => {
    const { id, lang, profileFields, updateProfileFields } = this.props;
    const data = profileFields.map(pf => ({
      configurableFieldId: pf.configurableField.id,
      id: pf.id,
      valueData: {
        value: this.state.values[pf.id]
      }
    }));
    const variables = { lang: lang, data: data };
    const payload = {
      refetchQueries: [
        {
          query: UserQuery,
          variables: {
            id: id
          }
        }
      ],
      variables: variables
    };
    updateProfileFields(payload)
      .then(() => {
        displayAlert('success', I18n.t('profile.saveSuccess'));
      })
      .catch((error) => {
        displayAlert('danger', error.message.replace('GraphQL error: ', ''));
      });
  };

>>>>>>> c5df36c4
  handlePasswordClick = () => {
    this.setState({ passwordEditionOpen: true });
  };

  handleFieldValueChange = (id, value) => {
    this.setState(prevState => ({
      ...prevState,
      values: {
        ...prevState.values,
        [id]: value
      }
    }));
  };

  render() {
<<<<<<< HEAD
    const { creationDate, hasPassword, lang, id, name, username, email } = this.props;
=======
    const { creationDate, hasPassword, lang, id, name } = this.props;
    const profileFields = this.props.profileFields;
>>>>>>> c5df36c4
    return (
      <div className="profile background-dark-grey">
        <div className="content-section">
          <Grid fluid>
            <div className="max-container">
              <Col xs={12} sm={3}>
<<<<<<< HEAD
                <Avatar creationDate={creationDate} lang={lang} name={name} />
=======
                <div className="center">
                  <span className="assembl-icon-profil" />
                </div>
                <h2 className="dark-title-2 capitalized center">{name}</h2>
                {creationDate && (
                  <div className={`center member-since lang-${lang}`}>
                    <Translate value="profile.memberSince" date={I18n.l(creationDate, { dateFormat: 'date.format2' })} />
                  </div>
                )}
>>>>>>> c5df36c4
              </Col>
              <Col xs={12} sm={9}>
                <div className="border-left">
                  <h1 className="dark-title-1">
                    <Translate value="profile.panelTitle" />
                  </h1>
<<<<<<< HEAD
                  <PersonnalData id={id} username={username} name={name} email={email} />
=======
                  <h2 className="dark-title-2 margin-l">
                    <Translate value="profile.personalInfos" />
                  </h2>
                  <div className="profile-form center">
                    {profileFields &&
                      profileFields.map(pf => (
                        <ConfiguredField
                          key={pf.id}
                          configurableField={pf.configurableField}
                          handleValueChange={value => this.handleFieldValueChange(pf.id, value)}
                          value={this.state.values[pf.id]}
                        />
                      ))}
                    <Button className="button-submit button-dark margin-l" onClick={this.handleSaveClick}>
                      <Translate value="profile.save" />
                    </Button>
                  </div>
>>>>>>> c5df36c4
                  {hasPassword && (
                    <div>
                      <h2 className="dark-title-2 margin-l">
                        <Translate value="profile.password" />
                      </h2>
                      <div className="profile-form center">
                        {this.state.passwordEditionOpen ? (
                          <ModifyPasswordForm id={id} successCallback={() => this.setState({ passwordEditionOpen: false })} />
                        ) : (
                          <Button className="button-submit button-dark" onClick={this.handlePasswordClick}>
                            <Translate value="profile.changePassword" />
                          </Button>
                        )}
                      </div>
                    </div>
                  )}
                  <DeleteMyAccount />
                </div>
              </Col>
            </div>
          </Grid>
        </div>
      </div>
    );
  }
}

const mapStateToProps = ({ context, debate, i18n }, ownProps) => {
  const userId = ownProps.params.userId;
  return {
    slug: debate.debateData.slug,
    connectedUserId: context.connectedUserId,
    id: btoa(`AgentProfile:${userId}`),
    lang: i18n.locale
  };
};

export default compose(
  connect(mapStateToProps),
  graphql(ProfileFieldsQuery, {
    props: ({ data }) => {
      if (data.loading) {
        return { loading: true, profileFields: [] };
      }
      if (data.error) {
        // this is needed to properly redirect to home page in case of error
        return { error: data.error, profileFields: [] };
      }

      return {
        profileFields: data.profileFields
      };
    }
  }),
  graphql(UserQuery, {
    props: ({ data }) => {
      if (data.loading) {
        return { loading: true };
      }
      if (data.error) {
        // this is needed to properly redirect to home page in case of error
        return { error: data.error };
      }
      return {
<<<<<<< HEAD
        username: data.user.username,
        email: data.user.email,
        name: data.user.name,
=======
>>>>>>> c5df36c4
        creationDate: data.user.creationDate,
        email: data.user.email,
        hasPassword: data.user.hasPassword,
        name: data.user.name,
        username: data.user.username
      };
    }
  }),
<<<<<<< HEAD
=======
  graphql(UpdateUserMutation, { name: 'updateUser' }),
  graphql(UpdateProfileFieldsMutation, { name: 'updateProfileFields' }),
>>>>>>> c5df36c4
  withLoadingIndicator()
)(Profile);<|MERGE_RESOLUTION|>--- conflicted
+++ resolved
@@ -2,35 +2,22 @@
 import React from 'react';
 import { connect } from 'react-redux';
 import { compose, graphql } from 'react-apollo';
-import { Translate } from 'react-redux-i18n';
+import { Translate, I18n } from 'react-redux-i18n';
 import { Grid, Col, Button } from 'react-bootstrap';
-<<<<<<< HEAD
 import Avatar from '../components/profile/avatar';
-import PersonnalData from '../components/profile/personnalData';
 import ModifyPasswordForm from '../components/profile/modifyPasswordForm';
 import DeleteMyAccount from '../components/profile/deleteMyAccount';
-=======
-
 import ConfiguredField, { type ConfiguredFieldType } from '../components/common/configuredField';
-import ModifyPasswordForm from '../components/common/modifyPasswordForm';
->>>>>>> c5df36c4
 import { get, getContextual } from '../utils/routeMap';
 import withLoadingIndicator from '../components/common/withLoadingIndicator';
 import UserQuery from '../graphql/userQuery.graphql';
-<<<<<<< HEAD
-
-type ProfileProps = {
-  email: string,
-  name: string,
-  username: string,
-=======
 import ProfileFieldsQuery from '../graphql/ProfileFields.graphql';
 import UpdateUserMutation from '../graphql/mutations/updateUser.graphql';
 import UpdateProfileFieldsMutation from '../graphql/mutations/updateProfileFields.graphql';
 import { browserHistory } from '../router';
-
-type Props = {
->>>>>>> c5df36c4
+import { displayAlert } from '../utils/utilityManager';
+
+type ProfileProps = {
   connectedUserId: string,
   creationDate: ?string,
   email: string, // eslint-disable-line react/no-unused-prop-types
@@ -42,37 +29,28 @@
   hasPassword: boolean,
   name: string,
   params: Object,
-<<<<<<< HEAD
-  location: Object
-};
-
-type ProfileState = {
-  name: string,
-  passwordEditionOpen: boolean
-=======
+  location: Object,
   profileFields: Array<ConfiguredFieldType>,
-  location: Object,
   updateProfileFields: Function
 };
 
-type State = {
+type ProfileState = {
   passwordEditionOpen: boolean,
   values: {
     [string]: Object
   }
->>>>>>> c5df36c4
 };
 
-class Profile extends React.PureComponent<*, Props, State> {
-  props: Props;
-
-  state: State;
+class Profile extends React.PureComponent<*, ProfileProps, ProfileState> {
+  props: ProfileProps;
+
+  state: ProfileState;
 
   defaultProps: {
     creationDate: null
   };
 
-  static getDerivedStateFromProps(nextProps: Props) {
+  static getDerivedStateFromProps(nextProps: ProfileProps) {
     const email = nextProps.profileFields.find(pf => pf.configurableField.identifier === 'EMAIL');
     const fullname = nextProps.profileFields.find(pf => pf.configurableField.identifier === 'FULLNAME');
     const username = nextProps.profileFields.find(pf => pf.configurableField.identifier === 'USERNAME');
@@ -100,14 +78,10 @@
 
   constructor(props) {
     super(props);
-<<<<<<< HEAD
     const { name } = this.props;
     this.state = {
       name: name,
-=======
-    this.state = {
       values: {},
->>>>>>> c5df36c4
       passwordEditionOpen: false
     };
   }
@@ -123,8 +97,6 @@
     }
   }
 
-<<<<<<< HEAD
-=======
   handleSaveClick = () => {
     const { id, lang, profileFields, updateProfileFields } = this.props;
     const data = profileFields.map(pf => ({
@@ -155,7 +127,6 @@
       });
   };
 
->>>>>>> c5df36c4
   handlePasswordClick = () => {
     this.setState({ passwordEditionOpen: true });
   };
@@ -171,40 +142,22 @@
   };
 
   render() {
-<<<<<<< HEAD
-    const { creationDate, hasPassword, lang, id, name, username, email } = this.props;
-=======
     const { creationDate, hasPassword, lang, id, name } = this.props;
     const profileFields = this.props.profileFields;
->>>>>>> c5df36c4
+
     return (
       <div className="profile background-dark-grey">
         <div className="content-section">
           <Grid fluid>
             <div className="max-container">
               <Col xs={12} sm={3}>
-<<<<<<< HEAD
                 <Avatar creationDate={creationDate} lang={lang} name={name} />
-=======
-                <div className="center">
-                  <span className="assembl-icon-profil" />
-                </div>
-                <h2 className="dark-title-2 capitalized center">{name}</h2>
-                {creationDate && (
-                  <div className={`center member-since lang-${lang}`}>
-                    <Translate value="profile.memberSince" date={I18n.l(creationDate, { dateFormat: 'date.format2' })} />
-                  </div>
-                )}
->>>>>>> c5df36c4
               </Col>
               <Col xs={12} sm={9}>
                 <div className="border-left">
                   <h1 className="dark-title-1">
                     <Translate value="profile.panelTitle" />
                   </h1>
-<<<<<<< HEAD
-                  <PersonnalData id={id} username={username} name={name} email={email} />
-=======
                   <h2 className="dark-title-2 margin-l">
                     <Translate value="profile.personalInfos" />
                   </h2>
@@ -222,7 +175,6 @@
                       <Translate value="profile.save" />
                     </Button>
                   </div>
->>>>>>> c5df36c4
                   {hasPassword && (
                     <div>
                       <h2 className="dark-title-2 margin-l">
@@ -287,24 +239,13 @@
         return { error: data.error };
       }
       return {
-<<<<<<< HEAD
-        username: data.user.username,
-        email: data.user.email,
-        name: data.user.name,
-=======
->>>>>>> c5df36c4
         creationDate: data.user.creationDate,
-        email: data.user.email,
         hasPassword: data.user.hasPassword,
-        name: data.user.name,
-        username: data.user.username
+        name: data.user.name
       };
     }
   }),
-<<<<<<< HEAD
-=======
   graphql(UpdateUserMutation, { name: 'updateUser' }),
   graphql(UpdateProfileFieldsMutation, { name: 'updateProfileFields' }),
->>>>>>> c5df36c4
   withLoadingIndicator()
 )(Profile);