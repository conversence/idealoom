// @flow
import React from 'react';
import { connect } from 'react-redux';
import { compose, graphql } from 'react-apollo';
import { Translate, I18n } from 'react-redux-i18n';
import { Grid } from 'react-bootstrap';
import type { Map } from 'immutable';

import { updateContentLocale } from '../actions/contentLocaleActions';
import withLoadingIndicator from '../components/common/withLoadingIndicator';
import Media from '../components/common/media';
import Header from '../components/common/header';
import Question from '../components/debate/survey/question';
import Navigation from '../components/debate/survey/navigation';
import Proposals from '../components/debate/survey/proposals';
import { getIfPhaseCompletedByIdentifier } from '../utils/timeline';
import ThematicQuery from '../graphql/ThematicQuery.graphql';
import { displayAlert } from '../utils/utilityManager';
import type { Timeline } from '../utils/timeline';
import { get as getRoute } from '../utils/routeMap';
import HeaderStatistics, { statContributions, statMessages, statParticipants } from '../components/common/headerStatistics';

type PostNode = {
  node: {
    id: string,
    originalLocale: string
  }
};

type QuestionType = {
  id: string,
  posts: {
    edges: Array<PostNode>
  },
  title: string
};

type SurveyProps = {
  debate: {
    debateData: {
      timeline: Timeline
    }
  },
  defaultContentLocaleMapping: Map,
  hasErrors: boolean,
  imgUrl: string,
  loading: boolean,
  media: Object, // TODO: we should add a type for media/video and use it everywhere
  numContributors: number,
  numPosts: number,
  questions: Array<QuestionType>,
  refetchThematic: Function,
  title: string,
  id: string,
  slug: string,
  totalSentiments: number,
  updateContentLocaleMapping: Function
};

type SurveyState = {
  isScroll: boolean,
  questionIndex: number | null,
  showModal: boolean
};

class Survey extends React.Component<*, SurveyProps, SurveyState> {
  props: SurveyProps;

  state: SurveyState;

  constructor(props) {
    super(props);
    this.state = {
      isScroll: false,
      showModal: false,
      questionIndex: null
    };
  }

  componentWillMount() {
    this.updateContentLocaleMappingFromProps(this.props);
  }

  componentWillReceiveProps(nextProps) {
    if (nextProps.questions !== this.props.questions) {
      this.updateContentLocaleMappingFromProps(nextProps);
    }
  }

  updateContentLocaleMappingFromProps(props) {
    const { defaultContentLocaleMapping, updateContentLocaleMapping, questions } = props;
    const contentLocaleMappingData = {};
    questions.forEach((question) => {
      question.posts.edges.forEach((edge) => {
        const post = edge.node;
        const { id, originalLocale } = post;
        const contentLocale = defaultContentLocaleMapping.get(originalLocale, originalLocale);
        contentLocaleMappingData[id] = {
          contentLocale: contentLocale,
          originalLocale: originalLocale
        };
      });
    });

    updateContentLocaleMapping(contentLocaleMappingData);
  }

  getIfProposals = (questions) => {
    if (!questions) return false;
    let isProposals = false;
    questions.forEach((question) => {
      if (question.posts.edges.length > 0) isProposals = true;
    });
    return isProposals;
  };

  scrollToQuestion = (isScroll, questionIndex) => {
    this.setState({
      isScroll: isScroll,
      questionIndex: questionIndex
    });
  };

  render() {
    if (this.props.hasErrors) {
      displayAlert('danger', I18n.t('error.loading'));
      return null;
    }
<<<<<<< HEAD
    const {
      imgUrl,
      media,
      numPosts,
      numContributors,
      questions,
      refetchThematic,
      title,
      slug,
      routerParams,
      totalSentiments
    } = this.props;
=======
    const { imgUrl, media, numPosts, numContributors, questions, refetchThematic, title, slug, totalSentiments } = this.props;
>>>>>>> 437feb06
    const { debateData } = this.props.debate;
    const isPhaseCompleted = getIfPhaseCompletedByIdentifier(debateData.timeline, 'survey');
    const phaseUrl = `${getRoute('debate', { slug: slug, phase: 'survey' })}`;
    let statElements = [];
    const numContributions = numPosts + totalSentiments;
    statElements = [statMessages(numPosts), statContributions(numContributions), statParticipants(numContributors)];
    return (
      <div className="survey">
        <div className="relative">
          <Header title={title} imgUrl={imgUrl} identifier="survey" type="idea">
            <HeaderStatistics statElements={statElements} />
          </Header>
          {media && <Media {...media} />}
          <div className="questions">
            {questions &&
              questions.map((question, index) => (
                <Question
                  title={question.title}
                  index={index + 1}
                  key={index}
                  questionId={question.id}
                  scrollToQuestion={this.scrollToQuestion}
                  refetchTheme={refetchThematic}
                />
              ))}
          </div>
          {questions && (
            <Navigation
              questionsLength={questions.length}
              questionIndex={this.state.questionIndex}
              isScroll={this.state.isScroll}
              scrollToQuestion={this.scrollToQuestion}
            />
          )}
          <div className="proposals">
            <section className={isPhaseCompleted ? 'shown' : 'proposals-section'} id="proposals">
              <Grid fluid className="background-light">
                <div className="max-container">
                  <div className="question-title">
                    <div className="title-hyphen">&nbsp;</div>
                    <h1 className="dark-title-1">
                      <Translate value="debate.survey.proposalsTitle" />
                    </h1>
                  </div>
                  <div className="center">
                    {questions &&
                      questions.map((question, index) => (
                        <Proposals
                          nbPostsToShow={3}
                          title={question.title}
                          posts={question.posts.edges}
                          questionIndex={index + 1}
                          questionId={question.id}
                          phaseUrl={phaseUrl}
                          key={index}
                          refetchTheme={refetchThematic}
                        />
                      ))}
                  </div>
                  <div className="margin-xl">&nbsp;</div>
                </div>
              </Grid>
            </section>
          </div>
        </div>
      </div>
    );
  }
}

const mapStateToProps = state => ({
  debate: state.debate,
  defaultContentLocaleMapping: state.defaultContentLocaleMapping,
  lang: state.i18n.locale,
  slug: state.debate.debateData.slug
});

const mapDispatchToProps = dispatch => ({
  updateContentLocaleMapping: data => dispatch(updateContentLocale(data))
});

export default compose(
  connect(mapStateToProps, mapDispatchToProps),
  graphql(ThematicQuery, {
    props: ({ data }) => {
      if (data.loading) {
        return {
          loading: true
        };
      }

      if (data.error) {
        return {
          hasErrors: true
        };
      }

      const { thematic: { img, questions, title, video: media, numContributors, numPosts, totalSentiments }, refetch } = data;

      return {
        hasErrors: false,
        imgUrl: img.externalUrl,
        loading: false,
        media: media,
        numContributors: numContributors,
        numPosts: numPosts,
        questions: questions,
        refetchThematic: refetch,
        title: title,
        totalSentiments: totalSentiments
      };
    }
  }),
  withLoadingIndicator({ color: 'black' })
)(Survey);<|MERGE_RESOLUTION|>--- conflicted
+++ resolved
@@ -126,22 +126,7 @@
       displayAlert('danger', I18n.t('error.loading'));
       return null;
     }
-<<<<<<< HEAD
-    const {
-      imgUrl,
-      media,
-      numPosts,
-      numContributors,
-      questions,
-      refetchThematic,
-      title,
-      slug,
-      routerParams,
-      totalSentiments
-    } = this.props;
-=======
     const { imgUrl, media, numPosts, numContributors, questions, refetchThematic, title, slug, totalSentiments } = this.props;
->>>>>>> 437feb06
     const { debateData } = this.props.debate;
     const isPhaseCompleted = getIfPhaseCompletedByIdentifier(debateData.timeline, 'survey');
     const phaseUrl = `${getRoute('debate', { slug: slug, phase: 'survey' })}`;
