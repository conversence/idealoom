--- conflicted
+++ resolved
@@ -23,15 +23,13 @@
   UPDATE_TOKEN_VOTE_CATEGORY_TITLE,
   UPDATE_TOKEN_TOTAL_NUMBER,
   UPDATE_TOKEN_VOTE_CATEGORY_COLOR,
-<<<<<<< HEAD
   UPDATE_VOTE_PROPOSALS,
   CREATE_VOTE_PROPOSAL,
   DELETE_VOTE_PROPOSAL,
   UPDATE_VOTE_PROPOSAL_TITLE,
   UPDATE_VOTE_PROPOSAL_DESCRIPTION,
   MOVE_PROPOSAL_UP,
-  MOVE_PROPOSAL_DOWN
-=======
+  MOVE_PROPOSAL_DOWN,
   UPDATE_GAUGE_VOTE_INSTRUCTIONS,
   UPDATE_GAUGE_VOTE_NUMBER_TICKS,
   UPDATE_GAUGE_VOTE_IS_NUMBER,
@@ -41,7 +39,6 @@
   UPDATE_GAUGE_MINIMUM,
   UPDATE_GAUGE_MAXIMUM,
   UPDATE_GAUGE_UNIT
->>>>>>> 5f3ad543
 } from '../../actions/actionTypes';
 import { updateInLangstringEntries } from '../../utils/i18n';
 
@@ -335,7 +332,6 @@
   }
 };
 
-<<<<<<< HEAD
 export const voteProposalsHaveChanged = (state: boolean = false, action: ReduxAction<Action>) => {
   switch (action.type) {
   case CREATE_VOTE_PROPOSAL:
@@ -402,7 +398,11 @@
     return state.updateIn([action.id, 'titleEntries'], updateInLangstringEntries(action.locale, action.value));
   case UPDATE_VOTE_PROPOSAL_DESCRIPTION:
     return state.updateIn([action.id, 'descriptionEntries'], updateInLangstringEntries(action.locale, fromJS(action.value)));
-=======
+  default:
+    return state;
+  }
+};
+
 export const gaugeChoicesById = (state: Map<string, Map> = Map(), action: ReduxAction<Action>) => {
   switch (action.type) {
   case UPDATE_VOTE_MODULES: {
@@ -425,7 +425,6 @@
     return state.set(action.id, defaultTextGaugeChoice.set('id', action.id));
   case UPDATE_GAUGE_VOTE_CHOICE_LABEL:
     return state.updateIn([action.id, 'labelEntries'], updateInLangstringEntries(action.locale, action.value));
->>>>>>> 5f3ad543
   default:
     return state;
   }
@@ -436,15 +435,11 @@
   modulesInOrder: modulesInOrder,
   modulesById: modulesById,
   tokenCategoriesById: tokenCategoriesById,
-<<<<<<< HEAD
-  modulesHaveChanged: modulesHaveChanged,
   voteProposalsInOrder: voteProposalsInOrder,
   voteProposalsById: voteProposalsById,
-  voteProposalsHaveChanged: voteProposalsHaveChanged
-=======
+  voteProposalsHaveChanged: voteProposalsHaveChanged,
   gaugeChoicesById: gaugeChoicesById,
   tokenModulesHaveChanged: tokenModulesHaveChanged,
   textGaugeModulesHaveChanged: textGaugeModulesHaveChanged,
   numberGaugeModulesHaveChanged: numberGaugeModulesHaveChanged
->>>>>>> 5f3ad543
 });