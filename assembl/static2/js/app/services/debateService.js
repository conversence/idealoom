import { xmlHttpRequest } from '../utils/httpRequestHandler';
import { getSortedArrayByKey } from '../utils/globalFunctions';

export const buildDebateData = (debateData, prefs, timeline) => {
  const socialMedias = prefs.extra_json && prefs.extra_json.socialMedias ? prefs.extra_json.socialMedias : null;
  const headerBackgroundUrl = prefs.extra_json && prefs.extra_json.headerBackgroundUrl ? prefs.extra_json.headerBackgroundUrl : null;
  const objectivesBackground = prefs.extra_json && prefs.extra_json.objectivesBackground ? prefs.extra_json.objectivesBackground : null;
  const twitter = prefs.extra_json && prefs.extra_json.twitter ? prefs.extra_json.twitter : null;
<<<<<<< HEAD
  const sortedTimeline = getSortedArrayByKey(timeline, 'start');
=======
  const sortedTimeline = timeline.length > 0 ? getSortedArrayByKey(timeline, 'start') : null;
  const startDate = timeline.length > 0 ? sortedTimeline[0].start : null;
  const endDate = timeline.length > 0 ? sortedTimeline[timeline.length - 1].end : null;
>>>>>>> 3628d5c4
  return {
    slug: debateData.slug,
    logo: debateData.logo,
    topic: debateData.topic,
    startDate: sortedTimeline[0].start,
    endDate: sortedTimeline[timeline.length - 1].end,
    introduction: debateData.introduction,
    objectives: debateData.objectives,
    objectivesBackground: objectivesBackground,
    headerBackgroundUrl: headerBackgroundUrl,
    timeline: sortedTimeline,
    helpUrl: debateData.help_url,
    videoUrl: prefs.video_url,
    videoDescription: prefs.video_description,
    socialMedias: socialMedias,
    twitter: twitter
  };
};

export const getDebateData = (debateId) => {
  const url1 = `/data/Discussion/${debateId}`;
  const url2 = `/data/Discussion/${debateId}/preferences`;
  const url3 = `/data/Discussion/${debateId}/timeline_events/`;
  const request1 = xmlHttpRequest({ method: 'GET', url: url1 });
  const request2 = xmlHttpRequest({ method: 'GET', url: url2 });
  const request3 = xmlHttpRequest({ method: 'GET', url: url3 });
  return Promise.all([request1, request2, request3]).then((results) => {
    const data = results[0];
    const prefs = results[1];
    const timeline = results[2];
    return buildDebateData(data, prefs[0], timeline);
  });
};<|MERGE_RESOLUTION|>--- conflicted
+++ resolved
@@ -6,19 +6,15 @@
   const headerBackgroundUrl = prefs.extra_json && prefs.extra_json.headerBackgroundUrl ? prefs.extra_json.headerBackgroundUrl : null;
   const objectivesBackground = prefs.extra_json && prefs.extra_json.objectivesBackground ? prefs.extra_json.objectivesBackground : null;
   const twitter = prefs.extra_json && prefs.extra_json.twitter ? prefs.extra_json.twitter : null;
-<<<<<<< HEAD
-  const sortedTimeline = getSortedArrayByKey(timeline, 'start');
-=======
   const sortedTimeline = timeline.length > 0 ? getSortedArrayByKey(timeline, 'start') : null;
   const startDate = timeline.length > 0 ? sortedTimeline[0].start : null;
   const endDate = timeline.length > 0 ? sortedTimeline[timeline.length - 1].end : null;
->>>>>>> 3628d5c4
   return {
     slug: debateData.slug,
     logo: debateData.logo,
     topic: debateData.topic,
-    startDate: sortedTimeline[0].start,
-    endDate: sortedTimeline[timeline.length - 1].end,
+    startDate: startDate,
+    endDate: endDate,
     introduction: debateData.introduction,
     objectives: debateData.objectives,
     objectivesBackground: objectivesBackground,
