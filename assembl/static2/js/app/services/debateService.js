import get from 'lodash/get';

import { xmlHttpRequest } from '../utils/httpRequestHandler';
import { getSortedArrayByKey } from '../utils/globalFunctions';

export const buildDebateData = (debateData, prefs, timeline, socialShare) => {
  const headerBackgroundUrl =
    prefs.extra_json && prefs.extra_json.headerBackgroundUrl ? prefs.extra_json.headerBackgroundUrl : null;
  const headerLogoUrl = prefs.extra_json && prefs.extra_json.headerLogoUrl ? prefs.extra_json.headerLogoUrl : null;
  const topic = prefs.extra_json && prefs.extra_json.topic ? prefs.extra_json.topic : null;
  const introduction = prefs.extra_json && prefs.extra_json.introduction ? prefs.extra_json.introduction : null;
  const dates = prefs.extra_json && prefs.extra_json.dates ? prefs.extra_json.dates : null;
  const objectives = prefs.extra_json && prefs.extra_json.objectives ? prefs.extra_json.objectives : null;
  const video = prefs.extra_json && prefs.extra_json.video ? prefs.extra_json.video : null;
  const twitter = prefs.extra_json && prefs.extra_json.twitter ? prefs.extra_json.twitter : null;
  const chatbot = prefs.extra_json && prefs.extra_json.chatbot ? prefs.extra_json.chatbot : null;
  const chatframe = prefs.extra_json && prefs.extra_json.chatframe ? prefs.extra_json.chatframe : null;
  const partners = prefs.extra_json && prefs.extra_json.partners ? prefs.extra_json.partners : null;
  const socialMedias = prefs.extra_json && prefs.extra_json.socialMedias ? prefs.extra_json.socialMedias : null;
<<<<<<< HEAD
  const footerLinks = prefs.extra_json && prefs.extra_json.footerLinks ? prefs.extra_json.footerLinks : null;
=======
  const isLargeLogo = prefs.extra_json && prefs.extra_json.isLargeLogo ? prefs.extra_json.isLargeLogo : null;
>>>>>>> 27bcf2bb

  const sortedTimeline = timeline.length > 0 ? getSortedArrayByKey(timeline, 'start') : null;
  if (sortedTimeline) {
    sortedTimeline.forEach((phase) => {
      get(phase, 'description.entries', []).forEach((entry) => {
        if (entry['@language'] === 'zh_Hans') {
          entry['@language'] = 'zh_CN'; // eslint-disable-line
        }
      });
      get(phase, 'title.entries', []).forEach((entry) => {
        if (entry['@language'] === 'zh_Hans') {
          entry['@language'] = 'zh_CN'; // eslint-disable-line
        }
      });
    });
  }

  const customHtmlCodeLandingPage = prefs.custom_html_code_landing_page ? prefs.custom_html_code_landing_page : null;
  const customHtmlCodeRegistrationPage = prefs.custom_html_code_user_registration_page
    ? prefs.custom_html_code_user_registration_page
    : null;

  return {
    translationEnabled: !!debateData.translation_service_class,
    slug: debateData.slug,
    logo: debateData.logo,
    topic: topic,
    dates: dates,
    introduction: introduction,
    objectives: objectives,
    video: video,
    headerLogoUrl: headerLogoUrl,
    headerBackgroundUrl: headerBackgroundUrl,
    timeline: sortedTimeline,
    helpUrl: debateData.help_url,
    termsOfUseUrl: prefs.terms_of_use_url,
    socialMedias: socialMedias,
    isLargeLogo: isLargeLogo,
    twitter: twitter,
    chatbot: chatbot,
    chatframe: chatframe,
    partners: partners,
    useSocialMedia: socialShare,
    customHtmlCodeLandingPage: customHtmlCodeLandingPage,
    customHtmlCodeRegistrationPage: customHtmlCodeRegistrationPage,
    footerLinks: footerLinks
  };
};

export const getDebateData = (debateId) => {
  const dataUrl = `/data/Discussion/${debateId}`;
  const prefsUrl = `/data/Discussion/${debateId}/preferences`;
  const timelineUrl = `/data/Discussion/${debateId}/timeline_events/`;
  const socialShareUrl = `/data/Discussion/${debateId}/settings/social_sharing`;
  const dataRequest = xmlHttpRequest({ method: 'GET', url: dataUrl });
  const prefsRequest = xmlHttpRequest({ method: 'GET', url: prefsUrl });
  const timelineRequest = xmlHttpRequest({ method: 'GET', url: timelineUrl });
  const socialShareRequest = xmlHttpRequest({ method: 'GET', url: socialShareUrl });
  return Promise.all([dataRequest, prefsRequest, timelineRequest, socialShareRequest]).then((results) => {
    const data = results[0];
    const prefs = results[1];
    const timeline = results[2];
    const socialShare = results[3];
    return buildDebateData(data, prefs[0], timeline, socialShare);
  });
};<|MERGE_RESOLUTION|>--- conflicted
+++ resolved
@@ -17,11 +17,8 @@
   const chatframe = prefs.extra_json && prefs.extra_json.chatframe ? prefs.extra_json.chatframe : null;
   const partners = prefs.extra_json && prefs.extra_json.partners ? prefs.extra_json.partners : null;
   const socialMedias = prefs.extra_json && prefs.extra_json.socialMedias ? prefs.extra_json.socialMedias : null;
-<<<<<<< HEAD
   const footerLinks = prefs.extra_json && prefs.extra_json.footerLinks ? prefs.extra_json.footerLinks : null;
-=======
   const isLargeLogo = prefs.extra_json && prefs.extra_json.isLargeLogo ? prefs.extra_json.isLargeLogo : null;
->>>>>>> 27bcf2bb
 
   const sortedTimeline = timeline.length > 0 ? getSortedArrayByKey(timeline, 'start') : null;
   if (sortedTimeline) {
