--- conflicted
+++ resolved
@@ -4,50 +4,10 @@
 /*
   A global map of routes managed by React front-end.
 */
-<<<<<<< HEAD
 /* eslint no-template-curly-in-string: "off" */
-const routes = {
-  oldLogout: 'legacy/logout',
-  oldLogin: 'legacy/login',
-  oldDebate: 'debate/${slug}',
-  oldProfile: 'debate/${slug}/user/profile',
-  graphql: '${slug}/graphql',
-  styleguide: 'styleguide',
-  root: '',
-  login: 'login',
-  signup: 'signup',
-  changePassword: 'changePassword',
-  requestPasswordChange: 'requestPasswordChange',
-  ctxLogin: '${slug}/login',
-  ctxSignup: '${slug}/signup',
-  ctxChangePassword: '${slug}/changePassword',
-  ctxRequestPasswordChange: '${slug}/requestPasswordChange',
-  ctxOldLogout: 'debate/${slug}/logout',
-  ctxOldLogin: 'debate/${slug}/login',
-  home: '${slug}/home',
-  homeBare: '${slug}',
-  profile: '${slug}/profile/${userId}',
-  ideas: '${slug}/ideas',
-  syntheses: '${slug}/syntheses',
-  synthesis: '${slug}/syntheses/${synthesisId}',
-  debate: '${slug}/debate/${phase}',
-  rootDebate: '${slug}/debate',
-  community: '${slug}/community',
-  terms: '${slug}/terms',
-  legalNotice: '${slug}/legal-notice',
-  join: '${slug}/join',
-  theme: 'theme/${themeId}',
-  administration: '${slug}/administration',
-  unauthorizedAdministration: '${slug}/unauthorizedAdministration',
-  adminPhase: '${phase}',
-  post: '${slug}/debate/${phase}/theme/${themeId}/#${element}',
-  resourcesCenter: '${slug}/resourcescenter'
-};
-=======
 
 const routes = require('../../../routes.json');
 
->>>>>>> 782f01cb
 const convertToContextualName = (name) => {
   const base = 'ctx';
   const workingName = capitalize(name);
