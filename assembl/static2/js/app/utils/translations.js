--- conflicted
+++ resolved
@@ -1,584 +1,619 @@
 /* eslint max-len: "off" */
 const Translations = {
   fr: {
-    'Number of contributions': 'Nombre de messages',
-    'Number of users': 'Nombre de contributeurs',
-    cancel: 'Annuler',
+    "Number of contributions": "Nombre de messages",
+    "Number of users": "Nombre de contributeurs",
+    cancel: "Annuler",
     redirectToV1:
-      'Vous allez être redirigé vers la phase %{phaseName} dans quelques secondes. Assembl est en cours d\'amélioration, veuillez nous excuser pour le changement d\'interface. Si rien ne se produit, cliquez sur le bouton ci-dessous.',
+      "Vous allez être redirigé vers la phase %{phaseName} dans quelques secondes. Assembl est en cours d'amélioration, veuillez nous excuser pour le changement d'interface. Si rien ne se produit, cliquez sur le bouton ci-dessous.",
     search: {
       reset: {
-        clear_all: 'Effacer tous les filtres'
+        clear_all: "Effacer tous les filtres"
       },
       facets: {
-        view_more: 'Voir plus',
-        view_less: 'Voir moins',
-        view_all: 'Voir tout'
+        view_more: "Voir plus",
+        view_less: "Voir moins",
+        view_all: "Voir tout"
       },
       NoHits: {
-        NoResultsFound: 'Aucun résultat trouvé pour {query}.',
-        DidYouMean: 'Rechercher pour {suggestion}.',
-        SearchWithoutFilters: 'Rechercher {query} sans filtres',
-        NoResultsFoundDidYouMean: 'Aucun résultat trouvé pour {query}. Vous vouliez peut-être {suggestion} ?'
+        NoResultsFound: "Aucun résultat trouvé pour {query}.",
+        DidYouMean: "Rechercher pour {suggestion}.",
+        SearchWithoutFilters: "Rechercher {query} sans filtres",
+        NoResultsFoundDidYouMean:
+          "Aucun résultat trouvé pour {query}. Vous vouliez peut-être {suggestion} ?"
       },
       hitstats: {
-        results_found: '{hitCount} résultats trouvés'
+        results_found: "{hitCount} résultats trouvés"
       },
       pagination: {
-        previous: 'Précédent',
-        next: 'Suivant'
+        previous: "Précédent",
+        next: "Suivant"
       },
       searchbox: {
-        placeholder: 'Rechercher'
+        placeholder: "Rechercher"
       },
       datefilter: {
-        from: 'Du',
-        to: 'Au'
-      },
-      published_on: 'Publié le',
-      member_since: 'Membre depuis le',
-      by: 'par',
-      search_come_from_what_you_need_to_know: 'Recherche effectuée dans la section "à retenir" de cette discussion',
-      search_come_from_announcement: 'Recherche effectuée dans la section "consigne" de cette discussion',
-      expand_search: 'Afficher la recherche',
-      collapse_search: 'Cacher la recherche',
-      Categories: 'Catégories',
-      All: 'Tout',
-      post: 'Messages',
-      idea: 'Idées',
-      user: 'Participants',
-      synthesis: 'Synthèse',
-      Messages: 'Messages',
-      Participants: 'Participants',
-      like: 'J\'aime',
-      disagree: 'Pas convaincu',
-      dont_understand: 'Pas tout compris',
-      more_info: 'SVP + d\'infos',
-      Sort: 'Trier',
-      'By relevance': 'Par pertinence',
-      'Most recent first': 'Du plus récent au plus ancien',
-      'Oldest first': 'Du plus ancien au plus récent',
-      'Most popular messages': 'Messages les plus populaires',
-      'Less popular messages': 'Messages les moins populaires',
-      'Most controversial messages': 'Messages les plus polémiques',
-      'Most consensus messages': 'Messages les plus consensuels',
-      'Messages judged unclear': 'Messages jugés peu clairs',
-      'Participants having the most posted messages': 'Participants ayant le plus grand nombre de messages',
-      'Participants having the less posted messages': 'Participants ayant le moins grand nombre de messages',
-      'Participants pleased by their peers': 'Participants plébiscités par leurs pairs',
-      'Filter by date': 'Filtrer par période',
-      'My messages': 'Mes messages',
-      'Messages in response to my contributions': 'Messages en réponse à mes contributions',
-      'Creative participants': 'Participants créatifs',
-      'Reactive participants': 'Participants réactifs',
-      'Learning participants': 'Participants apprenants'
+        from: "Du",
+        to: "Au"
+      },
+      published_on: "Publié le",
+      member_since: "Membre depuis le",
+      by: "par",
+      search_come_from_what_you_need_to_know:
+        'Recherche effectuée dans la section "à retenir" de cette discussion',
+      search_come_from_announcement:
+        'Recherche effectuée dans la section "consigne" de cette discussion',
+      expand_search: "Afficher la recherche",
+      collapse_search: "Cacher la recherche",
+      Categories: "Catégories",
+      All: "Tout",
+      post: "Messages",
+      idea: "Idées",
+      user: "Participants",
+      synthesis: "Synthèse",
+      Messages: "Messages",
+      Participants: "Participants",
+      like: "J'aime",
+      disagree: "Pas convaincu",
+      dont_understand: "Pas tout compris",
+      more_info: "SVP + d'infos",
+      Sort: "Trier",
+      "By relevance": "Par pertinence",
+      "Most recent first": "Du plus récent au plus ancien",
+      "Oldest first": "Du plus ancien au plus récent",
+      "Most popular messages": "Messages les plus populaires",
+      "Less popular messages": "Messages les moins populaires",
+      "Most controversial messages": "Messages les plus polémiques",
+      "Most consensus messages": "Messages les plus consensuels",
+      "Messages judged unclear": "Messages jugés peu clairs",
+      "Participants having the most posted messages":
+        "Participants ayant le plus grand nombre de messages",
+      "Participants having the less posted messages":
+        "Participants ayant le moins grand nombre de messages",
+      "Participants pleased by their peers":
+        "Participants plébiscités par leurs pairs",
+      "Filter by date": "Filtrer par période",
+      "My messages": "Mes messages",
+      "Messages in response to my contributions":
+        "Messages en réponse à mes contributions",
+      "Creative participants": "Participants créatifs",
+      "Reactive participants": "Participants réactifs",
+      "Learning participants": "Participants apprenants"
     },
     navbar: {
-      home: 'accueil',
-      debate: 'débat',
-      community: 'communauté',
-      connection: 'Connexion',
-      profile: 'Profil',
-      logout: 'Se déconnecter',
-      administration: 'Administration'
+      home: "accueil",
+      debate: "débat",
+      community: "communauté",
+      connection: "Connexion",
+      profile: "Profil",
+      logout: "Se déconnecter",
+      administration: "Administration"
     },
     footer: {
-      terms: 'Conditions Générales d\'Utilisation',
-      socialMedias: 'Suivez-nous sur'
+      terms: "Conditions Générales d'Utilisation",
+      socialMedias: "Suivez-nous sur"
     },
     login: {
-      loginModalBody: 'Vous devez être connecté pour participer.',
-      loginModalFooter: 'Connectez-vous',
-      alreadyAccount: 'Vous avez déjà un compte ?',
-      loginWithSocialMedia: 'Vous utilisez un réseau social ?',
-      password: 'Mot de passe',
-      email: 'Email',
-      login: 'Se connecter',
-      forgotPwd: 'Mot de passe oublié ?',
-      noAccount: 'Vous n’avez pas encore de compte ?',
-      signUp: 'Créer un compte',
-      username: 'Email ou nom d\'utilisateur',
-      fullName: 'Nom complet',
-      password2: 'Répéter le mot de passe',
-      createAccount: 'Créer un compte',
-      send: 'Envoyer',
-      sendPwdConfirm: 'Changement de mot de passe demandé',
-      accountCreated: 'Votre compte vient d\'être créé',
+      loginModalBody: "Vous devez être connecté pour participer.",
+      loginModalFooter: "Connectez-vous",
+      alreadyAccount: "Vous avez déjà un compte ?",
+      loginWithSocialMedia: "Vous utilisez un réseau social ?",
+      password: "Mot de passe",
+      email: "Email",
+      login: "Se connecter",
+      forgotPwd: "Mot de passe oublié ?",
+      noAccount: "Vous n’avez pas encore de compte ?",
+      signUp: "Créer un compte",
+      username: "Email ou nom d'utilisateur",
+      fullName: "Nom complet",
+      password2: "Répéter le mot de passe",
+      createAccount: "Créer un compte",
+      send: "Envoyer",
+      sendPwdConfirm: "Changement de mot de passe demandé",
+      accountCreated: "Votre compte vient d'être créé",
       sendPwdMsg:
-        'Nous vous avons envoyé un email avec un lien de connexion temporaire. Cliquez sur ce lien pour vous connecter et changer votre mot de passe. Si l\'email n\'est pas arrivé dans votre boîte de réception, veuillez vérifier dans vos spams.',
-      resend: 'Renvoyer l\'email',
+        "Nous vous avons envoyé un email avec un lien de connexion temporaire. Cliquez sur ce lien pour vous connecter et changer votre mot de passe. Si l'email n'est pas arrivé dans votre boîte de réception, veuillez vérifier dans vos spams.",
+      resend: "Renvoyer l'email",
       accountCreatedMsg:
-        'Un email de confirmation vient de vous être envoyé et devrait être dans votre boîte de réception dans quelques minutes. Il contient un lien de confirmation, veuillez cliquer dessus afin de confirmer votre adresse email. Si l\'email n\'est pas arrivé dans votre boîte de réception, veuillez vérifier dans vos spams.',
-      changePassword: 'Changez votre mot de passe',
-      incorrectPassword: 'Les mots de passe que vous avez écrits ne correspondent pas',
-      somethingWentWrong: 'Nous sommes desolés ! Quelque chose s\'est mal passé. Veuillez ré-essayer',
-      userName: 'Nom d\'utilisateur (optionnel)',
-      passwordChangeRequestSuccess: 'Super ! Un e-mail vous a été envoyé. Assurez-vous de vérifier également votre dossier spam',
-      passwordChangeRequestError: 'Oh oh ! Il semble y avoir un problème de notre côté. Veuillez réessayer plus tard',
-      invalidEmail: 'L’e-mail que vous avez renseigné est invalide',
-      existingUsername: 'Le nom d’utilisateur que vous avez renseigné existe déjà',
-      existingEmail: 'L’e-mail que vous avez renseigné existe déjà',
-      emailNotFound: 'L’e-mail que vous avez renseigné n’a pas été trouvé. Veuillez réessayer.',
-      incorrectPasswordLogin: 'Le mot de passe que vous avez entré ne correspond pas avec l’utilisateur saisi. Veuillez réessayer.',
-      newPassword: 'Nouveau mot de passe',
-      newPassword2: 'Ré-entrez le nouveau mot de passe'
+        "Un email de confirmation vient de vous être envoyé et devrait être dans votre boîte de réception dans quelques minutes. Il contient un lien de confirmation, veuillez cliquer dessus afin de confirmer votre adresse email. Si l'email n'est pas arrivé dans votre boîte de réception, veuillez vérifier dans vos spams.",
+      changePassword: "Changez votre mot de passe",
+      incorrectPassword:
+        "Les mots de passe que vous avez écrits ne correspondent pas",
+      somethingWentWrong:
+        "Nous sommes desolés ! Quelque chose s'est mal passé. Veuillez ré-essayer",
+      userName: "Nom d'utilisateur (optionnel)",
+      passwordChangeRequestSuccess:
+        "Super ! Un e-mail vous a été envoyé. Assurez-vous de vérifier également votre dossier spam",
+      passwordChangeRequestError:
+        "Oh oh ! Il semble y avoir un problème de notre côté. Veuillez réessayer plus tard",
+      invalidEmail: "L’e-mail que vous avez renseigné est invalide",
+      existingUsername:
+        "Le nom d’utilisateur que vous avez renseigné existe déjà",
+      existingEmail: "L’e-mail que vous avez renseigné existe déjà",
+      emailNotFound:
+        "L’e-mail que vous avez renseigné n’a pas été trouvé. Veuillez réessayer.",
+      incorrectPasswordLogin:
+        "Le mot de passe que vous avez entré ne correspond pas avec l’utilisateur saisi. Veuillez réessayer.",
+      newPassword: "Nouveau mot de passe",
+      newPassword2: "Ré-entrez le nouveau mot de passe"
     },
     changePassword: {
-      panelTitle: 'Bienvenue dans la page changement de mot de passe d\'Assembl'
+      panelTitle: "Bienvenue dans la page changement de mot de passe d'Assembl"
     },
     home: {
-      accessButton: 'J\'accède au débat',
-      contribution: 'contributions',
-      participant: 'participants',
-      visit: 'visites',
-      viewedPages: 'pages vues',
-      partners: 'Partenaires',
-      themesTitle: 'Les thématiques du débat en cours',
-      themesSubtitle: 'Retrouvez vos discussions à la unes, des plus polémiques au plus plébiscitées',
-      controversial: 'Discussions polémiques',
-      longerThread: 'Thread le plus long',
-      topContributor: 'Top contributeur',
-      recentDiscussion: 'Discussion récente',
-      objectivesTitle: 'Pourquoi un tel débat ?',
-      timelineTitle: 'La timeline du débat en %{count} phases',
-      video: 'La vidéo du débat',
-      twitterTitle: 'Tweet',
-      contact: 'Besoin d\'échanger au sujet de la plateforme ?',
-      contactUs: 'Contactez-nous',
-      from_start_to_end: 'du %{start} au %{end}',
-      chatbot: 'Chat avec %{chatbotName}'
+      accessButton: "J'accède au débat",
+      contribution: "contributions",
+      participant: "participants",
+      visit: "visites",
+      viewedPages: "pages vues",
+      partners: "Partenaires",
+      themesTitle: "Les thématiques du débat en cours",
+      themesSubtitle:
+        "Retrouvez vos discussions à la unes, des plus polémiques au plus plébiscitées",
+      controversial: "Discussions polémiques",
+      longerThread: "Thread le plus long",
+      topContributor: "Top contributeur",
+      recentDiscussion: "Discussion récente",
+      objectivesTitle: "Pourquoi un tel débat ?",
+      timelineTitle: "La timeline du débat en %{count} phases",
+      video: "La vidéo du débat",
+      twitterTitle: "Tweet",
+      contact: "Besoin d'échanger au sujet de la plateforme ?",
+      contactUs: "Contactez-nous",
+      from_start_to_end: "du %{start} au %{end}",
+      chatbot: "Chat avec %{chatbotName}"
     },
     synthesis: {
-      title: 'synthèse'
+      title: "synthèse"
     },
     common: {
       editor: {
-        bold: 'Gras',
-        italic: 'Italique',
-        bulletList: 'Liste de puces'
-      },
-      uploadButton: 'Choisissez un fichier',
-      goUp: 'Remonter'
+        bold: "Gras",
+        italic: "Italique",
+        bulletList: "Liste de puces"
+      },
+      uploadButton: "Choisissez un fichier",
+      goUp: "Remonter"
     },
     community: {
-      panelTitle: 'Bienvenue dans la communauté d\'Assembl'
+      panelTitle: "Bienvenue dans la communauté d'Assembl"
     },
     debate: {
-      answer: 'Je réponds :',
-      toAnswer: 'Répondre',
-      share: 'Partager',
-      subject: 'Ecrivez le titre',
-      insert: 'Ecrivez votre message',
-      post: 'Poster',
-      like: 'J\'aime',
-      disagree: 'Pas d\'accord',
-      dontUnderstand: 'Pas tout compris',
-      moreInfo: 'SVP + d\'infos',
-      remaining_x_characters: 'Il vous reste %{nbCharacters} caractères',
-      deleteMessage: 'Supprimer ce message',
-      editMessage: 'Modifier ce message',
-      confirmDeletionTitle: 'Confirmation de suppression',
-      confirmDeletionBody: 'Êtes-vous sûr de vouloir supprimer ce message ?',
-      confirmDeletionButtonDelete: 'Supprimer',
-      confirmDeletionButtonCancel: 'Annuler',
-      whatYouNeedToKnow: 'À retenir',
+      answer: "Je réponds :",
+      toAnswer: "Répondre",
+      share: "Partager",
+      subject: "Ecrivez le titre",
+      insert: "Ecrivez votre message",
+      post: "Poster",
+      like: "J'aime",
+      disagree: "Pas d'accord",
+      dontUnderstand: "Pas tout compris",
+      moreInfo: "SVP + d'infos",
+      remaining_x_characters: "Il vous reste %{nbCharacters} caractères",
+      deleteMessage: "Supprimer ce message",
+      editMessage: "Modifier ce message",
+      confirmDeletionTitle: "Confirmation de suppression",
+      confirmDeletionBody: "Êtes-vous sûr de vouloir supprimer ce message ?",
+      confirmDeletionButtonDelete: "Supprimer",
+      confirmDeletionButtonCancel: "Annuler",
+      whatYouNeedToKnow: "À retenir",
       survey: {
-        themesTitle: 'Choisissez une thématique !',
-        txtAreaPh: 'Ecrivez votre proposition',
-        question_x_on_total: 'Question %{current} sur %{total}',
-        titleVideo: 'Une vidéo pour mieux comprendre le sujet...',
-        proposalsTitle: 'Etes-vous d\'accord avec les propositions ?',
-        reactions: 'Réactions',
-        react: 'Réagissez :',
-        moreProposals: 'Voir plus de propositions',
-        noProposals: 'Il n\'y a pas de propositions. Soyez le premier à contribuer !',
-        submit: 'Envoyer',
-        postSuccess: 'Merci pour votre participation. Votre proposition a bien été envoyée !',
-        endPhase: 'La phase %{closedPhaseName} est terminée.'
+        themesTitle: "Choisissez une thématique !",
+        txtAreaPh: "Ecrivez votre proposition",
+        question_x_on_total: "Question %{current} sur %{total}",
+        titleVideo: "Une vidéo pour mieux comprendre le sujet...",
+        proposalsTitle: "Etes-vous d'accord avec les propositions ?",
+        reactions: "Réactions",
+        react: "Réagissez :",
+        moreProposals: "Voir plus de propositions",
+        noProposals:
+          "Il n'y a pas de propositions. Soyez le premier à contribuer !",
+        submit: "Envoyer",
+        postSuccess:
+          "Merci pour votre participation. Votre proposition a bien été envoyée !",
+        endPhase: "La phase %{closedPhaseName} est terminée."
       },
       thread: {
-        postDeletedByAdmin: 'Ce message a été supprimé par l\'administrateur du débat. ',
-        postDeletedByUser: 'Ce message a été supprimé par son auteur. ',
-        postEdited: 'modifié',
-        postSuccess: 'Merci pour votre participation. Votre message a bien été envoyé !',
-        fillSubject: 'Veuillez écrire un titre',
-        fillBody: 'Veuillez écrire un message',
-        linkIdea: 'Ce post est en lien avec les thématiques suivantes :',
-        foldedPostLink: 'Voir les %{count} réponses',
-        foldedPostLink_1: 'Voir la réponse',
-        noPostsInThread: 'Soyez le premier à contribuer, démarrez une discussion !',
-        numberOfResponses: '%{count} réponses à ce post',
-        numberOfResponses_0: 'Aucune réponse à ce post',
-        numberOfResponses_1: '%{count} réponse à ce post',
-<<<<<<< HEAD
-        startDiscussion: 'Je démarre une discussion',
-        goToIdea: 'Accéder à la discussion',
-        seeSubIdeas: 'Voir les %{count} sous-thèmes',
-        seeSubIdeas_1: 'Voir le sous-thème'
-=======
-        numberOfReactions: '%{count} réactions',
-        numberOfReactions_1: '%{count} réaction',
-        startDiscussion: 'Je démarre une discussion'
->>>>>>> 4c35fc38
-      },
-      themes: 'Thèmes',
-      notStarted: 'La phase %{phaseName} n\'a pas encore commencé. Merci de revenir à partir du ',
+        postDeletedByAdmin:
+          "Ce message a été supprimé par l'administrateur du débat. ",
+        postDeletedByUser: "Ce message a été supprimé par son auteur. ",
+        postEdited: "modifié",
+        postSuccess:
+          "Merci pour votre participation. Votre message a bien été envoyé !",
+        fillSubject: "Veuillez écrire un titre",
+        fillBody: "Veuillez écrire un message",
+        linkIdea: "Ce post est en lien avec les thématiques suivantes :",
+        foldedPostLink: "Voir les %{count} réponses",
+        foldedPostLink_1: "Voir la réponse",
+        noPostsInThread:
+          "Soyez le premier à contribuer, démarrez une discussion !",
+        numberOfResponses: "%{count} réponses à ce post",
+        numberOfResponses_0: "Aucune réponse à ce post",
+        numberOfResponses_1: "%{count} réponse à ce post",
+        startDiscussion: "Je démarre une discussion",
+        numberOfReactions: "%{count} reactions",
+        numberOfReactions_1: "%{count} reaction",
+        goToIdea: "Accéder à la discussion",
+        seeSubIdeas: "Voir les %{count} sous-thèmes",
+        seeSubIdeas_1: "Voir le sous-thème"
+      },
+      themes: "Thèmes",
+      notStarted:
+        "La phase %{phaseName} n'a pas encore commencé. Merci de revenir à partir du ",
       edit: {
-        title: 'Je modifie mon message',
-        subject: 'Titre',
-        body: 'Message'
+        title: "Je modifie mon message",
+        subject: "Titre",
+        body: "Message"
       }
     },
     profile: {
-      panelTitle: 'Bienvenue dans la page profil d\'Assembl'
+      panelTitle: "Bienvenue dans la page profil d'Assembl"
     },
     loading: {
-      wait: 'Veuillez patienter'
+      wait: "Veuillez patienter"
     },
     error: {
-      reason: 'Désolé, une erreur s\'est produite :',
-      required: 'Ce champ est obligatoire.'
+      reason: "Désolé, une erreur s'est produite :",
+      required: "Ce champ est obligatoire."
     },
     notFound: {
-      panelTitle: 'Désolé, cette page n\'existe pas'
+      panelTitle: "Désolé, cette page n'existe pas"
     },
     terms: {
-      panelTitle: 'Conditions Générales d\'Utilisations'
+      panelTitle: "Conditions Générales d'Utilisations"
     },
     administration: {
-      addThematic: 'Ajouter une thématique',
-      addQuestion: 'Ajouter une question',
-      deleteThematic: 'Supprimer la thématique',
-      deleteQuestion: 'Supprimer la question',
-      changeLanguage: 'Renseigner une autre langue',
-      question_label: 'Question',
-      videoModule: 'Option module vidéo',
-      thematic: 'Thématique',
-      edition: 'Discussion',
-      landingpage: 'Landing page',
+      addThematic: "Ajouter une thématique",
+      addQuestion: "Ajouter une question",
+      deleteThematic: "Supprimer la thématique",
+      deleteQuestion: "Supprimer la question",
+      changeLanguage: "Renseigner une autre langue",
+      question_label: "Question",
+      videoModule: "Option module vidéo",
+      thematic: "Thématique",
+      edition: "Discussion",
+      landingpage: "Landing page",
       menu: {
-        phase: 'Phase %{count} - %{description}'
+        phase: "Phase %{count} - %{description}"
       },
       survey: {
-        0: 'Renseigner les thématiques',
-        1: 'Renseigner les questions',
-        2: 'Exporter les données'
-      },
-      annotation: 'Module à renseigner obligatoirement. Les champs * sont requis.',
-      themeNum: 'Thématique %{index}',
+        0: "Renseigner les thématiques",
+        1: "Renseigner les questions",
+        2: "Exporter les données"
+      },
+      annotation:
+        "Module à renseigner obligatoirement. Les champs * sont requis.",
+      themeNum: "Thématique %{index}",
       ph: {
-        title: '*Titre',
-        quote: 'Citation',
-        descriptionTop: 'Commentaires ci-dessus vidéo',
-        descriptionBottom: 'Commentaires ci-dessous vidéo',
-        videoLink: '*Lien vidéo'
+        title: "*Titre",
+        quote: "Citation",
+        descriptionTop: "Commentaires ci-dessus vidéo",
+        descriptionBottom: "Commentaires ci-dessous vidéo",
+        videoLink: "*Lien vidéo"
       },
       surveyExport: {
-        title: 'Exporter les données du débat',
-        annotation: 'Vous pouvez exporter l\'ensemble des données du débat en cliquant simplement sur le bouton Exporter',
-        link: 'Exporter'
-      },
-      step_x_total: 'Section %{num} sur %{total}',
-      saveThemes: 'Sauvegarder',
-      successThemeCreation: 'Les thématiques ont été enregistrées avec succès !'
+        title: "Exporter les données du débat",
+        annotation:
+          "Vous pouvez exporter l'ensemble des données du débat en cliquant simplement sur le bouton Exporter",
+        link: "Exporter"
+      },
+      step_x_total: "Section %{num} sur %{total}",
+      saveThemes: "Sauvegarder",
+      successThemeCreation: "Les thématiques ont été enregistrées avec succès !"
     },
     unauthorizedAdministration: {
-      unauthorizedMessage: 'Vous n\'êtes pas autorisé à accéder à l\'administration. Veuillez contacter l\'administrateur du site.',
-      returnButton: 'Retour à l\'accueil'
+      unauthorizedMessage:
+        "Vous n'êtes pas autorisé à accéder à l'administration. Veuillez contacter l'administrateur du site.",
+      returnButton: "Retour à l'accueil"
     },
     date: {
-      format: 'D MMMM YYYY',
-      format2: 'DD-MM-YYYY'
+      format: "D MMMM YYYY",
+      format2: "DD-MM-YYYY"
     }
   },
   en: {
-    cancel: 'Annuler',
+    cancel: "Annuler",
     redirectToV1:
-      'You will be redirected to the %{phaseName} phase in a few seconds. Assembl is being improved, please excuse us for the interface change. If nothing happens, click on the button.',
+      "You will be redirected to the %{phaseName} phase in a few seconds. Assembl is being improved, please excuse us for the interface change. If nothing happens, click on the button.",
     search: {
       reset: {
-        clear_all: 'Clear All Filters'
+        clear_all: "Clear All Filters"
       },
       facets: {
-        view_more: 'View more',
-        view_less: 'View less',
-        view_all: 'View all'
+        view_more: "View more",
+        view_less: "View less",
+        view_all: "View all"
       },
       NoHits: {
-        NoResultsFound: 'No results found for {query}.',
-        DidYouMean: 'Search for {suggestion}.',
-        SearchWithoutFilters: 'Search for {query} without filters',
-        NoResultsFoundDidYouMean: 'No results found for {query}. Did you mean {suggestion}?'
+        NoResultsFound: "No results found for {query}.",
+        DidYouMean: "Search for {suggestion}.",
+        SearchWithoutFilters: "Search for {query} without filters",
+        NoResultsFoundDidYouMean:
+          "No results found for {query}. Did you mean {suggestion}?"
       },
       hitstats: {
-        results_found: '{hitCount} results found'
+        results_found: "{hitCount} results found"
       },
       pagination: {
-        previous: 'Previous',
-        next: 'Next'
+        previous: "Previous",
+        next: "Next"
       },
       searchbox: {
-        placeholder: 'Search'
+        placeholder: "Search"
       },
       datefilter: {
-        from: 'From',
-        to: 'To'
-      },
-      search_come_from_what_you_need_to_know: 'Search done in the "What you need to know" section of this discussion',
-      search_come_from_announcement: 'Search done in the "announcement" section of this discussion',
-      published_on: 'Published on',
-      member_since: 'Member since',
-      by: 'by',
-      expand_search: 'Show search',
-      collapse_search: 'Hide search',
-      Categories: 'Categories',
-      All: 'All',
-      post: 'Messages',
-      idea: 'Ideas',
-      user: 'Participants',
-      synthesis: 'Synthesis',
-      Messages: 'Messages',
-      Participants: 'Participants',
-      like: 'Like',
-      disagree: 'Disagree',
-      dont_understand: 'Did not get it',
-      more_info: 'More info please?',
-      Sort: 'Sort',
-      'By relevance': 'By relevance',
-      'Most recent first': 'More recent first',
-      'Oldest first': 'Oldest first',
-      'Most popular messages': 'Most popular messages',
-      'Less popular messages': 'Less popular messages',
-      'Most controversial messages': 'Most controversial messages',
-      'Most consensus messages': 'Most consensus messages',
-      'Messages judged unclear': 'Messages judged unclear',
-      'Participants having the most posted messages': 'Participants having the most posted messages',
-      'Participants having the less posted messages': 'Participants having the less posted messages',
-      'Participants pleased by their peers': 'Participants pleased by their peers',
-      'Filter by date': 'Filter by date',
-      'My messages': 'My messages',
-      'Messages in response to my contributions': 'Messages in response to my contributions',
-      'Creative participants': 'Creative participants',
-      'Reactive participants': 'Reactive participants',
-      'Learning participants': 'Learning participants'
+        from: "From",
+        to: "To"
+      },
+      search_come_from_what_you_need_to_know:
+        'Search done in the "What you need to know" section of this discussion',
+      search_come_from_announcement:
+        'Search done in the "announcement" section of this discussion',
+      published_on: "Published on",
+      member_since: "Member since",
+      by: "by",
+      expand_search: "Show search",
+      collapse_search: "Hide search",
+      Categories: "Categories",
+      All: "All",
+      post: "Messages",
+      idea: "Ideas",
+      user: "Participants",
+      synthesis: "Synthesis",
+      Messages: "Messages",
+      Participants: "Participants",
+      like: "Like",
+      disagree: "Disagree",
+      dont_understand: "Did not get it",
+      more_info: "More info please?",
+      Sort: "Sort",
+      "By relevance": "By relevance",
+      "Most recent first": "More recent first",
+      "Oldest first": "Oldest first",
+      "Most popular messages": "Most popular messages",
+      "Less popular messages": "Less popular messages",
+      "Most controversial messages": "Most controversial messages",
+      "Most consensus messages": "Most consensus messages",
+      "Messages judged unclear": "Messages judged unclear",
+      "Participants having the most posted messages":
+        "Participants having the most posted messages",
+      "Participants having the less posted messages":
+        "Participants having the less posted messages",
+      "Participants pleased by their peers":
+        "Participants pleased by their peers",
+      "Filter by date": "Filter by date",
+      "My messages": "My messages",
+      "Messages in response to my contributions":
+        "Messages in response to my contributions",
+      "Creative participants": "Creative participants",
+      "Reactive participants": "Reactive participants",
+      "Learning participants": "Learning participants"
     },
     navbar: {
-      home: 'home',
-      debate: 'debate',
-      community: 'community',
-      connection: 'Login',
-      profile: 'Profile',
-      logout: 'Logout',
-      administration: 'Administration'
+      home: "home",
+      debate: "debate",
+      community: "community",
+      connection: "Login",
+      profile: "Profile",
+      logout: "Logout",
+      administration: "Administration"
     },
     footer: {
-      terms: 'Terms and Conditions',
-      socialMedias: 'Follow us'
+      terms: "Terms and Conditions",
+      socialMedias: "Follow us"
     },
     login: {
-      loginModalBody: 'You have to be connected to participate.',
-      loginModalFooter: 'Please connect',
-      alreadyAccount: 'Do you already have an account?',
-      loginWithSocialMedia: 'Care to use social media?',
-      password: 'Password',
-      email: 'Email',
-      login: 'Log in',
-      forgotPwd: 'Forgot your password?',
-      noAccount: 'No account yet?',
-      signUp: 'Sign up',
-      username: 'Email or user name',
-      fullName: 'Full name',
-      password2: 'Repeat password',
-      createAccount: 'Create an account',
-      send: 'Send',
-      sendPwdConfirm: 'Password change requested',
-      accountCreated: 'Your account has been created',
+      loginModalBody: "You have to be connected to participate.",
+      loginModalFooter: "Please connect",
+      alreadyAccount: "Do you already have an account?",
+      loginWithSocialMedia: "Care to use social media?",
+      password: "Password",
+      email: "Email",
+      login: "Log in",
+      forgotPwd: "Forgot your password?",
+      noAccount: "No account yet?",
+      signUp: "Sign up",
+      username: "Email or user name",
+      fullName: "Full name",
+      password2: "Repeat password",
+      createAccount: "Create an account",
+      send: "Send",
+      sendPwdConfirm: "Password change requested",
+      accountCreated: "Your account has been created",
       sendPwdMsg:
-        'We have sent you an email with a temporary connection link. Please use that link to log in and change your password. Make sure to check your spam folder if an email is not in your inbox',
-      resend: 'Resend the email',
+        "We have sent you an email with a temporary connection link. Please use that link to log in and change your password. Make sure to check your spam folder if an email is not in your inbox",
+      resend: "Resend the email",
       accountCreatedMsg:
-        'A confirmation e-mail has been sent to your account and should be in your inbox in a few minutes. It contains a confirmation link, please click on it in order to confirm your e-mail address. Check your spam folder if you did not receive a confirmation e-mail.',
-      changePassword: 'Change Password',
-      incorrectPassword: 'The passwords that you have entered do not match',
-      somethingWentWrong: 'We are sorry! Something went terribly wrong. Please try again',
-      userName: 'Username (optional)',
-      passwordChangeRequestSuccess: 'Great! An email has been sent to your account. Make sure to check your spam folder as well',
-      passwordChangeRequestError: 'Oh oh! There seems to be a problem on our end. Please try again later.',
-      invalidEmail: 'The email you have entered is invalid',
-      existingUsername: 'The username you have entered already exists',
-      existingEmail: 'The email you have entered already exists',
-      emailNotFound: 'The email you have entered was not found. Please try again.',
-      incorrectPasswordLogin: 'The password you have entered does not match with the entered user. Please try again.',
-      newPassword: 'New password',
-      newPassword2: 'Re-enter new password'
+        "A confirmation e-mail has been sent to your account and should be in your inbox in a few minutes. It contains a confirmation link, please click on it in order to confirm your e-mail address. Check your spam folder if you did not receive a confirmation e-mail.",
+      changePassword: "Change Password",
+      incorrectPassword: "The passwords that you have entered do not match",
+      somethingWentWrong:
+        "We are sorry! Something went terribly wrong. Please try again",
+      userName: "Username (optional)",
+      passwordChangeRequestSuccess:
+        "Great! An email has been sent to your account. Make sure to check your spam folder as well",
+      passwordChangeRequestError:
+        "Oh oh! There seems to be a problem on our end. Please try again later.",
+      invalidEmail: "The email you have entered is invalid",
+      existingUsername: "The username you have entered already exists",
+      existingEmail: "The email you have entered already exists",
+      emailNotFound:
+        "The email you have entered was not found. Please try again.",
+      incorrectPasswordLogin:
+        "The password you have entered does not match with the entered user. Please try again.",
+      newPassword: "New password",
+      newPassword2: "Re-enter new password"
     },
     changePassword: {
-      panelTitle: 'Welcome to Assembl forgot password page'
+      panelTitle: "Welcome to Assembl forgot password page"
     },
     home: {
-      accessButton: 'Access the debate',
-      contribution: 'contributions',
-      participant: 'participants',
-      visit: 'visits',
-      viewedPages: 'Viewed pages',
-      partners: 'Partners',
-      themesTitle: 'Themes of the ongoing debate',
-      themesSubtitle: 'Find your most controversial and highly acclaimed discussions on the front page',
-      controversial: 'Controversial discussions',
-      longerThread: 'Longer thread',
-      topContributor: 'Top contributor',
-      recentDiscussion: 'Recent discussion',
-      objectivesTitle: 'What is the objective of the debate?',
-      timelineTitle: 'The timeline of the debate in %{count} phases',
-      video: 'Video of the debate',
-      twitterTitle: 'Tweet',
-      contact: 'Do you wish to know more about this platform?',
-      contactUs: 'Contact us',
-      from_start_to_end: 'from %{start} to %{end}',
-      chatbot: 'Chat with %{chatbotName}'
+      accessButton: "Access the debate",
+      contribution: "contributions",
+      participant: "participants",
+      visit: "visits",
+      viewedPages: "Viewed pages",
+      partners: "Partners",
+      themesTitle: "Themes of the ongoing debate",
+      themesSubtitle:
+        "Find your most controversial and highly acclaimed discussions on the front page",
+      controversial: "Controversial discussions",
+      longerThread: "Longer thread",
+      topContributor: "Top contributor",
+      recentDiscussion: "Recent discussion",
+      objectivesTitle: "What is the objective of the debate?",
+      timelineTitle: "The timeline of the debate in %{count} phases",
+      video: "Video of the debate",
+      twitterTitle: "Tweet",
+      contact: "Do you wish to know more about this platform?",
+      contactUs: "Contact us",
+      from_start_to_end: "from %{start} to %{end}",
+      chatbot: "Chat with %{chatbotName}"
     },
     community: {
-      panelTitle: 'Welcome to Assembl community page'
+      panelTitle: "Welcome to Assembl community page"
     },
     common: {
       editor: {
-        bold: 'Bold',
-        italic: 'Italic',
-        bulletList: 'Bullet list'
-      },
-      uploadButton: 'Choose a file to upload',
-      goUp: 'Back to top'
+        bold: "Bold",
+        italic: "Italic",
+        bulletList: "Bullet list"
+      },
+      uploadButton: "Choose a file to upload",
+      goUp: "Back to top"
     },
     synthesis: {
-      title: 'synthesis'
+      title: "synthesis"
     },
     debate: {
-      answer: 'I answer:',
-      toAnswer: 'Answer',
-      share: 'Share',
-      subject: 'Write the title',
-      insert: 'Post a comment',
-      post: 'Post',
-      like: 'Like',
-      disagree: 'Disagree',
-      dontUnderstand: 'Did not get it',
-      moreInfo: 'More info please',
-      remaining_x_characters: 'You have %{nbCharacters} characters left',
-      deleteMessage: 'Delete this message',
-      editMessage: 'Edit this message',
-      confirmDeletionTitle: 'Confirm deletion',
-      confirmDeletionBody: 'Are you sure you want to delete this message?',
-      confirmDeletionButtonDelete: 'Delete',
-      confirmDeletionButtonCancel: 'Cancel',
-      whatYouNeedToKnow: 'What you need to know',
+      answer: "I answer:",
+      toAnswer: "Answer",
+      share: "Share",
+      subject: "Write the title",
+      insert: "Post a comment",
+      post: "Post",
+      like: "Like",
+      disagree: "Disagree",
+      dontUnderstand: "Did not get it",
+      moreInfo: "More info please",
+      remaining_x_characters: "You have %{nbCharacters} characters left",
+      deleteMessage: "Delete this message",
+      editMessage: "Edit this message",
+      confirmDeletionTitle: "Confirm deletion",
+      confirmDeletionBody: "Are you sure you want to delete this message?",
+      confirmDeletionButtonDelete: "Delete",
+      confirmDeletionButtonCancel: "Cancel",
+      whatYouNeedToKnow: "What you need to know",
       survey: {
-        themesTitle: 'Choose a theme!',
-        txtAreaPh: 'Write your point of view',
-        question_x_on_total: 'Question %{current} on %{total}',
-        titleVideo: 'A video to better understand the subject...',
-        proposalsTitle: 'Do you agree with these points of view?',
-        reactions: 'Reactions',
-        react: 'React:',
-        moreProposals: 'More points of view',
-        noProposals: 'There is no point of view for the moment. Be the first to contribute!',
-        submit: 'Submit',
-        postSuccess: 'Thanks for your participation. Your proposal has been sent!',
-        endPhase: 'The %{closedPhaseName} phase is closed.'
+        themesTitle: "Choose a theme!",
+        txtAreaPh: "Write your point of view",
+        question_x_on_total: "Question %{current} on %{total}",
+        titleVideo: "A video to better understand the subject...",
+        proposalsTitle: "Do you agree with these points of view?",
+        reactions: "Reactions",
+        react: "React:",
+        moreProposals: "More points of view",
+        noProposals:
+          "There is no point of view for the moment. Be the first to contribute!",
+        submit: "Submit",
+        postSuccess:
+          "Thanks for your participation. Your proposal has been sent!",
+        endPhase: "The %{closedPhaseName} phase is closed."
       },
       thread: {
-        postDeletedByAdmin: 'This message has been deleted by the community manager.',
-        postDeletedByUser: 'This message has been deleted by the author.',
-        postEdited: 'edited',
-        postSuccess: 'Thanks for your participation. Your comment has been sent!',
-        fillSubject: 'Please, write a title',
-        fillBody: 'Please, write a comment',
-        linkIdea: 'This post is related to the following themes:',
-        foldedPostLink: 'Show %{count} responses',
-        foldedPostLink_1: 'Show 1 response',
-        noPostsInThread: 'Be the first to contribute, start a discussion!',
-        numberOfResponses: '%{count} responses to this post',
-        numberOfResponses_0: 'No response to this post',
-        numberOfResponses_1: '%{count} response to this post',
-<<<<<<< HEAD
-        startDiscussion: 'Start a new thread',
-        goToIdea: 'Access the thread',
-        seeSubIdeas: 'See %{count} sub-thematics',
-        seeSubIdeas_1: 'See sub-thematic'
-=======
-        numberOfReactions: '%{count} reactions',
-        numberOfReactions_1: '%{count} reaction',
-        startDiscussion: 'Start a new thread'
->>>>>>> 4c35fc38
-      },
-      themes: 'Themes',
-      notStarted: 'The %{phaseName} phase has not started. Please come back from ',
+        postDeletedByAdmin:
+          "This message has been deleted by the community manager.",
+        postDeletedByUser: "This message has been deleted by the author.",
+        postEdited: "edited",
+        postSuccess:
+          "Thanks for your participation. Your comment has been sent!",
+        fillSubject: "Please, write a title",
+        fillBody: "Please, write a comment",
+        linkIdea: "This post is related to the following themes:",
+        foldedPostLink: "Show %{count} responses",
+        foldedPostLink_1: "Show 1 response",
+        noPostsInThread: "Be the first to contribute, start a discussion!",
+        numberOfResponses: "%{count} responses to this post",
+        numberOfResponses_0: "No response to this post",
+        numberOfResponses_1: "%{count} response to this post",
+        startDiscussion: "Start a new thread",
+        numberOfReactions: "%{count} réactions",
+        numberOfReactions_1: "%{count} réaction",
+        goToIdea: "Access the thread",
+        seeSubIdeas: "See %{count} sub-thematics",
+        seeSubIdeas_1: "See sub-thematic"
+      },
+      themes: "Themes",
+      notStarted:
+        "The %{phaseName} phase has not started. Please come back from ",
       edit: {
-        title: 'I edit my message',
-        subject: 'Body',
-        body: 'Comment'
+        title: "I edit my message",
+        subject: "Body",
+        body: "Comment"
       }
     },
     profile: {
-      panelTitle: 'Welcome to Assembl profile page'
+      panelTitle: "Welcome to Assembl profile page"
     },
     loading: {
-      wait: 'Please wait...'
+      wait: "Please wait..."
     },
     error: {
-      reason: 'Sorry, an error occurred:',
-      required: 'This field is required.'
+      reason: "Sorry, an error occurred:",
+      required: "This field is required."
     },
     notFound: {
-      panelTitle: 'Sorry, this page doesn\'t exist'
+      panelTitle: "Sorry, this page doesn't exist"
     },
     terms: {
-      panelTitle: 'Terms and Conditions'
+      panelTitle: "Terms and Conditions"
     },
     administration: {
-      addThematic: 'Add a theme',
-      addQuestion: 'Add a question',
-      deleteThematic: 'Delete the theme',
-      deleteQuestion: 'Delete the question',
-      changeLanguage: 'Set another language',
-      question_label: 'Question',
-      videoModule: 'Video module',
-      thematic: 'Theme',
-      edition: 'Discussion',
-      landingpage: 'Landing page',
+      addThematic: "Add a theme",
+      addQuestion: "Add a question",
+      deleteThematic: "Delete the theme",
+      deleteQuestion: "Delete the question",
+      changeLanguage: "Set another language",
+      question_label: "Question",
+      videoModule: "Video module",
+      thematic: "Theme",
+      edition: "Discussion",
+      landingpage: "Landing page",
       menu: {
-        phase: 'Phase %{count} - %{description}'
+        phase: "Phase %{count} - %{description}"
       },
       survey: {
-        0: 'Set themes',
-        1: 'Set questions',
-        2: 'Export data'
-      },
-      annotation: 'Module to be completed. * Fields are required.',
-      themeNum: 'Theme %{index}',
+        0: "Set themes",
+        1: "Set questions",
+        2: "Export data"
+      },
+      annotation: "Module to be completed. * Fields are required.",
+      themeNum: "Theme %{index}",
       ph: {
-        title: '*Title',
-        quote: 'Quote',
-        descriptionTop: 'Comments above video',
-        descriptionBottom: 'Comments below video',
-        videoLink: '*Video link'
+        title: "*Title",
+        quote: "Quote",
+        descriptionTop: "Comments above video",
+        descriptionBottom: "Comments below video",
+        videoLink: "*Video link"
       },
       surveyExport: {
-        title: 'Export the debate data',
-        annotation: 'You can export all the debate data by clicking on the Export button',
-        link: 'Export'
-      },
-      step_x_total: 'Section %{num} on %{total}',
-      saveThemes: 'Save',
-      successThemeCreation: 'Themes have been saved with success!'
+        title: "Export the debate data",
+        annotation:
+          "You can export all the debate data by clicking on the Export button",
+        link: "Export"
+      },
+      step_x_total: "Section %{num} on %{total}",
+      saveThemes: "Save",
+      successThemeCreation: "Themes have been saved with success!"
     },
     unauthorizedAdministration: {
       unauthorizedMessage:
-        'You are not authorized to access the administration section. Please contact the administrator of the website.',
-      returnButton: 'Back to home'
+        "You are not authorized to access the administration section. Please contact the administrator of the website.",
+      returnButton: "Back to home"
     },
     date: {
-      format: 'MMMM Do, YYYY',
-      format2: 'YYYY-MM-DD'
+      format: "MMMM Do, YYYY",
+      format2: "YYYY-MM-DD"
     }
   }
 };
