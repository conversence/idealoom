--- conflicted
+++ resolved
@@ -312,12 +312,9 @@
       down: "Descendre",
       menu: {
         phase: "Phase %{count} - %{description}",
-        language: "Editer la langue du débat",
-<<<<<<< HEAD
-        sections: "Editer les rubriques du débat"
-=======
+        language: "Éditer la langue du débat",
+        sections: "Éditer les rubriques du débat",
         legalNoticeAndTerms: "CGU & Mentions légales"
->>>>>>> b8c5f02b
       },
       noTimeline: "Aucune timeline n'a été configurée pour ce débat.",
       survey: {
@@ -706,11 +703,8 @@
       menu: {
         phase: "Phase %{count} - %{description}",
         language: "Discussion Language",
-<<<<<<< HEAD
-        sections: "Edit Debate Sections"
-=======
+        sections: "Edit Debate Sections",
         legalNoticeAndTerms: "T&C and Legal Notice"
->>>>>>> b8c5f02b
       },
       noTimeline: "No timeline has been configured yet",
       survey: {
