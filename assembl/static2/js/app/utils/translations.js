--- conflicted
+++ resolved
@@ -399,11 +399,7 @@
       disagree: 'Disagree',
       survey: {
         themesTitle: 'Choose a theme!',
-<<<<<<< HEAD
-        txtAreaPh: 'Share your point of view',
-=======
         txtAreaPh: 'Write your point of view',
->>>>>>> f5ded227
         question_x_on_total: 'Question %{current} on %{total}',
         titleVideo: 'A video to better understand the subject...',
         proposalsTitle: 'Do you agree with these points of view?',
