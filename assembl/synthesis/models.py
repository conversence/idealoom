--- conflicted
+++ resolved
@@ -4,38 +4,30 @@
 from sqlalchemy.sql import func, cast
 
 from sqlalchemy import (
-    Column,
+    Column, 
     Boolean,
-    Integer,
-    Unicode,
-    UnicodeText,
+    Integer, 
+    Unicode, 
+    UnicodeText, 
     DateTime,
     ForeignKey,
     desc
 )
 
-<<<<<<< HEAD
-from ..db.models import Model
-
-
-class TableOfContents(Model):
-=======
 from ..db import DBSession
 from ..db.models import SQLAlchemyBaseModel
-from ..auth.models import RestrictedAccessModel
 from ..source.models import *
 
 
 
-class Discussion(RestrictedAccessModel):
->>>>>>> edb2c205
+class Discussion(SQLAlchemyBaseModel):
     """
     A Discussion
     """
     __tablename__ = "discussion"
 
     id = Column(
-        Integer,
+        Integer, 
         ForeignKey('restricted_access_model.id', ondelete='CASCADE'),
         primary_key=True
     )
