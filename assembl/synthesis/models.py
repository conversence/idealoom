--- conflicted
+++ resolved
@@ -23,13 +23,8 @@
 
 from assembl.lib.utils import slugify
 
-<<<<<<< HEAD
 from ..lib.sqla import db_schema, Base as SQLAlchemyBaseModel
-from ..source.models import (Source, Content, Post)
-=======
-from ..lib.sqla import Base as SQLAlchemyBaseModel
 from ..source.models import (Source, Content, Post, Mailbox)
->>>>>>> 5646cdd6
 
 class Discussion(SQLAlchemyBaseModel):
     """
