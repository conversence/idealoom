{% extends 'base.jinja2' %}
{% block page_title%}Assembl{% endblock%}

{% block main_css %}
  {# Override the main CSS. #}
  <link type="text/css" rel="stylesheet" href="/static2/build/bundle.css" />
  <link type="text/css" rel="stylesheet" href="/static2/build/theme_{{theme_name}}_web.css" />
{% endblock %}

{% block body %}
<<<<<<< HEAD
  <body>
    {% if discussion %}
      <input type="hidden" name="discussion-id" id="discussion-id" value="{{ discussion.id }}" />
      <input type="hidden" name="discussion-slug" id="discussion-slug" value="{{ discussion.slug }}" />
    {% endif %}
    {% if providers %}
      <script type='application/json' id='login-providers'>{{providers|safe}}</script>
    {% endif %}
    {% if user %}
      <input type='hidden' name='user-id' id='user-id' value='{{ user.id }}' />
      <input type='hidden' name='user-displayname' id='user-displayname' value='{{ user.display_name() }}' />
    {% endif %}
    {% if error %}
      <div class='hidden' id='errorMessage'>{{ error }}</div>
    {% endif %}
    {% if messages %}
      <div class='hidden' id='serverMessages'>{{ messages }}</div>
    {% endif %}
    <div id='root'></div>
    {% block main_js %}
      <script src='{{REACT_URL}}/static2/build/bundle.js'></script>
    {% endblock %}
  </body>
=======
	<body>
		{% if discussion %}
        	<input type="hidden" name="discussion-id" id="discussion-id" value="{{ discussion.id }}" />
        	<input type="hidden" name="discussion-slug" id="discussion-slug" value="{{ discussion.slug }}" />
        {% endif %}
        {% if providers_json %}
            <script type='application/json' id='login-providers'>{{providers_json|safe}}</script>
        {% endif %}
        {% if user %}
            <input type='hidden' name='user-id' id='user-id' value='{{ user.id }}' />
            <input type='hidden' name='user-displayname' id='user-displayname' value='{{ user.display_name() }}' />
        {% endif %}
        {% if error %}
    		<div class='hidden' id='errorMessage'>{{ error }}</div>
        {% endif %}
        {% if messages %}
    		<div class='hidden' id='serverMessages'>{{ messages }}</div>
        {% endif %}
        <div id='root'></div>
		{% block main_js %}
			<script src='{{REACT_URL}}/build/bundle.js'></script>
		{% endblock %}
	</body>
>>>>>>> 5d9f3edf
{% endblock%}<|MERGE_RESOLUTION|>--- conflicted
+++ resolved
@@ -8,31 +8,6 @@
 {% endblock %}
 
 {% block body %}
-<<<<<<< HEAD
-  <body>
-    {% if discussion %}
-      <input type="hidden" name="discussion-id" id="discussion-id" value="{{ discussion.id }}" />
-      <input type="hidden" name="discussion-slug" id="discussion-slug" value="{{ discussion.slug }}" />
-    {% endif %}
-    {% if providers %}
-      <script type='application/json' id='login-providers'>{{providers|safe}}</script>
-    {% endif %}
-    {% if user %}
-      <input type='hidden' name='user-id' id='user-id' value='{{ user.id }}' />
-      <input type='hidden' name='user-displayname' id='user-displayname' value='{{ user.display_name() }}' />
-    {% endif %}
-    {% if error %}
-      <div class='hidden' id='errorMessage'>{{ error }}</div>
-    {% endif %}
-    {% if messages %}
-      <div class='hidden' id='serverMessages'>{{ messages }}</div>
-    {% endif %}
-    <div id='root'></div>
-    {% block main_js %}
-      <script src='{{REACT_URL}}/static2/build/bundle.js'></script>
-    {% endblock %}
-  </body>
-=======
 	<body>
 		{% if discussion %}
         	<input type="hidden" name="discussion-id" id="discussion-id" value="{{ discussion.id }}" />
@@ -53,8 +28,7 @@
         {% endif %}
         <div id='root'></div>
 		{% block main_js %}
-			<script src='{{REACT_URL}}/build/bundle.js'></script>
+			<script src='{{REACT_URL}}/static2/build/bundle.js'></script>
 		{% endblock %}
 	</body>
->>>>>>> 5d9f3edf
 {% endblock%}