{% extends 'base.jinja2' %}

{% block extra_css %}
    <!--<link rel="stylesheet" type="text/css" href="{{ STATIC_URL }}/js/bower/jasmine/lib/jasmine-core/jasmine.css" />-->
    <link rel="stylesheet" type="text/css" href="http://mochajs.org/example/mocha.css" />
{% endblock extra_css %}

{% block content %}
<input type="hidden" name="discussion-id" id="discussion-id" value="{{ discussion.id }}" />
<input type="hidden" name="discussion-slug" id="discussion-slug" value="{{ discussion.slug }}" />
<input type="hidden" name="socket-url" id="socket-url" value="{{ socket_url }}" />

{% if user %}
    <input type="hidden" name="user-id" id="user-id" value="{{ user.id }}" />
    <input type="hidden" name="user-displayname" id="user-displayname" value="{{ user.display_name() }}" />
{% endif %}

 <div id="mocha"><p><a href=".">Index</a></p></div>
 <div id="messages"></div>
 <div id="fixtures"></div>

{% endblock %}

{% block extra_js %}
    <script type="text/javascript">start_application = true;</script>
    <script type="text/json" id="users-json">{{ discussion.get_all_agents_preload(user) |safe }}</script>
    <script type="text/json" id="ideas-json">{{ discussion.get_ideas_preload() |safe }}</script>
    <script type="text/json" id="extracts-json">{{ discussion.get_related_extracts_preload() |safe }}</script>
    {% if user %}
        <script type="text/json" id="current-user-json">{{ user.get_agent_preload() |safe }}</script>
        <script type="text/json" id="permissions-json">{{ discussion.get_user_permissions_preload(user.id) |safe }}</script>
        <script type="text/json" id="read-posts-json">{{ discussion.get_read_posts_ids_preload(user.id) |safe }}</script>
    {% else %}
        <script type="text/json" id="permissions-json">{{ discussion.get_user_permissions_preload('system.Everyone') |safe }}</script>
    {% endif %}

{% endblock %}

{% block extra_js %}
    <script type="text/javascript">start_application = true;</script>
    <script type="text/json" id="users-json">{{ discussion.get_all_agents_preload(user) |safe }}</script>
    <script type="text/json" id="ideas-json">{{ discussion.get_ideas_preload() |safe }}</script>
    <script type="text/json" id="extracts-json">{{ discussion.get_related_extracts_preload() |safe }}</script>
    {% if user %}
        <script type="text/json" id="current-user-json">{{ user.get_agent_preload() |safe }}</script>
        <script type="text/json" id="permissions-json">{{ discussion.get_user_permissions_preload(user.id) |safe }}</script>
        <script type="text/json" id="read-posts-json">{{ discussion.get_read_posts_ids_preload(user.id) |safe }}</script>
    {% else %}
        <script type="text/json" id="permissions-json">{{ discussion.get_user_permissions_preload('system.Everyone') |safe }}</script>
    {% endif %}

{% endblock %}

{% block main_js %}


<script src="{{ STATIC_URL }}/js/bower/jasmine/lib/jasmine-core/jasmine.js"></script>
<script src="{{ STATIC_URL }}/js/bower/jasmine/lib/jasmine-core/jasmine-html.js"></script>
<script src="{{ STATIC_URL }}/js/bower/jasmine/lib/jasmine-core/boot.js"></script>
<script src="{{ STATIC_URL }}/js/bower/jasmine-jquery/lib/jasmine-jquery.js"></script>

<script data-main="{{ STATIC_URL }}/js/app/init.js" src="{{ STATIC_URL }}/js/bower/requirejs/require.js"></script>
<<<<<<< HEAD
{% endblock main_js %}
=======
{% endblock main_js %}


>>>>>>> f383862a
<|MERGE_RESOLUTION|>--- conflicted
+++ resolved
@@ -36,34 +36,14 @@
 
 {% endblock %}
 
-{% block extra_js %}
-    <script type="text/javascript">start_application = true;</script>
-    <script type="text/json" id="users-json">{{ discussion.get_all_agents_preload(user) |safe }}</script>
-    <script type="text/json" id="ideas-json">{{ discussion.get_ideas_preload() |safe }}</script>
-    <script type="text/json" id="extracts-json">{{ discussion.get_related_extracts_preload() |safe }}</script>
-    {% if user %}
-        <script type="text/json" id="current-user-json">{{ user.get_agent_preload() |safe }}</script>
-        <script type="text/json" id="permissions-json">{{ discussion.get_user_permissions_preload(user.id) |safe }}</script>
-        <script type="text/json" id="read-posts-json">{{ discussion.get_read_posts_ids_preload(user.id) |safe }}</script>
-    {% else %}
-        <script type="text/json" id="permissions-json">{{ discussion.get_user_permissions_preload('system.Everyone') |safe }}</script>
-    {% endif %}
-
-{% endblock %}
-
 {% block main_js %}
 
 
 <script src="{{ STATIC_URL }}/js/bower/jasmine/lib/jasmine-core/jasmine.js"></script>
 <script src="{{ STATIC_URL }}/js/bower/jasmine/lib/jasmine-core/jasmine-html.js"></script>
 <script src="{{ STATIC_URL }}/js/bower/jasmine/lib/jasmine-core/boot.js"></script>
-<script src="{{ STATIC_URL }}/js/bower/jasmine-jquery/lib/jasmine-jquery.js"></script>
 
 <script data-main="{{ STATIC_URL }}/js/app/init.js" src="{{ STATIC_URL }}/js/bower/requirejs/require.js"></script>
-<<<<<<< HEAD
-{% endblock main_js %}
-=======
 {% endblock main_js %}
 
 
->>>>>>> f383862a
