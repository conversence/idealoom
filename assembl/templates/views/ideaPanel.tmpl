--- conflicted
+++ resolved
@@ -23,8 +23,6 @@
             <div id="ideaPanel-definition" data-tooltip="{{gettext('A definition of this idea')}}"></div>
             <p class="text-muted margin">{% set creationDate = "<%= app.formatDate(idea.get('creationDate')) %>" %}</p>
             <div id="ideaPanel-comment"></div>
-<<<<<<< HEAD
-=======
 
             {# List votable widgets of this idea #}
             <% _.each(votable_widgets, function(votable_widget, i){
@@ -41,8 +39,6 @@
                 var url = "/widget/vote/?admin=1#/admin/create_from_idea?idea="+encodeURIComponent(idea.getId()+"?view=creativity_widget");
                 print(" <a href=\""+url+"\" target=\"_blank\">{{gettext('Create a vote widget on this idea')}}</a>");
             } %>
-
->>>>>>> a79e6158
         </fieldset>
         
         {#
