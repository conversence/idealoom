--- conflicted
+++ resolved
@@ -1,65 +1,5 @@
 <div class="panel">
 
-<<<<<<< HEAD
-    <div id="messageList-list" class="panel-divisor">
-
-        <div class="panel-header">
-            <div class="dropdown">
-                {% set inbox = '<%= inbox %>' %}
-
-                <span class="dropdown-label text-bold">{{ gettext('Messages (%(total)s unread)')|format(total=inbox)|safe }}</span>
-                <ul class="dropdown-list">
-                    <li id="messageList-inbox" class="dropdown-listitem">{{ gettext('All messages') }}</li>
-                    <li id="messageList-innextsynthesis" class="dropdown-listitem">{{ gettext('Synthesis Messages') }}</li>
-                    {# <li class="dropdown-listitem">{{ gettext('Unread') }}</li>
-                    <li class="dropdown-listitem">{{ gettext('Uncaught') }}</li>
-                    <li class="dropdown-listitem">{{ gettext('Followed') }}</li> #}
-                </ul>
-            </div>
-
-            <div class="dropdown dropdown--button">
-                <span class="dropdown-label">
-                    <label class="chk chk--dropdown chk--muted">
-                        <input id="messageList-mainchk" type="checkbox" class="chk-checkbox" />
-
-                        <span class="chk-label"></span>
-                    </label>
-                </span>
-
-                <ul class="dropdown-list">
-                    <li id="messageList-selectall" class="dropdown-listitem">{{ gettext('All') }}</li>
-                    <li id="messageList-selectnone" class="dropdown-listitem">{{ gettext('None') }}</li>
-                    <li id="messageList-selectread" class="dropdown-listitem">{{ gettext('Read') }}</li>
-                    <li id="messageList-selectunread" class="dropdown-listitem">{{ gettext('Unread') }}</li>
-                </ul>
-            </div>
-
-            {#
-            <div class="buttongroup margin-left">
-                <a id="messageList-prevButton" class="button button--condensed" <%= page == 1 ? 'disabled' : '' %>>
-                    <i class="icon-left-dir"></i>
-                </a>
-                <a id="messageList-nextButton" class="button button--condensed" <%= page >= maxPage ? 'disabled' : '' %>>
-                    <i class="icon-right-dir"></i>
-                </a>
-            </div>
-            #}
-
-            <div class="inline text-muted margin-left">
-                {% set startIndex = '<%= startIndex %>' %}
-                {% set endIndex = '<%= endIndex %>' %}
-                {% set total = '<%= total %>' %}
-
-                {# {{ gettext('%(start)s - %(end)s of %(total)s')|format(start=startIndex, end=endIndex, total=total)|safe }} #}
-                {{ gettext('%(total)s messages')|format(start=startIndex, end=endIndex, total=total)|safe }}
-            </div>
-
-            <div class="float-right">
-                <a id="messageList-collapseButton" data-tooltip="<%= collapsed ? '{{gettext('Expand all')}}' : '{{gettext('Collapse all')}}' %>" class="iconbutton <%= collapsed ? 'icon-download-1' : 'icon-upload' %>"></a>
-                <a id="messageList-fullscreenButton" class="iconbutton iconbutton--resizefull" data-tooltip="{{ gettext('Fullsize') }}"></a>
-                <a id="messageList-closeButton" data-tooltip="{{gettext('Close panel')}}" class="iconbutton icon-cancel"></a>
-            </div>
-=======
     <div class="panel-header">
         <div class="dropdown">
             {% set inbox = '<%= inbox %>' %}
@@ -70,14 +10,13 @@
             </span>
             <ul class="dropdown-list">
                 <li id="messageList-inbox" class="dropdown-listitem">{{ gettext('All messages') }}</li>
-                <li id="messageList-insynthesis" class="dropdown-listitem">{{ gettext('Synthesis Messages') }}</li>
+                <li id="messageList-innextsynthesis" class="dropdown-listitem">{{ gettext('Synthesis Messages') }}</li>
                 {#
                 <li class="dropdown-listitem">{{ gettext('Unread') }}</li>
                 <li class="dropdown-listitem">{{ gettext('Uncaught') }}</li>
                 <li class="dropdown-listitem">{{ gettext('Followed') }}</li>
                 #}
             </ul>
->>>>>>> be474fef
         </div>
 
         <div class="dropdown dropdown--button">
