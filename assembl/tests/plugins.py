--- conflicted
+++ resolved
@@ -56,17 +56,6 @@
 
     def clear_rows(self):
         log.info('Clearing database rows.')
-<<<<<<< HEAD
-        with transaction.manager:
-            for row in self.get_all_tables():
-                # OR rebuild default permissions afterwards?
-                # TODO: Separate table creation from base data fixture
-                # in bootstrap_db
-                if row in ('permission', 'role'):
-                    continue
-                log.debug("Clearing table: %s" % row)
-                self._session.execute("delete from \"%s\"" % row)
-=======
         for row in self.get_all_tables():
             # OR rebuild default permissions afterwards?
             # TODO: Separate table creation from base data fixture
@@ -74,10 +63,9 @@
             if row in ('permission', 'role'):
                 continue
             log.debug("Clearing table: %s" % row)
-            self._session.execute("delete from \"%s\" cascade" % row)
+            self._session.execute("delete from \"%s\"" % row)
         self._session.commit()
         self._session.transaction.close()
->>>>>>> 04e6d9d4
 
     def drop_tables(self):
         log.info('Dropping all tables.')
