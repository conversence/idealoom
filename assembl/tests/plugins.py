--- conflicted
+++ resolved
@@ -44,16 +44,10 @@
             "'%s' ORDER BY table_name" % (schema,)).fetchall()
         res = {row[0] for row in res}
         # get the ordered version to minimize cascade.
-<<<<<<< HEAD
         # cascade does not exist on virtuoso.
         import assembl.models
-        ordered = [t.name for t in get_metadata().sorted_tables if t.name in res]
-        print ordered
-=======
-        # cascade is not reliable.
         ordered = [t.name for t in get_metadata().sorted_tables
                    if t.name in res]
->>>>>>> c447ac1e
         ordered.extend([t for t in res if t not in ordered])
         if reversed:
             ordered.reverse()
