# -*- coding: utf-8 -*-
import json
import pytest
import mock
from graphql_relay.node.node import to_global_id

from assembl import models
from assembl.graphql.schema import Schema as schema
from assembl.graphql.utils import create_root_thematic


def test_get_locales(graphql_request):
    res = schema.execute(
        u'query { locales(lang: "fr") { localeCode, label } }', context_value=graphql_request)
    assert len(res.data['locales']) == 104
    assert res.data['locales'][-1]['localeCode'] == u'zu'
    assert res.data['locales'][-1]['label'] == u'zoulou'


def test_get_thematics_noresult(graphql_request):
    res = schema.execute(
<<<<<<< HEAD
        u'query { thematics(identifier:"survey") { id, title, description, numPosts, numContributors, questions { title }, video {title, descriptionTop, descriptionBottom, htmlCode} } }', context_value=graphql_request)
=======
        u'query { thematics(identifier: "survey") { id, title, description, numPosts, numContributors, questions { title }, video {title, descriptionTop, descriptionBottom, htmlCode} } }', context_value=graphql_request)
>>>>>>> b8c5f02b
    assert json.loads(json.dumps(res.data)) == {u'thematics': []}


def test_get_thematics_no_video(discussion, graphql_request, test_session):
    title = u"Comprendre les dynamiques et les enjeux"
    title = models.LangString.create(title, locale_code="fr")
    root_thematic = create_root_thematic(discussion, "survey")
    thematic = models.Thematic(
        discussion_id=discussion.id,
        title=title,
        identifier="survey")
    test_session.add(
        models.IdeaLink(source=root_thematic, target=thematic, order=1.0))
    test_session.commit()
    thematic_gid = to_global_id('Thematic', thematic.id)

    res = schema.execute(
<<<<<<< HEAD
        u'query { thematics(identifier:"survey") { id, title, description, numPosts, numContributors, questions { title }, video {title, descriptionTop, descriptionBottom, descriptionSide, htmlCode} } }', context_value=graphql_request)
=======
        u'query { thematics(identifier: "survey") { id, title, description, numPosts, numContributors, questions { title }, video {title, descriptionTop, descriptionBottom, descriptionSide, htmlCode} } }', context_value=graphql_request)
>>>>>>> b8c5f02b
    assert json.loads(json.dumps(res.data)) == {
        u'thematics': [{u'description': None,
                        u'id': thematic_gid,
                        u'numContributors': 0,
                        u'numPosts': 0,
                        u'questions': [],
                        u'title': u'Comprendre les dynamiques et les enjeux',
                        u'video': None}]}


def test_get_thematics_with_video(discussion, graphql_request, test_session):
    title = u"Comprendre les dynamiques et les enjeux"
    title = models.LangString.create(title, locale_code="fr")
    video_title = models.LangString.create(
        u"Laurent Alexandre, chirurgien et expert en intelligence artificielle nous livre ses prédictions pour le 21e siècle.",
        locale_code="fr")
    video_desc_top = models.LangString.create(
        u"Personne ne veut d'un monde où on pourrait manipuler nos cerveaux et où les états pourraient les bidouiller",
        locale_code="fr")
    video_desc_bottom = models.LangString.create(
        u"Calise de tabarnak",
        locale_code="fr")
    video_desc_side = models.LangString.create(
        u"Putain",
        locale_code="fr")
    root_thematic = create_root_thematic(discussion, "survey")
    thematic = models.Thematic(
        discussion_id=discussion.id,
        title=title,
        identifier="survey",
        video_title=video_title,
        video_description_top=video_desc_top,
        video_description_bottom=video_desc_bottom,
        video_description_side=video_desc_side,
        video_html_code=u"<object>....</object>",
    )
    test_session.add(
        models.IdeaLink(source=root_thematic, target=thematic, order=1.0))
    test_session.commit()
    thematic_gid = to_global_id('Thematic', thematic.id)

    res = schema.execute(
        u'query { thematics(identifier: "survey") { id, title, description, numPosts, numContributors, questions { title }, video {title, descriptionTop, descriptionBottom, descriptionSide, htmlCode} } }', context_value=graphql_request)
    assert json.loads(json.dumps(res.data)) == {
        u'thematics': [{u'description': None,
                        u'id': thematic_gid,
                        u'numContributors': 0,
                        u'numPosts': 0,
                        u'questions': [],
                        u'title': u'Comprendre les dynamiques et les enjeux',
                        u'video': {u'title': u"Laurent Alexandre, chirurgien et expert en intelligence artificielle nous livre ses prédictions pour le 21e siècle.",
                                   u'descriptionTop': u"Personne ne veut d'un monde où on pourrait manipuler nos cerveaux et où les états pourraient les bidouiller",
                                   u'descriptionBottom': u"Calise de tabarnak",
                                   u'descriptionSide': u"Putain",
                                   u'htmlCode': u"<object>....</object>",
                                   }}]}


def test_mutation_create_thematic_with_video(graphql_request):
    res = schema.execute(u"""
mutation myFirstMutation {
    createThematic(titleEntries: [
        {value: "Comprendre les dynamiques et les enjeux", localeCode: "fr"},
        {value: "Understanding the dynamics and issues", localeCode: "en"}
        ],
        video: {
            titleEntries:[
                {
                    value: "Laurent Alexandre, chirurgien et expert en intelligence artificielle nous livre ses prédictions pour le 21e siècle.",
                    localeCode:"fr"
                },
            ]
            descriptionEntriesTop: [
                {
                    value: "Personne ne veut d'un monde où on pourrait manipuler nos cerveaux et où les états pourraient les bidouiller",
                    localeCode: "fr"
                },
            ],
            descriptionEntriesBottom: [
                {
                    value:"Calise de tabarnak",
                    localeCode:"fr"
                },
            ],
            descriptionEntriesSide: [
                {
                    value:"Putain",
                    localeCode:"fr"
                },
            ],
            htmlCode: "<object>....</object>"
        },
        identifier: "survey") {
        thematic {
            title,
            identifier
            video {
                title,
                titleEntries {
                    localeCode,
                    value
                },
            descriptionTop,
            descriptionBottom,
            descriptionSide,
            descriptionEntriesTop {
                localeCode,
                value
            },
            descriptionEntriesBottom {
                localeCode,
                value
            }
            descriptionEntriesSide {
                localeCode,
                value
            }
            htmlCode}
        }
    }
}
""", context_value=graphql_request)
    assert json.loads(json.dumps(res.data)) == {
        u'createThematic': {
            u'thematic': {
                u'title': u'Understanding the dynamics and issues',
                u'identifier': 'survey',
                u'video': {u'title': u"Laurent Alexandre, chirurgien et expert en intelligence artificielle nous livre ses prédictions pour le 21e siècle.",
                           u'titleEntries': [{
                               u'value': u"Laurent Alexandre, chirurgien et expert en intelligence artificielle nous livre ses prédictions pour le 21e siècle.",
                               u'localeCode': u"fr"
                           }],
                           u'descriptionTop': u"Personne ne veut d'un monde où on pourrait manipuler nos cerveaux et où les états pourraient les bidouiller",
                           u'descriptionBottom': u"Calise de tabarnak",
                           u'descriptionSide': u"Putain",
                           u'descriptionEntriesTop': [{
                               u'value': u"Personne ne veut d'un monde où on pourrait manipuler nos cerveaux et où les états pourraient les bidouiller",
                               u'localeCode': u"fr"
                           }],
                           u'descriptionEntriesBottom': [{
                               u'value': u"Calise de tabarnak",
                               u'localeCode': u"fr"
                           }],
                           u'descriptionEntriesSide': [{
                               u'value': u"Putain",
                               u'localeCode': u"fr"
                           }],
                           u'htmlCode': u"<object>....</object>",
                           }
            }}}


def test_mutation_create_thematic_multilang_implicit_en(graphql_request, user_language_preference_en_cookie):
    res = schema.execute(u"""
mutation myFirstMutation {
    createThematic(titleEntries: [
        {value: "Comprendre les dynamiques et les enjeux", localeCode: "fr"},
        {value: "Understanding the dynamics and issues", localeCode: "en"}
    ], identifier: "survey") {
        thematic {
            title,
            identifier
        }
    }
}
""", context_value=graphql_request)
    assert json.loads(json.dumps(res.data)) == {
        u'createThematic': {
            u'thematic': {
                u'title': u'Understanding the dynamics and issues',
                u'identifier': u'survey'
            }}}


def test_mutation_create_thematic_multilang_implicit_fr(graphql_request, user_language_preference_fr_cookie):
    # adding en then fr on purpose, to really test that it looks at user preferences, not just the first original title
    res = schema.execute(u"""
mutation myFirstMutation {
    createThematic(titleEntries: [
        {value: "Understanding the dynamics and issues", localeCode: "en"}
        {value: "Comprendre les dynamiques et les enjeux", localeCode: "fr"},
    ], identifier: "survey") {
        thematic {
            title,
            identifier
        }
    }
}
""", context_value=graphql_request)
    assert json.loads(json.dumps(res.data)) == {
        u'createThematic': {
            u'thematic': {
                u'title': u'Comprendre les dynamiques et les enjeux',
                u'identifier': u'survey'
            }}}


def test_mutation_create_thematic_multilang_explicit_fr(graphql_request):
    res = schema.execute(u"""
mutation myFirstMutation {
    createThematic(titleEntries: [
        {value: "Comprendre les dynamiques et les enjeux", localeCode: "fr"},
        {value: "Understanding the dynamics and issues", localeCode: "en"}
    ], identifier: "survey") {
        thematic {
            title(lang: "fr"),
            identifier
        }
    }
}
""", context_value=graphql_request)
    assert json.loads(json.dumps(res.data)) == {
        u'createThematic': {
            u'thematic': {
                u'title': u'Comprendre les dynamiques et les enjeux',
                u'identifier': u'survey'
            }}}


def test_mutation_create_thematic_multilang_explicit_fr_fallback_to_en(graphql_request, user_language_preference_fr_cookie):
    # If we ask for French but don't have this translation, instead of returning null, fallback to english
    res = schema.execute(u"""
mutation myFirstMutation {
    createThematic(titleEntries: [
        {value: "Understanding the dynamics and issues", localeCode: "en"}
    ], identifier: "survey") {
        thematic {
            title(lang: "fr"),
            identifier
        }
    }
}
""", context_value=graphql_request)
    assert json.loads(json.dumps(res.data)) == {
        u'createThematic': {
            u'thematic': {
                u'title': u'Understanding the dynamics and issues',
                u'identifier': u'survey'
            }}}


def test_mutation_create_thematic_multilang_explicit_fr_fallback_to_en_with_italian_cookie(graphql_request, user_language_preference_it_cookie):
    # If we ask for French but don't have this translation, instead of returning null, fallback to english
    res = schema.execute(u"""
mutation myFirstMutation {
    createThematic(titleEntries:[
        {value:"Understanding the dynamics and issues", localeCode:"en"}
        {value:"Italian...", localeCode:"it"}
    ], identifier:"survey") {
        thematic {
            title(lang:"fr"),
            identifier
        }
    }
}
""", context_value=graphql_request)
    assert json.loads(json.dumps(res.data)) == {
        u'createThematic': {
            u'thematic': {
                u'title': u'Understanding the dynamics and issues',
                u'identifier': u'survey'
            }}}


def test_mutation_create_thematic_upload_file(graphql_request):
    # create thematic
    import os
    from io import BytesIO

    class FieldStorage(object):
        file = BytesIO(os.urandom(16))
        filename = u'path/to/img.png'
        type = 'image/png'

    graphql_request.POST['variables.img'] = FieldStorage()
    res = schema.execute(u"""
mutation myFirstMutation($img:String) {
    createThematic(titleEntries:[
        {value:"Comprendre les dynamiques et les enjeux", localeCode:"fr"},
        {value:"Understanding the dynamics and issues", localeCode:"en"}
    ],
        identifier:"survey",
        image:$img
    ) {
        thematic {
            id,
            title(lang:"fr"),
            identifier,
            img {
                externalUrl
                mimeType
            }
        }
    }
}
""", context_value=graphql_request, variable_values={"img": u"variables.img"})
    # The test doesn't use the same discussion id (sometimes it's 1, sometimes 8)
    # depending on which tests are executed...
    # py.test assembl -k test_mutation_create_thematic_upload_file
    # returns http://localhost:6543/data/Discussion/1/documents/1/data
    # py.test assembl -k test_graphql
    # returns http://localhost:6543/data/Discussion/8/documents/1/data
#    assert json.loads(json.dumps(res.data)) == {
#        u'createThematic': {
#            u'thematic': {
#                u'title': u'Comprendre les dynamiques et les enjeux',
#                u'identifier': u'survey',
#                u'imgUrl': u'http://localhost:6543/data/Discussion/8/documents/1/data'
#    }}}
#    just assert we have the ends correct:
    assert '/documents/' in res.data['createThematic']['thematic']['img']['externalUrl']
    assert res.data['createThematic']['thematic']['img']['mimeType'] == 'image/png'
    thematic_id = res.data['createThematic']['thematic']['id']

    # and update it to change the image

    class FieldStorage(object):
        file = BytesIO(os.urandom(16))
        filename = u'path/to/img2.png'
        type = 'image/png'

    graphql_request.POST['variables.img'] = FieldStorage()
    res = schema.execute(u"""
mutation myFirstMutation($img:String, $thematicId:ID!) {
    updateThematic(
        id:$thematicId,
        titleEntries:[
            {value:"Comprendre les dynamiques et les enjeux", localeCode:"fr"},
            {value:"Understanding the dynamics and issues", localeCode:"en"}
        ],
        identifier:"survey",
        image:$img
    ) {
        thematic {
            title(lang:"fr"),
            identifier,
            img {
                externalUrl
                mimeType
            }
        }
    }
}
""", context_value=graphql_request, variable_values={"thematicId": thematic_id,
                                                     "img": u"variables.img"})
    assert '/documents/' in res.data['updateThematic']['thematic']['img']['externalUrl']
    assert res.data['updateThematic']['thematic']['img']['mimeType'] == 'image/png'


def test_mutation_create_thematic_multilang_explicit_en(graphql_request):
    res = schema.execute(u"""
mutation myFirstMutation {
    createThematic(titleEntries:[
        {value:"Comprendre les dynamiques et les enjeux", localeCode:"fr"},
        {value:"Understanding the dynamics and issues", localeCode:"en"}
    ], identifier:"survey") {
        thematic {
            title(lang:"en"),
            identifier
        }
    }
}
""", context_value=graphql_request)
    assert json.loads(json.dumps(res.data)) == {
        u'createThematic': {
            u'thematic': {
                u'title': u'Understanding the dynamics and issues',
                u'identifier': 'survey'
            }}}


def test_mutation_create_raise_if_no_title_entries(graphql_request):
    res = schema.execute(u"""
mutation myFirstMutation {
    createThematic(titleEntries:[], identifier:"survey") {
        thematic {
            title(lang:"en"),
            identifier
        }
    }
}
""", context_value=graphql_request)
    assert json.loads(json.dumps(res.data)) == {
        u'createThematic': None
    }
    assert res.errors[0].args[0] == 'Thematic titleEntries needs at least one entry'


def test_mutation_create_thematic_no_permission(graphql_request):
    graphql_request.authenticated_userid = None
    res = schema.execute(u"""
mutation myFirstMutation {
    createThematic(titleEntries:[{value:"Comprendre les dynamiques et les enjeux", localeCode:"fr"}], identifier:"survey") {
        thematic {
            title,
            identifier
        }
    }
}
""", context_value=graphql_request)
    assert json.loads(json.dumps(res.data)) == {u'createThematic': None}


def test_mutation_create_thematic_with_questions(graphql_request):
    res = schema.execute(u"""
mutation myFirstMutation {
    createThematic(
        titleEntries:[
            {value:"Comprendre les dynamiques et les enjeux", localeCode:"fr"},
            {value:"Understanding the dynamics and issues", localeCode:"en"}
        ],
        questions:[
            {titleEntries:[
                {value:"Comment qualifiez-vous l'emergence de l'Intelligence Artificielle dans notre société ?", localeCode:"fr"}
            ]},
            {titleEntries:[
                {value:"Seconde question ?", localeCode:"fr"}
            ]},
            {titleEntries:[
                {value:"Troisième question ?", localeCode:"fr"}
            ]},
        ],
        identifier:"survey",
    ) {
        thematic {
            title(lang:"fr"),
            identifier
            questions { title(lang:"fr") }
        }
    }
}
""", context_value=graphql_request)
    assert json.loads(json.dumps(res.data)) == {
        u'createThematic': {
            u'thematic': {
                u'title': u'Comprendre les dynamiques et les enjeux',
                u'identifier': u'survey',
                u'questions': [
                    {u'title': u"Comment qualifiez-vous l'emergence de l'Intelligence Artificielle dans notre société ?"},
                    {u'title': u"Seconde question ?"},
                    {u'title': u"Troisième question ?"}
                ]
            }}}


def test_delete_thematic(graphql_request, thematic_and_question):
    thematic_id, first_question_id = thematic_and_question
    res = schema.execute(u"""
mutation myFirstMutation {
    deleteThematic(
        thematicId:"%s",
    ) {
        success
    }
}
""" % thematic_id, context_value=graphql_request)
    assert True == res.data['deleteThematic']['success']
    res = schema.execute(
        u'query { thematics(identifier:"survey") { id, title, description, numPosts, numContributors, questions { title }, video {title, descriptionTop, descriptionBottom, htmlCode} } }', context_value=graphql_request)
    assert json.loads(json.dumps(res.data)) == {u'thematics': []}


def test_get_thematic_via_node_query(graphql_request, thematic_and_question):
    thematic_id, first_question_id = thematic_and_question
    res = schema.execute(u"""query {
        node(id:"%s") {
            __typename,
            ... on Thematic {
                title
            }
        }
    }""" % thematic_id, context_value=graphql_request)
    assert json.loads(json.dumps(res.data)) == {
        u'node': {u"__typename": u"Thematic",
                  u"title": u"Understanding the dynamics and issues"}}


def test_get_question_via_node_query(graphql_request, thematic_and_question):
    thematic_id, first_question_id = thematic_and_question
    res = schema.execute(u"""query {
        node(id:"%s") {
            __typename,
            ... on Question {
                title
            }
        }
    }""" % first_question_id, context_value=graphql_request)
    assert json.loads(json.dumps(res.data)) == {
        u'node': {u"__typename": u"Question",
                  u"title": u"Comment qualifiez-vous l'emergence de l'Intelligence Artificielle dans notre société ?"}}


def test_get_proposition_post_via_node_query(graphql_request, proposition_id):
    res = schema.execute(u"""query {
        node(id:"%s") {
            __typename,
            ... on Post {
                body
            }
        }
    }""" % proposition_id, context_value=graphql_request)
    assert json.loads(json.dumps(res.data)) == {
        u'node': {u"__typename": u"Post",
                  u"body": u"une proposition..."}}


def test_update_thematic(graphql_request, thematic_and_question):
    thematic_id, first_question_id = thematic_and_question
    # to test the modification, we delete the first letter of each message
    res = schema.execute(u"""
mutation secondMutation {
    updateThematic(
        id: "%s",
        titleEntries:[
            {value:"nderstanding the dynamics and issues", localeCode:"en"},
            {value:"omprendre les dynamiques et les enjeux", localeCode:"fr"}
        ],
        questions:[
            {id: "%s",
             titleEntries:[
                {value:"omment qualifiez-vous l'emergence de l'Intelligence Artificielle dans notre société ?", localeCode:"fr"}
            ]},
        ],
        identifier:"urvey",
    ) {
        thematic {
            titleEntries { localeCode value },
            identifier
            questions { titleEntries { localeCode value } }
        }
    }
}
""" % (thematic_id, first_question_id), context_value=graphql_request)
    assert json.loads(json.dumps(res.data)) == {
        u'updateThematic': {
            u'thematic': {
                u'titleEntries': [
                    {u'value': u"nderstanding the dynamics and issues",
                        u'localeCode': u"en"},
                    {u'value': u"omprendre les dynamiques et les enjeux",
                        u'localeCode': u"fr"}
                ],
                u'identifier': u'urvey',
                u'questions': [
                    {u'titleEntries': [
                        {u'value': u"omment qualifiez-vous l'emergence de l'Intelligence Artificielle dans notre société ?", u'localeCode': u"fr"}
                    ]},
                ]
            }}}


def test_update_thematic_delete_question(graphql_request, thematic_and_question):
    thematic_id, first_question_id = thematic_and_question
    res = schema.execute(u"""
mutation secondMutation {
    updateThematic(
        id: "%s",
        titleEntries:[
            {value:"Understanding the dynamics and issues", localeCode:"en"},
            {value:"Comprendre les dynamiques et les enjeux", localeCode:"fr"}
        ],
        questions:[
        ],
        identifier:"survey",
    ) {
        thematic {
            titleEntries { localeCode value },
            identifier
            questions { titleEntries { localeCode value } }
        }
    }
}
""" % (thematic_id), context_value=graphql_request)
    assert json.loads(json.dumps(res.data)) == {
        u'updateThematic': {
            u'thematic': {
                u'titleEntries': [
                    {u'value': u"Understanding the dynamics and issues",
                        u'localeCode': u"en"},
                    {u'value': u"Comprendre les dynamiques et les enjeux",
                        u'localeCode': u"fr"}
                ],
                u'identifier': u'survey',
                u'questions': [
                ]
            }}}


def test_update_thematic_delete_video(graphql_request, thematic_with_video_and_question):
    thematic_id, first_question_id = thematic_with_video_and_question
    res = schema.execute(u"""
mutation myMutation($thematicId:ID!) {
    updateThematic(
        id:$thematicId,
        titleEntries:[
            {value:"Understanding the dynamics and issues", localeCode:"en"},
            {value:"Comprendre les dynamiques et les enjeux", localeCode:"fr"}
        ],
        video:{},
        identifier:"survey",
    ) {
        thematic {
            titleEntries { localeCode value },
            identifier
            questions { titleEntries { localeCode value } }
            video {
                titleEntries {
                    localeCode,
                    value
            },
            descriptionEntriesTop {
                localeCode,
                value
            },
            descriptionEntriesBottom {
                localeCode,
                value
            },
            descriptionEntriesSide {
                localeCode,
                value
            },
            title,
            descriptionTop,
            descriptionBottom,
            descriptionSide,
            htmlCode }
        }
    }
}
""", context_value=graphql_request, variable_values={"thematicId": thematic_id})
    assert json.loads(json.dumps(res.data)) == {
        u'updateThematic': {
            u'thematic': {
                u'titleEntries': [
                    {u'value': u"Understanding the dynamics and issues",
                        u'localeCode': u"en"},
                    {u'value': u"Comprendre les dynamiques et les enjeux",
                        u'localeCode': u"fr"}
                ],
                u'identifier': u'survey',
                u'questions': [
                    {u'titleEntries': [
                        {u'value': u"Comment qualifiez-vous l'emergence de l'Intelligence Artificielle dans notre société ?", u'localeCode': u"fr"}
                    ]},
                ],
                u'video': None
            }}}


def test_update_thematic_add_question(graphql_request, thematic_and_question):
    # This test add a new question and change the questions order
    thematic_id, first_question_id = thematic_and_question
    res = schema.execute(u"""
mutation secondMutation {
    updateThematic(
        id: "%s",
        titleEntries:[
            {value:"Understanding the dynamics and issues", localeCode:"en"},
            {value:"Comprendre les dynamiques et les enjeux", localeCode:"fr"}
        ],
        questions:[
            {titleEntries:[
                {value:"Seconde question mais en premier !", localeCode:"fr"}
            ]},
            {id: "%s",
             titleEntries:[
                {value:"Comment qualifiez-vous l'emergence de l'Intelligence Artificielle dans notre société ?", localeCode:"fr"}
            ]},
        ],
        identifier:"survey",
    ) {
        thematic {
            titleEntries { localeCode value },
            identifier
            questions { titleEntries { localeCode value } }
        }
    }
}
""" % (thematic_id, first_question_id), context_value=graphql_request)
    assert json.loads(json.dumps(res.data)) == {
        u'updateThematic': {
            u'thematic': {
                u'titleEntries': [
                    {u'value': u"Understanding the dynamics and issues",
                        u'localeCode': u"en"},
                    {u'value': u"Comprendre les dynamiques et les enjeux",
                        u'localeCode': u"fr"}
                ],
                u'identifier': u'survey',
                u'questions': [
                    {u'titleEntries': [
                        {u'value': u"Seconde question mais en premier !",
                            u'localeCode': u"fr"}
                    ]},
                    {u'titleEntries': [
                        {u'value': u"Comment qualifiez-vous l'emergence de l'Intelligence Artificielle dans notre société ?", u'localeCode': u"fr"}
                    ]},
                ]
            }}}


def test_mutation_create_post(graphql_request, thematic_and_question):
    thematic_id, first_question_id = thematic_and_question
    res = schema.execute(u"""
mutation myFirstMutation {
    createPost(
        ideaId:"%s",
        subject:"Proposition 1",
        body:"une proposition..."
    ) {
        post {
            ... on Post {
                subject,
                body,
                bodyEntries { localeCode value },
                creator { name },
                bodyMimeType
                publicationState
            }
        }
    }
}
""" % first_question_id, context_value=graphql_request)
    assert json.loads(json.dumps(res.data)) == {
        u'createPost': {
            u'post': {
                u'subject': u'Proposition 1',
                u'body': u"une proposition...",
                u'bodyEntries': [{u'value': u"une proposition...", u'localeCode': u'fr'}],
                u'creator': {u'name': u'Mr. Administrator'},
                u'bodyMimeType': u'text/html',
                u'publicationState': u'PUBLISHED'
            }}}


def test_mutation_create_post_without_subject(graphql_request, thematic_and_question):
    thematic_id, first_question_id = thematic_and_question
    res = schema.execute(u"""
mutation myFirstMutation {
    createPost(
        ideaId:"%s",
        body:"une proposition..."
    ) {
        post {
            ... on Post {
                subject,
                body,
                creator { name },
                mySentiment
            }
        }
    }
}
""" % first_question_id, context_value=graphql_request)
    assert json.loads(json.dumps(res.data)) == {
        u'createPost': {
            u'post': {
                u'subject': u'Proposal',
                u'body': u"une proposition...",
                u'creator': {u'name': u'Mr. Administrator'},
                u'mySentiment': None
            }}}


def test_mutation_create_post_on_column(graphql_request,
                                        test_session,
                                        idea_message_column_positive):
    idea_id = to_global_id('Idea', idea_message_column_positive.idea_id)
    classifier = idea_message_column_positive.message_classifier
    res = schema.execute(u"""
mutation myFirstMutation {
    createPost(
        ideaId:"%s",
        subject:"Proposition 1",
        body:"une proposition...",
        messageClassifier:"%s"
    ) {
        post {
            ... on Post {
                subject
                body
                bodyEntries { localeCode value }
                creator { name }
                bodyMimeType
                publicationState
                messageClassifier
            }
        }
    }
}
""" % (idea_id, classifier), context_value=graphql_request)

    # Must remove the ICL before test completes in order to avoid db constraint
    # on idea fixture removal
    icl = test_session.query(models.IdeaRelatedPostLink).\
        filter_by(idea_id=idea_message_column_positive.idea_id).first()
    test_session.delete(icl)
    test_session.flush()

    assert json.loads(json.dumps(res.data)) == {
        u'createPost': {
            u'post': {
                u'subject': u'Proposition 1',
                u'body': u"une proposition...",
                u'bodyEntries': [{u'value': u"une proposition...", u'localeCode': u'fr'}],
                u'creator': {u'name': u'Mr. Administrator'},
                u'bodyMimeType': u'text/html',
                u'publicationState': u'PUBLISHED',
                u'messageClassifier': classifier
            }}}


def test_mutation_delete_post(graphql_request, top_post_in_thread_phase):
    res = schema.execute(u"""
mutation myMutation($postId: ID!) {
    deletePost(postId: $postId) {
        post {
            ... on Post {
                subject
                body
                parentId
                creator { name }
                publicationState
            }
        }
    }
}
""", context_value=graphql_request, variable_values={"postId": top_post_in_thread_phase})
    assert json.loads(json.dumps(res.data)) == {
        u'deletePost': {
            u'post': {
                u'subject': u'Manger des choux à la crème',
                u'body': None,
                u'parentId': None,
                u'creator': {u'name': u'Mr. Administrator'},
                u'publicationState': 'DELETED_BY_USER'
            }}}


def test_mutation_undelete_post(graphql_request, top_post_in_thread_phase):
    res = schema.execute(u"""
mutation myMutation($postId: ID!) {
    deletePost(postId: $postId) {
        post {
            ... on Post {
                subject
                body
                parentId
                creator { name }
                publicationState
            }
        }
    }
}
""", context_value=graphql_request, variable_values={"postId": top_post_in_thread_phase})
    assert json.loads(json.dumps(res.data)) == {
        u'deletePost': {
            u'post': {
                u'subject': u'Manger des choux à la crème',
                u'body': None,
                u'parentId': None,
                u'creator': {u'name': u'Mr. Administrator'},
                u'publicationState': 'DELETED_BY_USER'
            }}}
    res = schema.execute(u"""
mutation myMutation($postId: ID!) {
    undeletePost(postId: $postId) {
        post {
            ... on Post {
                subject
                body
                parentId
                creator { name }
                publicationState
            }
        }
    }
}
""", context_value=graphql_request, variable_values={"postId": top_post_in_thread_phase})
    assert json.loads(json.dumps(res.data)) == {
        u'undeletePost': {
            u'post': {
                u'subject': u'Manger des choux à la crème',
                u'body': u"Je recommande de manger des choux à la crème, c'est très bon, et ça permet de maintenir l'industrie de la patisserie française.",
                u'parentId': None,
                u'creator': {u'name': u'Mr. Administrator'},
                u'publicationState': 'PUBLISHED'
            }}}


def test_mutation_add_sentiment(graphql_request, proposition_id):
    res = schema.execute(u"""
mutation myFirstMutation {
    addSentiment(
        postId:"%s",
        type:LIKE
    ) {
      post {
        ... on Post {
          sentimentCounts {
            like
            disagree
          }
          mySentiment
        }
      }
    }
}
""" % proposition_id, context_value=graphql_request)
    assert json.loads(json.dumps(res.data)) == {
        u'addSentiment': {
            u'post': {
                u'sentimentCounts': {
                    u'like': 1,
                    u'disagree': 0,
                },
                u'mySentiment': u"LIKE"
            }
        }
    }


def test_mutation_add_sentiment_like_then_disagree(graphql_request, proposition_id):
    res = schema.execute(u"""
mutation myFirstMutation {
    addSentiment(
        postId:"%s",
        type:LIKE
    ) {
    }
}
""" % proposition_id, context_value=graphql_request)
    res = schema.execute(u"""
mutation myFirstMutation {
    addSentiment(
        postId:"%s",
        type:DISAGREE
    ) {
      post {
        ... on Post {
          sentimentCounts {
            like
            disagree
          }
          mySentiment
        }
      }
    }
}
""" % proposition_id, context_value=graphql_request)
    assert json.loads(json.dumps(res.data)) == {
        u'addSentiment': {
            u'post': {
                u'sentimentCounts': {
                    u'like': 0,
                    u'disagree': 1,
                },
                u'mySentiment': u"DISAGREE"
            }
        }
    }


def test_mutation_add_sentiment_like_twice(graphql_request, proposition_id):
    res = schema.execute(u"""
mutation myFirstMutation {
    addSentiment(
        postId:"%s",
        type:LIKE
    ) {
    }
}
""" % proposition_id, context_value=graphql_request)
    res = schema.execute(u"""
mutation myFirstMutation {
    addSentiment(
        postId:"%s",
        type:LIKE
    ) {
      post {
        ... on Post {
          sentimentCounts {
            like
            disagree
          }
          mySentiment
        }
      }
    }
}
""" % proposition_id, context_value=graphql_request)
    assert json.loads(json.dumps(res.data)) == {
        u'addSentiment': {
            u'post': {
                u'sentimentCounts': {
                    u'like': 1,
                    u'disagree': 0,
                },
                u'mySentiment': u"LIKE"
            }
        }
    }


def test_mutation_delete_sentiment(graphql_request, proposition_id):
    res = schema.execute(u"""
mutation myFirstMutation {
    addSentiment(
        postId: "%s",
        type: LIKE
    ) {
      post {
        ... on Post {
          sentimentCounts {
            like
            disagree
          }
          mySentiment
        }
      }
    }
}
""" % proposition_id, context_value=graphql_request)
    res = schema.execute(u"""
mutation myFirstMutation {
    deleteSentiment(
        postId: "%s",
    ) {
      post {
        ... on Post {
          sentimentCounts {
            like
            disagree
          }
          mySentiment
        }
      }
    }
}
""" % proposition_id, context_value=graphql_request)
    assert json.loads(json.dumps(res.data)) == {
        u'deleteSentiment': {
            u'post': {
                u'sentimentCounts': {
                    u'like': 0,
                    u'disagree': 0,
                },
                u'mySentiment': None
            }
        }
    }


def test_mutation_create_top_post(graphql_request, idea_in_thread_phase):
    idea_id = idea_in_thread_phase
    res = schema.execute(u"""
mutation createPost($ideaId: ID!, $subject: String, $body: String!, $parentId: ID) {
  createPost(ideaId: $ideaId, subject: $subject, body: $body, parentId: $parentId) {
        post {
            ... on Post {
                subject,
                body,
                parentId,
                creator { name },
                indirectIdeaContentLinks { idea { id } }
            }
        }
    }
}
""", context_value=graphql_request, variable_values={
        "ideaId": idea_id,
        "parentId": None,
        "subject": u"Proposition 1",
        "body": u"une proposition..."
    })
    assert json.loads(json.dumps(res.data)) == {
        u'createPost': {
            u'post': {
                u'subject': u'Proposition 1',
                u'body': u"une proposition...",
                u'parentId': None,
                u'creator': {u'name': u'Mr. Administrator'},
                u'indirectIdeaContentLinks': [{u'idea': {u'id': idea_in_thread_phase}}]
            }}}


def test_mutation_create_reply_post(graphql_request, idea_in_thread_phase, top_post_in_thread_phase):
    idea_id = idea_in_thread_phase
    in_reply_to_post_id = top_post_in_thread_phase
    res = schema.execute(u"""
mutation createPost($ideaId: ID!, $subject: String, $body: String!, $parentId: ID) {
  createPost(ideaId: $ideaId, subject: $subject, body: $body, parentId: $parentId) {
        post {
            ... on Post {
                subject,
                body,
                parentId,
                creator { name },
                indirectIdeaContentLinks { idea { id } }
            }
        }
    }
}
""", context_value=graphql_request, variable_values={
        "ideaId": idea_id,
        "parentId": in_reply_to_post_id,
        "subject": u"Proposition 1",
        "body": u"une proposition..."
    })
    assert json.loads(json.dumps(res.data)) == {
        u'createPost': {
            u'post': {
                u'subject': u'Proposition 1',
                u'body': u"une proposition...",
                u'parentId': in_reply_to_post_id,
                u'creator': {u'name': u'Mr. Administrator'},
                u'indirectIdeaContentLinks': [{u'idea': {u'id': idea_in_thread_phase}}]
            }}}


def test_mutation_create_reply_post_no_subject(graphql_request, idea_in_thread_phase, top_post_in_thread_phase):
    idea_id = idea_in_thread_phase
    in_reply_to_post_id = top_post_in_thread_phase
    res = schema.execute(u"""
mutation myFirstMutation {
    createPost(
        ideaId: "%s",
        parentId: "%s",
        body: "une proposition..."
    ) {
        post {
            ... on Post {
                subject,
                body,
                parentId,
                creator { name },
            }
        }
    }
}
""" % (idea_id, in_reply_to_post_id), context_value=graphql_request)
    assert json.loads(json.dumps(res.data)) == {
        u'createPost': {
            u'post': {
                u'subject': u'Re: Manger des choux à la crème',
                u'body': u"une proposition...",
                u'parentId': in_reply_to_post_id,
                u'creator': {u'name': u'Mr. Administrator'}
            }}}


def test_get_proposals(graphql_request, thematic_and_question, proposals):
    thematic_id, first_question_id = thematic_and_question
    res = schema.execute(u"""query {
        node(id: "%s") {
            ... on Question {
                title,
                posts(first: 10) {
                    edges {
                        node {
                        ... on Post { body } } } } } } }""" % first_question_id, context_value=graphql_request)
    assert json.loads(json.dumps(res.data)) == {
        u'node': {
            u"title": u"Comment qualifiez-vous l'emergence de l'Intelligence Artificielle dans notre soci\xe9t\xe9 ?",
            u"posts":
            {u'edges': [{u'node': {u'body': u'une proposition 14'}},
                        {u'node': {u'body': u'une proposition 13'}},
                        {u'node': {u'body': u'une proposition 12'}},
                        {u'node': {u'body': u'une proposition 11'}},
                        {u'node': {u'body': u'une proposition 10'}},
                        {u'node': {u'body': u'une proposition 9'}},
                        {u'node': {u'body': u'une proposition 8'}},
                        {u'node': {u'body': u'une proposition 7'}},
                        {u'node': {u'body': u'une proposition 6'}},
                        {u'node': {u'body': u'une proposition 5'}}]},
        }}


def test_get_thematics_order(graphql_request, thematic_with_video_and_question, second_thematic_with_questions):

    res = schema.execute(
        u'query { thematics(identifier: "survey") { title, order } }',
        context_value=graphql_request)
    assert json.loads(json.dumps(res.data)) == {
        u'thematics': [
            {u'order': 1.0, u'title': u'Understanding the dynamics and issues'},
            {u'order': 2.0, u'title': u'AI revolution'}
        ]
    }


def test_thematics_change_order(graphql_request, thematic_with_video_and_question, second_thematic_with_questions):
    thematic_id, _ = thematic_with_video_and_question
    res = schema.execute(u"""
mutation myMutation($thematicId:ID!, $order:Float!) {
    updateThematic(
        id: $thematicId,
        order: $order
    ) {
        thematic {
            order
        }
    }
}
""", context_value=graphql_request, variable_values={"thematicId": thematic_id,
                                                     "order": 3.0})

    res = schema.execute(
        u'query { thematics(identifier:"survey") { title, order } }',
        context_value=graphql_request)
    assert json.loads(json.dumps(res.data)) == {
        u'thematics': [
            {u'order': 2.0, u'title': u'AI revolution'},
            {u'order': 3.0, u'title': u'Understanding the dynamics and issues'}
        ]
    }


def test_insert_thematic_between_two_thematics(graphql_request, thematic_with_video_and_question, second_thematic_with_questions):
    res = schema.execute(u"""
mutation myMutation {
    createThematic(
        titleEntries: [
            {value: "AI for the common good", localeCode: "en"}
        ],
        identifier: "survey",
        order: 1.5
    ) {
        thematic {
            order
        }
    }
}
""", context_value=graphql_request)

    res = schema.execute(
        u'query { thematics(identifier:"survey") { title, order } }',
        context_value=graphql_request)
    assert json.loads(json.dumps(res.data)) == {
        u'thematics': [
            {u'order': 1.0, u'title': u'Understanding the dynamics and issues'},
            {u'order': 1.5, u'title': u'AI for the common good'},
            {u'order': 2.0, u'title': u'AI revolution'}
        ]
    }


def test_mutation_update_post(graphql_request, top_post_in_thread_phase):
    res = schema.execute(u"""
mutation myMutation($postId: ID!, $subject: String, $body: String!) {
    updatePost(
        postId: $postId,
        subject: $subject,
        body: $body
    ) {
        post {
            ... on Post {
                subject
                body
            }
        }
    }
}
""", context_value=graphql_request,
                         variable_values={
                             "postId": top_post_in_thread_phase,
                             "subject": u"modified proposal",
                             "body": u"the modified proposal..."
                         })
    assert json.loads(json.dumps(res.data)) == {
        u'updatePost': {
            u'post': {
                u'subject': u'modified proposal',
                u'body': u"the modified proposal...",
            }}}


def test_mutation_update_post_with_subject_null(graphql_request, top_post_in_thread_phase):
    res = schema.execute(u"""
mutation myMutation($postId: ID!, $subject: String, $body: String!) {
    updatePost(
        postId: $postId,
        subject: $subject,
        body: $body
    ) {
        post {
            ... on Post {
                subject
                body
            }
        }
    }
}
""", context_value=graphql_request,
                         variable_values={
                             "postId": top_post_in_thread_phase,
                             "body": u"the modified proposal..."
                         })
    assert json.loads(json.dumps(res.data)) == {
        u'updatePost': {
            u'post': {
                u'subject': u'Manger des choux à la crème',
                u'body': u"the modified proposal...",
            }}}


def test_mutation_update_post_with_subject_empty_string(graphql_request, idea_in_thread_phase, top_post_in_thread_phase):
    res = schema.execute(u"""
mutation myMutation($postId: ID!, $subject: String, $body: String!) {
    updatePost(
        postId: $postId,
        subject: $subject,
        body: $body
    ) {
        post {
            ... on Post {
                subject
                body
            }
        }
    }
}
""", context_value=graphql_request,
                         variable_values={
                             "postId": top_post_in_thread_phase,
                             "subject": u"",
                             "body": u"the modified proposal..."
                         })
    assert json.loads(json.dumps(res.data)) == {
        u'updatePost': {
            u'post': {
                u'subject': u'Manger des choux à la crème',
                u'body': u"the modified proposal...",
            }}}


def test_mutation_upload_document(graphql_request, idea_in_thread_phase):
    import os
    from io import BytesIO

    class FieldStorage(object):
        file = BytesIO(os.urandom(16))
        filename = u'path/to/image.png'
        type = 'image/png'

    graphql_request.POST['variables.file'] = FieldStorage()
    res = schema.execute(u"""
mutation uploadDocument($file: String!) {
    uploadDocument(
        file: $file,
    ) {
        document {
            ... on Document {
                id
                externalUrl
            }
        }
    }
}
""", context_value=graphql_request,
                         variable_values={
                             "file": "variables.file"
                         })
    assert res.data['uploadDocument']['document']['id'] is not None
    assert res.data['uploadDocument']['document']['externalUrl'].endswith(
        '/data')
#    assert json.loads(json.dumps(res.data)) == {
#        u'uploadDocument': {
#            u'document': {
#                u'id': u'1',
#                u'externalUrl': u'http://localhost:6543/data/Discussion/1/documents/1/data',
#            }
#        }
#    }


def test_mutation_delete_post_attachment(graphql_request, idea_in_thread_phase, top_post_in_thread_phase):
    # TODO: write a test fixture that returns a post attachment id and remove AddPostAttachmentMutation everywhere
    import os
    from io import BytesIO

    class FieldStorage(object):
        file = BytesIO(os.urandom(16))
        filename = u'path/to/image.png'
        type = 'image/png'

    graphql_request.POST['variables.attachment'] = FieldStorage()
    res = schema.execute(u"""
mutation addPostAttachment($postId: ID!, $file: String!) {
    addPostAttachment(
        postId: $postId,
        file: $file,
    ) {
        post {
            ... on Post {
                attachments {
                    id
                }
            }
        }
    }
}
""", context_value=graphql_request,
                         variable_values={
                             "postId": top_post_in_thread_phase,
                             "file": "variables.attachment"
                         })
    assert res.errors is None
    attachment_id = res.data['addPostAttachment']['post']['attachments'][-1]['id']

    res = schema.execute(u"""
mutation deletePostAttachment($postId: ID!, $attachmentId: Int!) {
    deletePostAttachment(
        postId: $postId,
        attachmentId: $attachmentId,
    ) {
        post {
            ... on Post {
                attachments {
                    document {
                        id
                        title
                        externalUrl
                        mimeType
                    }
                }
            }
        }
    }
}
""", context_value=graphql_request,
                         variable_values={
                             "attachmentId": attachment_id,
                             "postId": top_post_in_thread_phase,
                         })

    assert json.loads(json.dumps(res.data)) == {
        u'deletePostAttachment': {
            u'post': {
                u'attachments': []
            }
        }
    }


def test_query_discussion_preferences(graphql_request,
                                      discussion_with_lang_prefs):
    res = schema.execute(u"""
query { discussionPreferences { languages { locale, name(inLocale:"fr"), nativeName } } } """, context_value=graphql_request)
    assert json.loads(json.dumps(res.data)) == {
        u'discussionPreferences': {
            u'languages':
                [
                    {u'locale': u'en', u'name': u'anglais',
                        u'nativeName': u'English'},
                    {u'locale': u'fr', u'name': u'français',
                        u'nativeName': u'français'},
                    {u'locale': u'ja', u'name': u'japonais',
                        u'nativeName': u'日本語 (にほんご)'},
                ]
        }
    }


@pytest.mark.xfail
def test_query_default_discussion_preferences(graphql_request,
                                              discussion_with_lang_prefs):
    res = schema.execute(u"""
query { defaultPreferences { languages { locale, name(inLocale: "fr") } } }""", context_value=graphql_request)
    assert json.loads(json.dumps(res.data)) == {
        u'defaultPreferences': {
            u'languages': [
                {u'locale': u'fr', u'name': u'français'},
                {u'locale': u'en', u'name': u'anglais'}
            ]
        }
    }


def test_mutation_update_language_preference(graphql_request,
                                             discussion_with_lang_prefs):
    res = schema.execute(u"""
mutation myMutation($languages: [String]!) {
    updateDiscussionPreferences(languages: $languages) {
        preferences {
            languages {
                locale
            }
        }
    }
}
""", context_value=graphql_request,
                         variable_values={
                             "languages": ["ja", "de"]
                         })
    assert json.loads(json.dumps(res.data)) == {
        u'updateDiscussionPreferences': {
            u'preferences': {
                u'languages': [
                    {u'locale': u'ja'},
                    {u'locale': u'de'}
                ]
            }
        }}


def test_mutation_update_language_preference_empty_list(
        graphql_request, discussion_with_lang_prefs):
    res = schema.execute(u"""
mutation myMutation($languages: [String]!) {
    updateDiscussionPreferences(languages: $languages) {
        preferences {
            languages {
                locale
            }
        }
    }
}
""", context_value=graphql_request,
                         variable_values={
                             "languages": []
                         })
    assert res.errors is not None


def test_query_post_message_classifier(graphql_request,
                                       root_post_1_with_positive_message_classifier):
    post_id = to_global_id('Post',
                           root_post_1_with_positive_message_classifier.id)
    res = schema.execute(u"""query {
        node(id: "%s") {
            ... on Post {
                messageClassifier
            }
        }
    }""" % (post_id), context_value=graphql_request)
    assert json.loads(json.dumps(res.data)) == {
        u"node": {
            u"messageClassifier": u'positive'
        }
    }


def test_query_post_no_message_classifier(graphql_request,
                                          idea_message_column_positive,
                                          root_post_1):
    post_id = to_global_id('Post', root_post_1.id)
    res = schema.execute(u"""query {
        node(id:"%s") {
            ... on Post {
                messageClassifier
            }
        }
    }""" % (post_id), context_value=graphql_request)
    assert json.loads(json.dumps(res.data)) == {
        u"node": {
            u"messageClassifier": None
        }
    }


def test_query_number_of_posts_on_column(
        graphql_request, idea_message_column_positive,
        root_post_en_under_positive_column_of_idea):

    idea_id = to_global_id('Idea', idea_message_column_positive.idea_id)
    res = schema.execute(u"""
query ColumnsQuery($id: ID!, $lang: String!) {
  idea: node(id: $id) {
    ... on Idea {
      id
      messageColumns {
        color
        header(lang: $lang)
        index
        messageClassifier
        name(lang: $lang)
        numPosts
        title(lang: $lang)
      }
    }
  }
}""", context_value=graphql_request, variable_values={'id': idea_id, 'lang': 'en'})
    res_data = json.loads(json.dumps(res.data))
    assert res_data[u'idea'][u'messageColumns'][0][u'numPosts'] == 1


def test_query_number_of_posts_on_multiple_columns(
        graphql_request,
        idea_message_column_positive,
        idea_message_column_negative,
        root_post_en_under_positive_column_of_idea,
        root_post_en_under_negative_column_of_idea):

    idea_id = to_global_id('Idea', idea_message_column_positive.idea_id)
    res = schema.execute(u"""
query ColumnsQuery($id: ID!, $lang: String!) {
  idea: node(id: $id) {
    ... on Idea {
      id
      messageColumns {
        color
        header(lang: $lang)
        index
        messageClassifier
        name(lang: $lang)
        numPosts
        title(lang: $lang)
      }
    }
  }
}""", context_value=graphql_request, variable_values={'id': idea_id, 'lang': 'en'})
    res_data = json.loads(json.dumps(res.data))
    columns = res_data[u'idea'][u'messageColumns']
    assert len(columns) == 2
    positive = filter(lambda c: c[u"messageClassifier"] ==
                      idea_message_column_positive.message_classifier, columns)[0]
    negative = filter(lambda c: c[u"messageClassifier"] ==
                      idea_message_column_negative.message_classifier, columns)[0]
    assert positive == {
        u'color': u'green',
        u'header': u'This is a positive header',
        u'index': 0,
        u'messageClassifier': u'positive',
        u'name': u'Say my name',
        u'numPosts': 1,
        u'title': u'Add your point of view in favor of the theme'
    }
    assert negative == {
        u'color': u'red',
        u'header': u'This is a negative header',
        u'index': 1,
        u'messageClassifier': u'negative',
        u'name': u'My other name',
        u'numPosts': 1,
        u'title': u'Add your point of view against the theme'
    }


def test_query_discussion_sentiments_count(
        graphql_request):
    res = schema.execute(u"""query {
        totalSentiments
    }""", context_value=graphql_request)
    res_data = json.loads(json.dumps(res.data))
    count = res_data[u"totalSentiments"]
    assert count == 0


def test_query_has_resources_center(discussion, resource, resource_with_image_and_doc, graphql_request):
    query = u"""
query { hasResourcesCenter }
"""
    res = schema.execute(query, context_value=graphql_request)
    assert res.data['hasResourcesCenter'] is True


def test_query_resources(discussion, resource, resource_with_image_and_doc, graphql_request):
    query = u"""
query { resources {
    id
    title(lang: "en")
    text(lang: "en")
    embedCode
    doc {
        externalUrl
        title
    }
    image {
        externalUrl
    }
} }"""
    res = schema.execute(query, context_value=graphql_request)
    assert res.data['resources'][0]['title'] == u'a resource'
    assert res.data['resources'][1]['title'] == u'another resource'
    assert res.data['resources'][0]['text'] == u'Lorem ipsum dolor sit amet'
    assert res.data['resources'][0]['embedCode'] == u'<iframe ...>'

    assert res.data['resources'][0]['doc'] == None
    assert res.data['resources'][0]['image'] == None

    assert '/documents/' in res.data['resources'][1]['image']['externalUrl']
    assert '/documents/' in res.data['resources'][1]['doc']['externalUrl']
    # this is the title of the File object, not the title of the ResourceAttachment object
    assert res.data['resources'][1]['doc']['title'] == "mydocument.pdf"


def test_mutation_create_resource_no_permission(graphql_request):
    graphql_request.authenticated_userid = None
    res = schema.execute(u"""
mutation createResource {
    createResource(titleEntries: [{value: "Peu importe", localeCode: "fr"}]) {
        resource {
            title
        }
    }
}
""", context_value=graphql_request)
    assert json.loads(json.dumps(res.data)) == {u'createResource': None}


def test_mutation_create_resource(graphql_request):
    title_entries = u'[{value:"Première ressource", localeCode:"fr"},{value:"First resource", localeCode:"en"}]'
    text_entries = u'[{value:"Lorem ipsum dolor sit amet, consectetur adipisicing elit.", localeCode:"fr"},{value:"Foobar", localeCode:"en"}]'
    embed_code = u'iframe foobar'

    import os
    from io import BytesIO

    class FieldStorage(object):
        file = BytesIO(os.urandom(16))

        def __init__(self, filename, type):
            self.filename = filename
            self.type = type

    graphql_request.POST['variables.img'] = FieldStorage(
        u'path/to/img.png', 'image/png')
    graphql_request.POST['variables.doc'] = FieldStorage(
        u'path/to/mydoc.pdf', 'application/pdf')

    res = schema.execute(u"""
mutation createResource($img: String, $doc: String) {
    createResource(
        titleEntries: %s,textEntries: %s,embedCode: "%s",image: $img,doc: $doc
    ) {
        resource {
            title(lang: "fr")
            text(lang: "fr")
            embedCode
            image {
                externalUrl
                title
            }
            doc {
                externalUrl
                title
            }
        }
    }
}
""" % (title_entries, text_entries, embed_code), context_value=graphql_request, variable_values={"img": u"variables.img", "doc": u"variables.doc"})
    result = res.data
    assert result is not None
    assert result['createResource'] is not None
    resource = result['createResource']['resource']
    assert resource['title'] == u'Première ressource'
    assert resource['text'] == u'Lorem ipsum dolor sit amet, consectetur adipisicing elit.'
    assert resource['embedCode'] == u'iframe foobar'

    assert '/documents/' in resource['image']['externalUrl']
    assert resource['image']['title'] == 'img.png'

    assert '/documents/' in resource['doc']['externalUrl']
    assert resource['doc']['title'] == 'mydoc.pdf'


def test_delete_resource(graphql_request, resource):
    resource_id = to_global_id('Resource', resource.id)
    res = schema.execute(u"""
mutation deleteResource {
    deleteResource(
        resourceId: "%s",
    ) {
        success
    }
}
""" % resource_id, context_value=graphql_request)
    assert res.data['deleteResource']['success'] is True
    res = schema.execute(
        u'query { resources { id } }', context_value=graphql_request)
    assert json.loads(json.dumps(res.data)) == {u'resources': []}


def test_update_resource(graphql_request, resource_with_image_and_doc):
    resource = resource_with_image_and_doc
    resource_id = to_global_id('Resource', resource.id)

    import os
    from io import BytesIO

    class FieldStorage(object):
        file = BytesIO(os.urandom(16))

        def __init__(self, filename, type):
            self.filename = filename
            self.type = type

    graphql_request.POST['variables.img'] = FieldStorage(
        u'path/to/new-img.png', 'image/png')
    graphql_request.POST['variables.doc'] = FieldStorage(
        u'path/to/new-doc.pdf', 'application/pdf')

    res = schema.execute(u"""
mutation updateResource($resourceId: ID!, $img: String, $doc: String) {
    updateResource(
        id: $resourceId,
        titleEntries: [
            {value: "My resource", localeCode: "en"},
            {value: "Ma ressource", localeCode: "fr"}
        ],
        textEntries: [
            {value: "Text in english", localeCode: "en"},
            {value: "Texte en français", localeCode: "fr"}
        ],
        embedCode: "nothing",
        image :$img,
        doc: $doc
    ) {
        resource {
            title(lang: "fr")
            text(lang: "fr")
            embedCode
            image {
                externalUrl
                title
            }
            doc {
                externalUrl
                title
            }
        }
    }
}
""", context_value=graphql_request, variable_values={"img": u"variables.img", "doc": u"variables.doc", "resourceId": resource_id})
    assert res.data is not None
    assert res.data['updateResource'] is not None
    assert res.data['updateResource']['resource'] is not None
    resource = res.data['updateResource']['resource']
    assert resource[u'title'] == u'Ma ressource'
    assert resource[u'text'] == u'Texte en français'
    assert resource[u'embedCode'] == u'nothing'

    assert '/documents/' in resource['image']['externalUrl']
    assert resource['image']['title'] == 'new-img.png'

    assert '/documents/' in resource['doc']['externalUrl']
    assert resource['doc']['title'] == 'new-doc.pdf'


def test_query_discussion_resources_center_fields(
        discussion, graphql_request, test_session, simple_file, moderator_user):

    from assembl.models.attachment import DiscussionAttachment
    header_image = DiscussionAttachment(
        discussion=discussion,
        document=simple_file,
        title=u"Resource center header image",
        creator=moderator_user,
        attachmentPurpose='RESOURCES_CENTER_HEADER_IMAGE'
    )

    discussion.resources_center_title = models.LangString.create(
        u"Resources center", "en")
    discussion.db.flush()

    res = schema.execute(u"""query {
        resourcesCenter {
            title(lang:"en")
            titleEntries {
                localeCode
                value
            }
            headerImage {
                externalUrl
                mimeType
            }
        }
    }""", context_value=graphql_request)
    res_data = json.loads(json.dumps(res.data))
    assert res_data['resourcesCenter']['title'] == u'Resources center'
    assert res_data['resourcesCenter']['titleEntries'][0]['localeCode'] == u'en'
    assert res_data['resourcesCenter']['titleEntries'][0]['value'] == u'Resources center'
    assert res_data['resourcesCenter']['headerImage']['mimeType'] == u'image/png'
    assert '/documents/' in res_data['resourcesCenter']['headerImage']['externalUrl']

    discussion.db.delete(header_image)
    discussion.db.flush()


def test_update_resources_center(graphql_request, discussion):
    import os
    from io import BytesIO

    class FieldStorage(object):
        file = BytesIO(os.urandom(16))

        def __init__(self, filename, type):
            self.filename = filename
            self.type = type

    graphql_request.POST['variables.headerImage'] = FieldStorage(
        u'path/to/new-img.png', 'image/png')

    res = schema.execute(u"""
mutation updateResourcesCenter($headerImage:String) {
    updateResourcesCenter(
        titleEntries: [
            {value: "My great resources center", localeCode: "en"},
            {value: "Mon super centre de ressources", localeCode: "fr"}
        ],
        headerImage: $headerImage,
    ) {
        resourcesCenter {
            titleEntries {
                localeCode
                value
            }
            headerImage {
                externalUrl
                title
            }
        }
    }
}
""", context_value=graphql_request, variable_values={"headerImage": u"variables.headerImage"})
    assert res.data is not None

    assert res.data['updateResourcesCenter'] is not None
    assert res.data['updateResourcesCenter']['resourcesCenter'] is not None

    resources_center = res.data['updateResourcesCenter']['resourcesCenter']
    assert resources_center['titleEntries'][0]['localeCode'] == 'en'
    assert resources_center['titleEntries'][0]['value'] == 'My great resources center'
    assert resources_center['titleEntries'][1]['localeCode'] == 'fr'
    assert resources_center['titleEntries'][1]['value'] == 'Mon super centre de ressources'
    assert resources_center['headerImage'] is not None
    assert '/documents/' in resources_center['headerImage']['externalUrl']
    assert resources_center['headerImage']['title'] == 'new-img.png'


<<<<<<< HEAD
def test_query_sections(discussion, graphql_request, sections):
    from assembl.models.section import SectionTypesEnum
    query = u"""
query { sections {
    id
    title(lang: "en")
    titleEntries {
        localeCode
        value
    }
    url
    sectionType
    order
} }"""
    res = schema.execute(query, context_value=graphql_request)
    assert len(res.data['sections']) == 6
    assert res.data['sections'][0]['title'] == u'Home'
    assert res.data['sections'][0]['titleEntries'][0]['localeCode'] == u'en'
    assert res.data['sections'][0]['titleEntries'][0]['value'] == u'Home'
    assert res.data['sections'][0]['url'] is None
    assert res.data['sections'][0]['sectionType'] == SectionTypesEnum.HOMEPAGE.value
    assert res.data['sections'][0]['order'] == 0.0

    assert res.data['sections'][-1]['url'] == u'http://www.gnu.org'
    assert res.data['sections'][-1]['sectionType'] == SectionTypesEnum.CUSTOM.value
    assert res.data['sections'][-1]['order'] == 4.0
    assert res.data['sections'][-1]['title'] == u'GNU is not Unix'


def test_mutation_create_section(sections, graphql_request):
    from assembl.models.section import SectionTypesEnum
    title_entries = [
        {u"value": u"Section personnalisée", u"localeCode": u"fr"},
        {u"value": u"Custom section", u"localeCode": u"en"}
    ]
    variables = {
        "titleEntries": title_entries,
        "url": u"http://www.example.com",
        "order": 5.0
    }
    res = schema.execute(u"""
mutation createSection($titleEntries: [LangStringEntryInput!]!, $url:String, $order:Float) {
    createSection(
        titleEntries: $titleEntries, url: $url, order: $order
    ) {
        section {
            title(lang: "fr")
            url
            sectionType
            order
        }
    }
}
""", context_value=graphql_request, variable_values=variables)
    result = res.data
    assert result is not None
    assert result['createSection'] is not None
    section = result['createSection']['section']
    assert section['title'] == u'Section personnalisée'
    assert section['url'] == u"http://www.example.com"
    assert section['sectionType'] == SectionTypesEnum.CUSTOM.value
    assert section['order'] == 5.0


def test_mutation_delete_section(sections, graphql_request):
    custom_section_id = to_global_id('Section', sections[-1].id)
    variables = {
        'id': custom_section_id
    }
    res = schema.execute(u"""
mutation deleteSection($id: ID!) {
    deleteSection(
        sectionId:$id
    ) {
        success
    }
}
""", context_value=graphql_request, variable_values=variables)
    result = res.data
    assert result is not None
    assert result['deleteSection'] is not None
    assert result['deleteSection']['success']

    query = u"""
query { sections {
    id
} }"""
    res = schema.execute(query, context_value=graphql_request)
    result = res.data
    assert result is not None
    assert len(result['sections']) == 5


def test_mutation_delete_section_fails_for_non_custom_sections(sections, graphql_request):
    non_custom_section_id = to_global_id('Section', sections[1].id)
    variables = {
        'id': non_custom_section_id
    }
    res = schema.execute(u"""
mutation deleteSection($id: ID!) {
    deleteSection(
        sectionId:$id
    ) {
        success
    }
}
""", context_value=graphql_request, variable_values=variables)
    result = res.data
    assert result is not None
    assert result['deleteSection'] is not None
    assert result['deleteSection']['success'] is False


def test_mutation_update_section(graphql_request, sections):
    section_id = to_global_id('section', sections[-1].id)
    title_entries = [
        {u"value": u"Reddit", u"localeCode": u"fr"},
        {u"value": u"Reddit", u"localeCode": u"en"}
    ]
    variables = {
        'id': section_id,
        'titleEntries': title_entries,
        'order': 3.5,
        'url': 'http://www.reddit.com'
    }
    res = schema.execute(u"""
mutation updateSection($id:ID!, $titleEntries: [LangStringEntryInput], $order: Float, $url: String) {
    updateSection(
        id: $id,
        titleEntries: $titleEntries,
        url: $url,
        order: $order,
    ) {
        section {
            title(lang:"fr")
            url
            order
        }
    }
}
""", context_value=graphql_request, variable_values=variables)
    assert res.data is not None
    assert res.data['updateSection'] is not None
    assert res.data['updateSection']['section'] is not None
    section = res.data['updateSection']['section']
    assert section[u'title'] == u'Reddit'
    assert section[u'url'] == u'http://www.reddit.com'
    assert section[u'order'] == 3.5
=======
def test_query_legal_notice(discussion, graphql_request, test_session):
    res = schema.execute(u"""query {
        legalNoticeAndTerms {
            legalNotice(lang: "en")
        }
    }""", context_value=graphql_request)
    assert res.errors is None
    res_data = json.loads(json.dumps(res.data))
    legal_notice = res_data['legalNoticeAndTerms']['legalNotice']
    assert legal_notice == u'We need to input the optical HDD sensor!'


def test_query_terms_and_conditions(discussion, graphql_request, test_session):
    res = schema.execute(u"""query {
        legalNoticeAndTerms {
            termsAndConditions(lang: "en")
        }
    }""", context_value=graphql_request)
    assert res.errors is None
    res_data = json.loads(json.dumps(res.data))
    tac = res_data['legalNoticeAndTerms']['termsAndConditions']
    assert tac == u"You can't quantify the driver without quantifying the 1080p JSON protocol!"


def test_query_legal_notice_and_terms(discussion, graphql_request, test_session):
    res = schema.execute(u"""query {
        legalNoticeAndTerms {
            legalNoticeEntries {
                localeCode
                value
            }
            termsAndConditionsEntries {
                localeCode
                value
            }
        }
    }""", context_value=graphql_request)
    assert res.errors is None
    res_data = json.loads(json.dumps(res.data))
    legal_notice_en = res_data['legalNoticeAndTerms']['legalNoticeEntries'][0]
    tac_en = res_data['legalNoticeAndTerms']['termsAndConditionsEntries'][0]
    tac_fr = res_data['legalNoticeAndTerms']['termsAndConditionsEntries'][1]
    assert legal_notice_en['value'] == u"We need to input the optical HDD sensor!"
    assert legal_notice_en['localeCode'] == u"en"
    assert tac_en['value'] == u"You can't quantify the driver without quantifying the 1080p JSON protocol!"
    assert tac_en['localeCode'] == u"en"
    assert tac_fr['value'] == u"Vous ne pouvez pas mesurer le driver sans mesurer le protocole JSON en 1080p"
    assert tac_fr['localeCode'] == u"fr"


def test_update_legal_notice_and_terms(graphql_request, discussion):
    res = schema.execute(u"""
mutation updateLegalNoticeAndTerms {
    updateLegalNoticeAndTerms(
        legalNoticeEntries: [
            {
                value: "Use the digital JBOD panel, then you can override the solid state microchip!",
                localeCode: "en"
            }
        ],
        termsAndConditionsEntries: [
            {
                value: "If we reboot the driver, we can get to the AGP protocol through the virtual HTTP bus!",
                localeCode: "en"
            }
        ]
    ) {
        legalNoticeAndTerms {
            legalNoticeEntries {
                localeCode
                value
            }
            termsAndConditionsEntries {
                localeCode
                value
            }
        }
    }
}
""", context_value=graphql_request)
    assert res.errors is None

    assert res.data['updateLegalNoticeAndTerms'] is not None
    assert res.data['updateLegalNoticeAndTerms']['legalNoticeAndTerms'] is not None

    legal_notice_and_terms = res.data['updateLegalNoticeAndTerms']['legalNoticeAndTerms']
    legal_notice_en = legal_notice_and_terms['legalNoticeEntries'][0]
    tac_en = legal_notice_and_terms['termsAndConditionsEntries'][0]
    assert legal_notice_en['localeCode'] == 'en'
    assert legal_notice_en['value'] == u"Use the digital JBOD panel, then you can override the solid state microchip!"
    assert tac_en['localeCode'] == 'en'
    assert tac_en['value'] == u"If we reboot the driver, we can get to the AGP protocol through the virtual HTTP bus!"


def test_has_legal_notice(graphql_request, discussion):
    res = schema.execute(u"""query {
        hasLegalNotice(lang: "en")
    }""", context_value=graphql_request)
    assert res.errors is None
    res_data = json.loads(json.dumps(res.data))
    assert res_data['hasLegalNotice'] is True


def test_has_terms_and_conditions(graphql_request, discussion):
    res = schema.execute(u"""query {
        hasTermsAndConditions(lang: "en")
    }""", context_value=graphql_request)
    assert res.errors is None
    res_data = json.loads(json.dumps(res.data))
    assert res_data['hasTermsAndConditions'] is True


def test_query_visits_analytics(discussion, graphql_request):
    query = u"""
query GetVisitsAnalytics {
  visitsAnalytics {
    sumVisitsLength
    nbPageviews
    nbUniqPageviews
  }
}
"""
    res = schema.execute(query, context_value=graphql_request)
    assert res.data['visitsAnalytics'] is not None
    assert res.data['visitsAnalytics']['sumVisitsLength'] == None
    assert res.data['visitsAnalytics']['nbPageviews'] == None
    assert res.data['visitsAnalytics']['nbUniqPageviews'] == None


def test_query_visits_analytics_not_empty(discussion, graphql_request):
    query = u"""
query GetVisitsAnalytics {
  visitsAnalytics {
    sumVisitsLength
    nbPageviews
    nbUniqPageviews
  }
}
"""

    def mock_get_visits_time_series_analytics(self, start_date=None, end_date=None, only_fields=None):
        res = {}
        res["sum_visits_length"] = 150
        res["nb_pageviews"] = 100
        res["nb_uniq_pageviews"] = 50
        return res

    with mock.patch.object(models.Discussion, 'get_visits_time_series_analytics', mock_get_visits_time_series_analytics):
        res = schema.execute(query, context_value=graphql_request)
        assert res.data['visitsAnalytics'] is not None
        assert res.data['visitsAnalytics']['sumVisitsLength'] == 150
        assert res.data['visitsAnalytics']['nbPageviews'] == 100
        assert res.data['visitsAnalytics']['nbUniqPageviews'] == 50


def test_query_discussion_homepage(graphql_request, discussion, test_session):

    url = u"https://www.liverpoolfc.com"
    discussion.homepage_url = url
    test_session.commit()

    query = u"""
query { discussion { homepageUrl }  }
"""
    res = schema.execute(query, context_value=graphql_request)
    assert res.data['discussion']['homepageUrl'] == url
>>>>>>> b8c5f02b
<|MERGE_RESOLUTION|>--- conflicted
+++ resolved
@@ -19,11 +19,7 @@
 
 def test_get_thematics_noresult(graphql_request):
     res = schema.execute(
-<<<<<<< HEAD
-        u'query { thematics(identifier:"survey") { id, title, description, numPosts, numContributors, questions { title }, video {title, descriptionTop, descriptionBottom, htmlCode} } }', context_value=graphql_request)
-=======
         u'query { thematics(identifier: "survey") { id, title, description, numPosts, numContributors, questions { title }, video {title, descriptionTop, descriptionBottom, htmlCode} } }', context_value=graphql_request)
->>>>>>> b8c5f02b
     assert json.loads(json.dumps(res.data)) == {u'thematics': []}
 
 
@@ -41,11 +37,7 @@
     thematic_gid = to_global_id('Thematic', thematic.id)
 
     res = schema.execute(
-<<<<<<< HEAD
-        u'query { thematics(identifier:"survey") { id, title, description, numPosts, numContributors, questions { title }, video {title, descriptionTop, descriptionBottom, descriptionSide, htmlCode} } }', context_value=graphql_request)
-=======
         u'query { thematics(identifier: "survey") { id, title, description, numPosts, numContributors, questions { title }, video {title, descriptionTop, descriptionBottom, descriptionSide, htmlCode} } }', context_value=graphql_request)
->>>>>>> b8c5f02b
     assert json.loads(json.dumps(res.data)) == {
         u'thematics': [{u'description': None,
                         u'id': thematic_gid,
@@ -1978,7 +1970,6 @@
     assert resources_center['headerImage']['title'] == 'new-img.png'
 
 
-<<<<<<< HEAD
 def test_query_sections(discussion, graphql_request, sections):
     from assembl.models.section import SectionTypesEnum
     query = u"""
@@ -2127,7 +2118,8 @@
     assert section[u'title'] == u'Reddit'
     assert section[u'url'] == u'http://www.reddit.com'
     assert section[u'order'] == 3.5
-=======
+
+
 def test_query_legal_notice(discussion, graphql_request, test_session):
     res = schema.execute(u"""query {
         legalNoticeAndTerms {
@@ -2293,5 +2285,4 @@
 query { discussion { homepageUrl }  }
 """
     res = schema.execute(query, context_value=graphql_request)
-    assert res.data['discussion']['homepageUrl'] == url
->>>>>>> b8c5f02b
+    assert res.data['discussion']['homepageUrl'] == url