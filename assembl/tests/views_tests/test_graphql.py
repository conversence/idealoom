--- conflicted
+++ resolved
@@ -1969,7 +1969,6 @@
     assert '/documents/' in resources_center['headerImage']['externalUrl']
     assert resources_center['headerImage']['title'] == 'new-img.png'
 
-<<<<<<< HEAD
 
 def test_query_legal_notice(discussion, graphql_request, test_session):
     res = schema.execute(u"""query {
@@ -2099,7 +2098,8 @@
     assert res.errors is None
     res_data = json.loads(json.dumps(res.data))
     assert res_data['hasTermsAndConditions'] is False
-=======
+
+
 def test_query_visits_analytics(discussion, graphql_request):
     query = u"""
 query GetVisitsAnalytics {
@@ -2116,6 +2116,7 @@
     assert res.data['visitsAnalytics']['nbPageviews'] == None
     assert res.data['visitsAnalytics']['nbUniqPageviews'] == None
 
+
 def test_query_visits_analytics_not_empty(discussion, graphql_request):
     query = u"""
 query GetVisitsAnalytics {
@@ -2138,5 +2139,4 @@
         assert res.data['visitsAnalytics'] is not None
         assert res.data['visitsAnalytics']['sumVisitsLength'] == 150
         assert res.data['visitsAnalytics']['nbPageviews'] == 100
-        assert res.data['visitsAnalytics']['nbUniqPageviews'] == 50
->>>>>>> 4de0deb6
+        assert res.data['visitsAnalytics']['nbUniqPageviews'] == 50