--- conflicted
+++ resolved
@@ -102,7 +102,7 @@
 
         target_type = target.get('@type')
         if target_type == 'email':
-            post_id = target.get('@id')
+            post_id = int(target.get('@id'))
             post = Post.get(id=post_id)
             if not post:
                 raise HTTPNotFound("Post with id '%s' not found." % post_id)
@@ -124,27 +124,8 @@
         annotation_text = annotation_text,
         source=content
     )
+    Extract.db.add(new_extract)
 
-<<<<<<< HEAD
-    post_id = extract_data.get('idPost')
-
-    with transaction.manager:
-        post = Post.get(id=int(post_id))
-        if not post:
-            raise HTTPNotFound("Post with id '%s' not found." % post_id)
-        extract_body = extract_data.get('text', '')
-        new_extract = Extract(
-            creator_id=user_id,
-            owner_id=user_id,
-            body=extract_body,
-            source_id=post.content.id
-        )
-
-        Extract.db.add(new_extract)
-
-    new_extract = Extract.db.merge(new_extract)
-=======
-    Extract.db.add(new_extract)
     for range_data in extract_data.get('ranges', []):
         range = TextFragmentIdentifier(
             extract=new_extract,
@@ -154,7 +135,6 @@
             offset_end=range_data['endOffset'])
         TextFragmentIdentifier.db.add(range)
     Extract.db.flush()
->>>>>>> 5646cdd6
 
     return {'ok': True, 'id': new_extract.id}
 
