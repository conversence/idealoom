import json
import transaction

from cornice import Service
from pyramid.httpexceptions import HTTPNotFound, HTTPBadRequest, HTTPNoContent
from assembl.views.api import API_DISCUSSION_PREFIX
from assembl.synthesis.models import Idea, Discussion, Extract
from . import acls
from assembl.auth import (P_READ, P_ADD_IDEA, P_EDIT_IDEA)

ideas = Service(name='ideas', path=API_DISCUSSION_PREFIX + '/ideas',
                description="",
                renderer='json', acl=acls)
idea = Service(name='idea', path=API_DISCUSSION_PREFIX + '/ideas/{id}',
               description="Manipulate a single idea", acl=acls)

idea_extracts = Service(
    name='idea_extracts',
    path=API_DISCUSSION_PREFIX + '/ideas/{id}/extracts',
    description="Get the extracts of a single idea", acl=acls)


# Create
@ideas.post()  # permission=P_ADD_IDEA)
def create_idea(request):
    discussion_id = request.matchdict['discussion_id']
<<<<<<< HEAD
    discussion = DBSession.query(Discussion).get(int(discussion_id))
=======
    session = Discussion.db()
    discussion = session.query(Discussion).get(discussion_id)
>>>>>>> d638cabc
    idea_data = json.loads(request.body)

    with transaction.manager:
        new_idea = Idea(
            short_title=idea_data['shortTitle'],
            long_title=idea_data['longTitle'],
            table_of_contents_id=discussion.table_of_contents_id,
            order=idea_data.get('order', 0.0))

        if idea_data['parentId']:
            parent = session.query(Idea).get(idea_data['parentId'])
            new_idea.parents.append(parent)

        session.add(new_idea)

    new_idea = session.merge(new_idea)

    return {'ok': True, 'id': new_idea.id}


@idea.get()  # permission=P_READ)
def get_idea(request):
    idea_id = request.matchdict['id']
<<<<<<< HEAD
    idea = DBSession.query(Idea).get(int(idea_id))
=======
    idea = Idea.get(id=idea_id)
>>>>>>> d638cabc

    if not idea:
        raise HTTPNotFound("Idea with id '%s' not found." % idea_id)

    return idea.serializable()


@ideas.get()  # permission=P_READ)
def get_ideas(request):
    discussion_id = request.matchdict['discussion_id']
<<<<<<< HEAD
    discussion = DBSession.query(Discussion).get(int(discussion_id))
=======
    discussion = Discussion.get(id=discussion_id)
>>>>>>> d638cabc
    if not discussion:
        raise HTTPNotFound("Discussion with id '%s' not found." % discussion_id)

    ideas = Idea.db.query(Idea).filter_by(
        table_of_contents_id=discussion.table_of_contents_id
    ).order_by(Idea.order, Idea.creation_date)
    retval = [idea.serializable() for idea in ideas]
    retval.append(Idea.serializable_unsorded_posts_pseudo_idea(discussion))
    return retval


# Update
@idea.put()  # permission=P_EDIT_IDEA)
def save_idea(request):
    discussion_id = request.matchdict['discussion_id']
    idea_id = request.matchdict['id']
    idea_data = json.loads(request.body)

    # Special items in TOC, like unsorted posts.
    if idea_id in ['orphan_posts']:
        return {'ok': False, 'id': idea_id}
        
    with transaction.manager:
<<<<<<< HEAD
        idea = DBSession.query(Idea).get(int(idea_id))
        discussion = DBSession.query(Discussion).get(int(discussion_id))
=======
        idea = Idea.get(id=idea_id)
        discussion = Discussion.get(id=discussion_id)
>>>>>>> d638cabc

        idea.short_title = idea_data['shortTitle']
        idea.long_title = idea_data['longTitle']
        idea.order = idea_data.get('order', idea.order)

        for parent in idea.parents:
            idea.parents.remove(parent)

        if idea_data['parentId']:
            parent = Idea.get(id=idea_data['parentId'])
            idea.parents.append(parent)

        if idea_data['inSynthesis']:
            idea.synthesis = discussion.synthesis
        else:
            idea.synthesis = None

        Idea.db.add(idea)

    idea = Idea.db.merge(idea)

    return {'ok': True, 'id': idea.id}

# Delete
@idea.delete()  # permission=P_EDIT_IDEA
def delete_idea(request):
    idea_id = request.matchdict['id']
<<<<<<< HEAD
    idea = DBSession.query(Idea).get(int(idea_id))
=======
    idea = Idea.get(id=idea_id)
>>>>>>> d638cabc

    if not idea:
        raise HTTPNotFound("Idea with id '%s' not found." % idea_id)
    num_childrens = len(idea.children)
    if num_childrens > 0:
        raise HTTPBadRequest("Idea cannot be deleted because it still has %d child ideas." % num_childrens)
    num_extracts = len(idea.extracts)
    if num_extracts > 0:
        raise HTTPBadRequest("Idea cannot be deleted because it still has %d extracts." % num_extracts)
    Idea.db.delete(idea)
    request.response.status = HTTPNoContent.code
    return None


@idea_extracts.get()  # permission=P_READ
def get_idea_extracts(request):
    idea_id = request.matchdict['id']
<<<<<<< HEAD
    idea = DBSession.query(Idea).get(int(idea_id))
=======
    idea = Idea.get(id=idea_id)
>>>>>>> d638cabc

    if not idea:
        raise HTTPNotFound("Idea with id '%s' not found." % idea_id)

    extracts = Extract.db.query(Extract).filter(
        Extract.idea_id == idea.id
    ).order_by(Extract.order.desc())

    serializable_extracts = [
        extract.serializable() for extract in extracts
    ]

    return serializable_extracts<|MERGE_RESOLUTION|>--- conflicted
+++ resolved
@@ -24,12 +24,8 @@
 @ideas.post()  # permission=P_ADD_IDEA)
 def create_idea(request):
     discussion_id = request.matchdict['discussion_id']
-<<<<<<< HEAD
-    discussion = DBSession.query(Discussion).get(int(discussion_id))
-=======
     session = Discussion.db()
-    discussion = session.query(Discussion).get(discussion_id)
->>>>>>> d638cabc
+    discussion = session.query(Discussion).get(int(discussion_id))
     idea_data = json.loads(request.body)
 
     with transaction.manager:
@@ -53,11 +49,7 @@
 @idea.get()  # permission=P_READ)
 def get_idea(request):
     idea_id = request.matchdict['id']
-<<<<<<< HEAD
-    idea = DBSession.query(Idea).get(int(idea_id))
-=======
-    idea = Idea.get(id=idea_id)
->>>>>>> d638cabc
+    idea = Idea.get(id=int(idea_id))
 
     if not idea:
         raise HTTPNotFound("Idea with id '%s' not found." % idea_id)
@@ -68,11 +60,7 @@
 @ideas.get()  # permission=P_READ)
 def get_ideas(request):
     discussion_id = request.matchdict['discussion_id']
-<<<<<<< HEAD
-    discussion = DBSession.query(Discussion).get(int(discussion_id))
-=======
-    discussion = Discussion.get(id=discussion_id)
->>>>>>> d638cabc
+    discussion = Discussion.get(id=int(discussion_id))
     if not discussion:
         raise HTTPNotFound("Discussion with id '%s' not found." % discussion_id)
 
@@ -94,15 +82,10 @@
     # Special items in TOC, like unsorted posts.
     if idea_id in ['orphan_posts']:
         return {'ok': False, 'id': idea_id}
-        
+
     with transaction.manager:
-<<<<<<< HEAD
-        idea = DBSession.query(Idea).get(int(idea_id))
-        discussion = DBSession.query(Discussion).get(int(discussion_id))
-=======
-        idea = Idea.get(id=idea_id)
-        discussion = Discussion.get(id=discussion_id)
->>>>>>> d638cabc
+        idea = Idea.get(id=int(idea_id))
+        discussion = Discussion.get(id=int(discussion_id))
 
         idea.short_title = idea_data['shortTitle']
         idea.long_title = idea_data['longTitle']
@@ -130,11 +113,7 @@
 @idea.delete()  # permission=P_EDIT_IDEA
 def delete_idea(request):
     idea_id = request.matchdict['id']
-<<<<<<< HEAD
-    idea = DBSession.query(Idea).get(int(idea_id))
-=======
-    idea = Idea.get(id=idea_id)
->>>>>>> d638cabc
+    idea = Idea.get(id=int(idea_id))
 
     if not idea:
         raise HTTPNotFound("Idea with id '%s' not found." % idea_id)
@@ -152,11 +131,7 @@
 @idea_extracts.get()  # permission=P_READ
 def get_idea_extracts(request):
     idea_id = request.matchdict['id']
-<<<<<<< HEAD
-    idea = DBSession.query(Idea).get(int(idea_id))
-=======
-    idea = Idea.get(id=idea_id)
->>>>>>> d638cabc
+    idea = Idea.get(id=int(idea_id))
 
     if not idea:
         raise HTTPNotFound("Idea with id '%s' not found." % idea_id)
