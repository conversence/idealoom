--- conflicted
+++ resolved
@@ -91,11 +91,7 @@
 @posts.get()  # permission=P_READ)
 def get_posts(request):
     discussion_id = int(request.matchdict['discussion_id'])
-<<<<<<< HEAD
-    discussion = DBSession.query(Discussion).get(int(discussion_id))
-=======
-    discussion = Discussion.get(id=discussion_id)
->>>>>>> d638cabc
+    discussion = Discussion.get(id=int(discussion_id))
     if not discussion:
         raise HTTPNotFound(_("No discussion found with id=%s" % discussion_id))
 
@@ -243,11 +239,7 @@
 @post.get()  # permission=P_READ)
 def get_post(request):
     post_id = request.matchdict['id']
-<<<<<<< HEAD
-    post = DBSession.query(Post).get(int(post_id))
-=======
-    post = Post.get(id=post_id)
->>>>>>> d638cabc
+    post = Post.get(id=int(post_id))
 
     if not post:
         raise HTTPNotFound("Post with id '%s' not found." % post_id)
@@ -282,11 +274,7 @@
         return {"ok": True}
 
     discussion_id = request.matchdict['discussion_id']
-<<<<<<< HEAD
-    discussion = DBSession.query(Discussion).get(int(discussion_id))
-=======
-    discussion = Discussion.get(id=discussion_id)
->>>>>>> d638cabc
+    discussion = Discussion.get(id=int(discussion_id))
 
     subject = subject or discussion.topic
 
