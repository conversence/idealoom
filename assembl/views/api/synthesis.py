import json

from cornice import Service

<<<<<<< HEAD
from . import API_DISCUSSION_PREFIX
from assembl.models.auth import P_READ, P_EDIT_SYNTHESIS
=======
from . import API_DISCUSSION_PREFIX, acls
from assembl.auth import P_READ, P_EDIT_SYNTHESIS
>>>>>>> 8bd31e94
from assembl.models import Discussion, Synthesis

synthesis = Service(
    name='next_synthesis',
    path=API_DISCUSSION_PREFIX + '/next_synthesis/',
    description="Manipulate the synthesis for a discussion")


@synthesis.get(permission=P_READ)
def get_synthesis(request):
    discussion_id = request.matchdict['discussion_id']
    discussion = Discussion.get_instance(discussion_id)
    view_def = request.GET.get('view')

    if view_def:
        return discussion.get_next_synthesis().generic_json(view_def)
    else:
        return discussion.get_next_synthesis().serializable()

# Update
@synthesis.put(permission=P_EDIT_SYNTHESIS)
def save_synthesis(request):
    discussion_id = request.matchdict['discussion_id']
    discussion = Discussion.get_instance(discussion_id)
    synthesis_data = json.loads(request.body)
    synthesis = discussion.get_next_synthesis()

    synthesis.subject = synthesis_data.get('subject')
    synthesis.introduction = synthesis_data.get('introduction')
    synthesis.conclusion = synthesis_data.get('conclusion')

    Synthesis.db.add(synthesis)
    Synthesis.db.flush()

    return {'ok': True, 'id': synthesis.uri()}<|MERGE_RESOLUTION|>--- conflicted
+++ resolved
@@ -2,13 +2,8 @@
 
 from cornice import Service
 
-<<<<<<< HEAD
 from . import API_DISCUSSION_PREFIX
-from assembl.models.auth import P_READ, P_EDIT_SYNTHESIS
-=======
-from . import API_DISCUSSION_PREFIX, acls
 from assembl.auth import P_READ, P_EDIT_SYNTHESIS
->>>>>>> 8bd31e94
 from assembl.models import Discussion, Synthesis
 
 synthesis = Service(
