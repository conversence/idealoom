import json
import transaction

from cornice import Service
from assembl.views.api import API_DISCUSSION_PREFIX
from assembl.synthesis.models import Discussion, Synthesis
from assembl.auth import (P_READ, P_EDIT_SYNTHESIS, P_SEND_SYNTHESIS)
from . import acls

synthesis = Service(
    name='next_synthesis',
    path=API_DISCUSSION_PREFIX + '/next_synthesis/',
    description="Manipulate the synthesis for a discussion",
    acl=acls)


@synthesis.get(permission=P_READ)
def get_synthesis(request):
    discussion_id = request.matchdict['discussion_id']
    discussion = Discussion.get_instance(discussion_id)
    view_def = request.GET.get('view')

<<<<<<< HEAD
    return discussion.get_next_synthesis().serializable()
=======
    if view_def:
        return discussion.synthesis.generic_json(view_def)
    else:
        return discussion.synthesis.serializable()
>>>>>>> ed6be313


# Update
@synthesis.put(permission=P_EDIT_SYNTHESIS)
def save_synthesis(request):
    discussion_id = request.matchdict['discussion_id']
    discussion = Discussion.get_instance(discussion_id)
    synthesis_data = json.loads(request.body)
    synthesis = discussion.get_next_synthesis()

    synthesis.subject = synthesis_data.get('subject')
    synthesis.introduction = synthesis_data.get('introduction')
    synthesis.conclusion = synthesis_data.get('conclusion')

    Synthesis.db.add(synthesis)
    Synthesis.db.flush()

    return {'ok': True, 'id': synthesis.uri()}<|MERGE_RESOLUTION|>--- conflicted
+++ resolved
@@ -20,15 +20,10 @@
     discussion = Discussion.get_instance(discussion_id)
     view_def = request.GET.get('view')
 
-<<<<<<< HEAD
-    return discussion.get_next_synthesis().serializable()
-=======
     if view_def:
-        return discussion.synthesis.generic_json(view_def)
+        return discussion.get_next_synthesis().generic_json(view_def)
     else:
-        return discussion.synthesis.serializable()
->>>>>>> ed6be313
-
+        return discussion.get_next_synthesis().serializable()
 
 # Update
 @synthesis.put(permission=P_EDIT_SYNTHESIS)
