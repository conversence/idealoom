from simplejson import loads

from pyramid.view import view_config
from pyramid.security import authenticated_userid
from pyramid.httpexceptions import (
<<<<<<< HEAD
    HTTPOk, HTTPNoContent, HTTPNotFound)
=======
    HTTPOk, HTTPNoContent, HTTPUnauthorized)
>>>>>>> 6892579f

from assembl.auth import (
    P_READ, P_ADMIN_DISC, P_ADD_POST, Everyone)
from assembl.models import (
    Widget, User, Discussion, Idea, Criterion, IdeaCreatingWidget,
    MultiCriterionVotingWidget)
from assembl.auth.util import get_permissions
from ..traversal import InstanceContext, CollectionContext
from . import FORM_HEADER, JSON_HEADER, instance_put


@view_config(context=InstanceContext, renderer='json', request_method='GET',
             ctx_instance_class_with_exceptions=(
             Widget, (MultiCriterionVotingWidget,)),
             permission=P_READ, accept="application/json")
def widget_view(request):
    ctx = request.context
    view = (request.matchdict or {}).get('view', None)\
        or ctx.get_default_view() or 'default'
    json = ctx._instance.generic_json(view)
    user_id = authenticated_userid(request) or Everyone
    if user_id != Everyone:
        user = User.get(id=user_id)
        #json['discussion'] = ...
        json['user'] = user.generic_json(view_def_name=view)
        json['user_permissions'] = get_permissions(
            user_id, ctx._instance.get_discussion_id())
        user_state = ctx._instance.get_user_state(user_id)
        if user_state is not None:
            json['user_state'] = user_state
        target_id = request.GET.get('target', None)
        if target_id:
            idea = Idea.get_instance(target_id)
            json['target'] = idea.generic_json(view_def_name=view)
    return json


@view_config(context=InstanceContext, request_method='PUT', header=FORM_HEADER,
             ctx_instance_class=Widget, permission=P_READ,
             accept="application/json")
def widget_instance_put(request):
    # Deprecated
    user_state = request.POST.get('user_state')
    if user_state:
        del request.POST['user_state']
    response = instance_put(request)
    if user_state:
        user_id = authenticated_userid(request)
        request.context._instance.set_user_state(
            user_state, user_id)
    return response


@view_config(context=InstanceContext, request_method='GET',
             ctx_instance_class=Widget, permission=P_READ,
             accept="application/json", name="user_state",
             renderer='json')
def widget_userstate_get(request):
    user_id = authenticated_userid(request)
    if user_id == Everyone:
        raise HTTPUnauthorized()
    return request.context._instance.get_user_state(user_id)


@view_config(context=InstanceContext, request_method='PUT',
             ctx_instance_class=Widget, permission=P_READ, # TODO @maparent: with permission=P_ADD_POST we had problems 
             header=JSON_HEADER, name="user_state")
def widget_userstate_put(request):
    user_state = request.json_body
    if user_state:
        user_id = authenticated_userid(request)
        if user_id == Everyone:
            raise HTTPUnauthorized()
        request.context._instance.set_user_state(
            user_state, user_id)
    return HTTPOk()  # HTTPNoContent() according to Mozilla


@view_config(context=InstanceContext, request_method='GET',
             ctx_instance_class=Widget, permission=P_READ,
             accept="application/json", name="settings",
             renderer='json')
def widget_settings_get(request):
    return request.context._instance.settings_json


@view_config(context=InstanceContext, request_method='PUT',
             ctx_instance_class=Widget, permission=P_ADMIN_DISC,
             header=JSON_HEADER, name="settings")
def widget_settings_put(request):
    request.context._instance.settings_json = request.json_body
    return HTTPOk()


@view_config(context=InstanceContext, request_method='GET',
             ctx_instance_class=Widget, permission=P_READ,
             accept="application/json", name="state",
             renderer='json')
def widget_state_get(request):
    return request.context._instance.state_json


@view_config(context=InstanceContext, request_method='PUT',
             ctx_instance_class=Widget, permission=P_ADD_POST,
             header=JSON_HEADER, name="state")
def widget_state_put(request):
    request.context._instance.state_json = request.json_body
    return HTTPOk()


@view_config(
    context=InstanceContext, ctx_instance_class=IdeaCreatingWidget,
    request_method="GET", permission=P_READ,
    renderer="json", name="confirm_ideas")
def view_confirmed_ideas(request):
    ctx = request.context
    return ctx._instance.get_confirmed_ideas()


@view_config(
    context=InstanceContext, ctx_instance_class=IdeaCreatingWidget,
    request_method="POST", permission=P_ADMIN_DISC,
    renderer="json", name="confirm_ideas")
def set_confirmed_ideas(request):
    ids = loads(request.POST['ids'])
    ctx = request.context
    ctx._instance.set_confirmed_ideas(ids)
    return "Ok"


@view_config(
    context=InstanceContext, ctx_instance_class=IdeaCreatingWidget,
    request_method="GET", permission=P_READ,
    renderer="json", name="confirm_messages")
def view_confirmed_messages(request):
    ctx = request.context
    return ctx._instance.get_confirmed_messages()


@view_config(
    context=InstanceContext, ctx_instance_class=IdeaCreatingWidget,
    request_method="POST", permission=P_ADMIN_DISC,
    renderer="json", name="confirm_messages")
def set_confirmed_messages(request):
    ids = loads(request.POST['ids'])
    ctx = request.context
    ctx._instance.set_confirmed_messages(ids)
    return "Ok"


@view_config(
    context=InstanceContext, ctx_instance_class=Idea,
    request_method="GET", permission=P_READ,
    renderer="json", name="criteria")
def get_idea_criteria(request):
    ctx = request.context
    view = (request.matchdict or {}).get('view', None)\
        or ctx.get_default_view() or 'default'
    return [cr.generic_json(view) for cr in
            ctx._instance.get_siblings_of_type(Criterion)]


@view_config(
    context=InstanceContext, ctx_instance_class=Idea,
    request_method="GET", permission=P_READ,
    renderer="json", name="vote_results")
def get_idea_vote_results(request):
    return request.context._instance.get_voting_results()


@view_config(
    context=InstanceContext, ctx_instance_class=Widget,
    request_method="GET", permission=P_READ,
    renderer="json", name="user_states")
def get_all_users_states(request):
    return request.context._instance.get_all_user_states()


@view_config(context=InstanceContext, renderer='json', request_method='GET',
             ctx_instance_class=MultiCriterionVotingWidget, permission=P_READ,
             accept="application/json")
def voting_widget_view(request):
    ctx = request.context
    view = (request.matchdict or {}).get('view', None)\
        or ctx.get_default_view() or 'default'
    widget = ctx._instance
    json = widget.generic_json(view)
    user_id = authenticated_userid(request) or Everyone
    if user_id != Everyone:
        user = User.get(id=user_id)
        #json['discussion'] = ...
        json['user'] = user.generic_json(view_def_name=view)
        json['user_permissions'] = get_permissions(
            user_id, widget.get_discussion_id())
        user_state = widget.get_user_state(user_id)
        if user_state is not None:
            json['user_state'] = user_state
        target_id = request.GET.get('target', None)
        if target_id and Idea.get_database_id(target_id):
            json['user_votes_url'] = widget.get_user_votes_url(target_id)
            json['vote_results_url'] = widget.get_vote_results_url(target_id)
            json['voting_urls'] = widget.get_voting_urls(target_id)
        json['criteria'] = [idea.generic_json(view_def_name=view)
                            for idea in widget.criteria]
    return json


@view_config(context=CollectionContext, request_method='POST',
             ctx_named_collection="CriterionCollection.criteria",
             permission=P_ADMIN_DISC, header=FORM_HEADER)
def post_to_vote_criteria(request):
    ctx = request.context
    target_id = request.POST.get('id', None)
    idea = None
    if target_id:
        idea = Idea.get_instance(target_id)
    if not idea:
        raise HTTPNotFound
    widget = ctx.parent_instance
    widget.add_criterion(idea)
    return HTTPOk()  # Not sure this can be called a creation


@view_config(context=CollectionContext, request_method='DELETE',
             ctx_named_collection_instance="CriterionCollection.criteria",
             permission=P_ADMIN_DISC)
def delete_vote_criteria(request):
    ctx = request.context
    idea = ctx._instance
    widget = ctx.__parent__.parent_instance
    widget.remove_criterion(idea)
    return HTTPOk()<|MERGE_RESOLUTION|>--- conflicted
+++ resolved
@@ -3,11 +3,7 @@
 from pyramid.view import view_config
 from pyramid.security import authenticated_userid
 from pyramid.httpexceptions import (
-<<<<<<< HEAD
-    HTTPOk, HTTPNoContent, HTTPNotFound)
-=======
-    HTTPOk, HTTPNoContent, HTTPUnauthorized)
->>>>>>> 6892579f
+    HTTPOk, HTTPNoContent, HTTPNotFound, HTTPUnauthorized)
 
 from assembl.auth import (
     P_READ, P_ADMIN_DISC, P_ADD_POST, Everyone)
