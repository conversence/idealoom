from pyramid.view import view_config, view_defaults
from pyramid.response import Response
from pyramid.renderers import render_to_response
from pyramid.httpexceptions import HTTPNotFound
from pyramid.i18n import TranslationString as _
import json
import os.path
from assembl.db import DBSession
from assembl.synthesis.models import Discussion
from sqlalchemy.orm.exc import NoResultFound

FIXTURE = os.path.join(os.path.dirname(__file__),
                       '../../static/js/fixtures/nodes.json')

TEMPLATE_PATH = os.path.join(os.path.dirname(__file__), '..', '..', 'templates')


def get_default_context(request):
    slug = request.matchdict['discussion_slug']
    try:
        discussion = DBSession.query(Discussion).filter(Discussion.slug==slug).one()
    except NoResultFound:
        raise HTTPNotFound(_("No discussion found for slug=%s" % slug))

    return {
        'STATIC_URL': '/static/',
        'templates': get_template_views(),
        'discussion': discussion
    }


def get_template_views():
    """ get all .tmpl files from templates/views directory """
    views_path = os.path.join(TEMPLATE_PATH, 'views')
    views = []

    for (dirpath, dirname, filenames) in os.walk(views_path):
        for filename in filenames:
            if filename.endswith('.tmpl'):
                views.append(filename.split('.')[0])

    return views


def get_styleguide_components():
    """ get all .jinja2 files from templates/styleguide directory """
    views_path = os.path.join(TEMPLATE_PATH, 'styleguide', 'components')
    views = {}

    for (dirpath, dirname, filenames) in os.walk(views_path):
        for filename in filenames:
            if filename.endswith('.jinja2') and filename != 'index.jinja2':
                view_path = os.path.join('styleguide', 'components', filename)
                view_name = filename.split('.')[0].replace('_', ' ')
                views[view_name] = view_path

    return views


@view_config(route_name='home', request_method='GET', http_cache=60)
def home_view(request):
<<<<<<< HEAD
    context = get_default_context()
    print dir(request)
=======
    context = get_default_context(request)
>>>>>>> 62cb090a
    return render_to_response('../../templates/index.jinja2', context, request=request)


@view_config(route_name='toc', request_method='GET', http_cache=60)
def toc_view(request):
    return render_to_response('../../templates/backbone/index.pt', {}, request=request)


@view_config(renderer='json', route_name='nodetest', request_method='GET', http_cache=60)
def dummy_node_data(request):
    f = open(FIXTURE)
    contents = f.read()
    f.close()
    contents = json.loads(contents)
    return contents


@view_config(route_name='styleguide', request_method='GET', http_cache=60)
def styleguide_view(request):
    context = get_default_context(request)
    context['styleguide_views'] = get_styleguide_components()
    return render_to_response('../../templates/styleguide/index.jinja2', context, request=request)


@view_config(route_name='test', request_method='GET', http_cache=60)
def frontend_test_view(request):
    context = get_default_context(request)
    return render_to_response('../../templates/tests/index.jinja2', context, request=request)<|MERGE_RESOLUTION|>--- conflicted
+++ resolved
@@ -59,12 +59,7 @@
 
 @view_config(route_name='home', request_method='GET', http_cache=60)
 def home_view(request):
-<<<<<<< HEAD
-    context = get_default_context()
-    print dir(request)
-=======
     context = get_default_context(request)
->>>>>>> 62cb090a
     return render_to_response('../../templates/index.jinja2', context, request=request)
 
 
