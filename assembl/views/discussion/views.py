"""The basic views that host the one-page app"""
import json
import os.path

from pyramid.view import view_config
from pyramid.response import Response
from pyramid.renderers import render_to_response
from pyramid.settings import asbool
from pyramid.security import authenticated_userid, Everyone
from pyramid.httpexceptions import (
    HTTPNotFound, HTTPSeeOther)
from pyramid.i18n import TranslationStringFactory
from sqlalchemy.orm.exc import NoResultFound

from ...lib.utils import path_qs
from ...lib.frontend_urls import FrontendUrls
from ...auth import P_READ, P_ADD_EXTRACT
from ...auth.util import user_has_permission
from ...models import (
    Discussion,
    User,
    Role,
    Post,
    Idea,
    Locale,
)

from .. import (
    HTTPTemporaryRedirect, get_default_context as base_default_context,
    get_locale_from_request)
from ...nlp.translation_service import DummyGoogleTranslationService
from ..auth.views import get_social_autologin

from assembl.lib import config as AssemblConfig


FIXTURE = os.path.join(os.path.dirname(__file__),
                       '../../static/js/fixtures/nodes.json')

_ = TranslationStringFactory('assembl')

TEMPLATE_PATH = os.path.join(os.path.dirname(__file__), '..', '..', 'templates')


def get_default_context(request):
    base = base_default_context(request)
    slug = request.matchdict['discussion_slug']
    try:
        discussion = Discussion.default_db.query(Discussion).filter(Discussion.slug==slug).one()
    except NoResultFound:
        raise HTTPNotFound(_("No discussion found for slug=%s") % slug)
    return dict(base, discussion=discussion)


def get_styleguide_components():
    """ get all .jinja2 files from templates/styleguide directory """
    views_path = os.path.join(TEMPLATE_PATH, 'styleguide', 'components')
    views = {}

    for (dirpath, dirname, filenames) in os.walk(views_path):
        for filename in filenames:
            if filename.endswith('.jinja2') and filename != 'index.jinja2':
                view_path = os.path.join('styleguide', 'components', filename)
                view_name = filename.split('.')[0].replace('_', ' ')
                views[view_name] = view_path

    return views


@view_config(route_name='home', request_method='GET', http_cache=60)
def home_view(request):
    """The main view on a discussion"""
    user_id = authenticated_userid(request) or Everyone
    context = get_default_context(request)
    discussion = context["discussion"]
    canRead = user_has_permission(discussion.id, user_id, P_READ)
    if not canRead and user_id == Everyone:
        # User isn't logged-in and discussion isn't public:
        # redirect to login page
        # need to pass the route to go to *after* login as well

        # With regards to a next_view, if explicitly stated, then
        # that is the next view. If not stated, the referer takes
        # precedence. In case of failure, login redirects to the
        # discussion which is its context.
        next_view = request.params.get('next', None)
        if not next_view and discussion:
            # If referred here from a post url, want to be able to
            # send the user back. Usually, Assembl will send the user
            # here to login on private discussions.
            referrer = request.url
            next_view = path_qs(referrer)

        login_url = get_social_autologin(request, discussion, next_view)
        if login_url:
            pass
        elif next_view:
            login_url = request.route_url("contextual_login",
                                          discussion_slug=discussion.slug,
                                          _query={"next": next_view})
        else:
            login_url = request.route_url(
                'contextual_login', discussion_slug=discussion.slug)
        return HTTPTemporaryRedirect(login_url)
    elif not canRead:
        # User is logged-in but doesn't have access to the discussion
        # Would use render_to_response, except for the 401
        from pyramid_jinja2 import IJinja2Environment
        jinja_env = request.registry.queryUtility(
            IJinja2Environment, name='.jinja2')
        template = jinja_env.get_template('cannot_read_discussion.jinja2')
        body = template.render(get_default_context(request))
        return Response(body, 401)

    # if the route asks for a post, get post content (because this is needed for meta tags)
    route_name = request.matched_route.name
    if route_name == "purl_posts":
        post_id = FrontendUrls.getRequestedPostId(request)
        if not post_id:
            return HTTPSeeOther(request.route_url(
                'home', discussion_slug=discussion.slug))
        post = Post.get_instance(post_id)
        if not post or post.discussion_id != discussion.id:
            return HTTPSeeOther(request.route_url(
                'home', discussion_slug=discussion.slug))
        context['post'] = post
    elif route_name == "purl_idea":
        idea_id = FrontendUrls.getRequestedIdeaId(request)
        if not idea_id:
            return HTTPSeeOther(request.route_url(
                'home', discussion_slug=discussion.slug))
        idea = Idea.get_instance(idea_id)
        if not idea or idea.discussion_id != discussion.id:
            return HTTPSeeOther(request.route_url(
                'home', discussion_slug=discussion.slug))
        context['idea'] = idea

    canAddExtract = user_has_permission(discussion.id, user_id, P_ADD_EXTRACT)
    context['canAddExtract'] = canAddExtract
    context['canDisplayTabs'] = True
    preferences = discussion.preferences
    session = discussion.db
    if user_id != Everyone:
        from assembl.models import UserPreferenceCollection
        # TODO: user may not exist. Case of session with BD change.
        user = User.get(user_id)
        preferences = UserPreferenceCollection(user_id, discussion)
        target_locale = get_locale_from_request(request, session, user)
        user.is_visiting_discussion(discussion.id)
    else:
        target_locale = get_locale_from_request(request, session)

    translation_service_data = {}
    try:
        service = discussion.translation_service()
        if service:
            translation_service_data = service.serviceData()
    except:
        pass
    context['translation_service_data_json'] = json.dumps(
        translation_service_data)
    locale_labels = json.dumps(
        DummyGoogleTranslationService.target_locale_labels_cls(target_locale))
    context['translation_locale_names_json'] = locale_labels

    context['preferences_json'] = json.dumps(dict(preferences))
    role_names = [x for (x) in session.query(Role.name).all()]
    context['role_names'] = json.dumps(role_names)

    response = render_to_response('../../templates/index.jinja2', context,
                                  request=request)
    # Prevent caching the home, especially for proper login/logout
    response.cache_control.max_age = 0
    response.cache_control.prevent_auto = True
    return response


<<<<<<< HEAD
@view_config(route_name='new_home', request_method='GET', http_cache=60,
             renderer='assembl:templates/index_react.jinja2')
@view_config(route_name='new_styleguide', request_method='GET',
             renderer='assembl:templates/index_react.jinja2')
@view_config(route_name='new_profile', request_method='GET',
=======
@view_config(route_name='v2_with_slug', request_method='GET',
             renderer='assembl:templates/index_react.jinja2')
@view_config(route_name='v2_without_slug', request_method='GET',
>>>>>>> c1a95696
             renderer='assembl:templates/index_react.jinja2')
def react_view(request):
    """
    Asbolutely basic view. Nothing more.
    Must add user authentication, permission, etc.
    Basic view for the homepage
    """
    old_context = base_default_context(request)
    
    context = dict(
        request=old_context['request'],
        REACT_URL=old_context['REACT_URL'],
        discussion=old_context['discussion']
    )
    return context


@view_config(route_name='styleguide', request_method='GET', http_cache=60,
             renderer='assembl:templates/styleguide/index.jinja2')
def styleguide_view(request):
    context = get_default_context(request)
    context['styleguide_views'] = get_styleguide_components()
    return context


@view_config(route_name='test', request_method='GET', http_cache=60,
             renderer='assembl:templates/tests/index.jinja2')
def frontend_test_view(request):
    context = get_default_context(request)
    discussion = context["discussion"]
    target_locale = Locale.get_or_create('en', discussion.db)
    locale_labels = json.dumps(
        DummyGoogleTranslationService.target_locale_labels_cls(target_locale))
    context['translation_locale_names_json'] = locale_labels
    context['translation_service_data_json'] = '{}'
    context['preferences_json'] = json.dumps(dict(discussion.preferences))
    return context


@view_config(context=HTTPNotFound, renderer='assembl:templates/includes/404.jinja2')
def not_found(context, request):
    request.response.status = 404
    return {}


def includeme(config):
    if asbool(AssemblConfig.get('new_frontend', False)):
<<<<<<< HEAD
        config.add_route('new_styleguide', 'v2/styleguide')
        config.add_route('new_profile', 'v2/profile')
        config.add_route('new_home', 'v2/{discussion_slug}/*extra_path')
=======
        config.add_route('v2_with_slug', 'v2/{discussion_slug}/*extra_path')
        config.add_route('v2_without_slug', 'v2/*extra_path')
>>>>>>> c1a95696
<|MERGE_RESOLUTION|>--- conflicted
+++ resolved
@@ -174,18 +174,9 @@
     response.cache_control.prevent_auto = True
     return response
 
-
-<<<<<<< HEAD
-@view_config(route_name='new_home', request_method='GET', http_cache=60,
-             renderer='assembl:templates/index_react.jinja2')
-@view_config(route_name='new_styleguide', request_method='GET',
-             renderer='assembl:templates/index_react.jinja2')
-@view_config(route_name='new_profile', request_method='GET',
-=======
 @view_config(route_name='v2_with_slug', request_method='GET',
              renderer='assembl:templates/index_react.jinja2')
 @view_config(route_name='v2_without_slug', request_method='GET',
->>>>>>> c1a95696
              renderer='assembl:templates/index_react.jinja2')
 def react_view(request):
     """
@@ -233,11 +224,5 @@
 
 def includeme(config):
     if asbool(AssemblConfig.get('new_frontend', False)):
-<<<<<<< HEAD
-        config.add_route('new_styleguide', 'v2/styleguide')
-        config.add_route('new_profile', 'v2/profile')
-        config.add_route('new_home', 'v2/{discussion_slug}/*extra_path')
-=======
         config.add_route('v2_with_slug', 'v2/{discussion_slug}/*extra_path')
-        config.add_route('v2_without_slug', 'v2/*extra_path')
->>>>>>> c1a95696
+        config.add_route('v2_without_slug', 'v2/*extra_path')