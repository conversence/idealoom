"""The basic views that host the one-page app"""
import json
import os.path

from pyramid.view import view_config
from pyramid.response import Response
from pyramid.renderers import render_to_response
from pyramid.security import Everyone, forget
from pyramid.httpexceptions import (
    HTTPNotFound, HTTPSeeOther, HTTPMovedPermanently)
from pyramid.i18n import TranslationStringFactory
from sqlalchemy.orm.exc import NoResultFound

from ...lib.utils import path_qs
from ...lib.frontend_urls import FrontendUrls
from ...auth import P_READ, P_ADD_EXTRACT
from ...auth.util import user_has_permission
from ...models import (
    Discussion,
    User,
    Role,
    Post,
    Idea,
    Locale,
)

from .. import (
    HTTPTemporaryRedirect, get_default_context as base_default_context,
    get_locale_from_request, get_theme_info)
from ...nlp.translation_service import DummyGoogleTranslationService
from ..auth.views import get_social_autologin, get_login_context


FIXTURE = os.path.join(os.path.dirname(__file__),
                       '../../static/js/fixtures/nodes.json')

_ = TranslationStringFactory('assembl')

TEMPLATE_PATH = os.path.join(os.path.dirname(__file__), '..', '..', 'templates')


def get_default_context(request):
    base = base_default_context(request)
    slug = request.matchdict['discussion_slug']
    try:
        discussion = Discussion.default_db.query(Discussion).filter(Discussion.slug==slug).one()
    except NoResultFound:
        raise HTTPNotFound(_("No discussion found for slug=%s") % slug)
    return dict(base, discussion=discussion)


def get_styleguide_components():
    """ get all .jinja2 files from templates/styleguide directory """
    views_path = os.path.join(TEMPLATE_PATH, 'styleguide', 'components')
    views = {}

    for (dirpath, dirname, filenames) in os.walk(views_path):
        for filename in filenames:
            if filename.endswith('.jinja2') and filename != 'index.jinja2':
                view_path = os.path.join('styleguide', 'components', filename)
                view_name = filename.split('.')[0].replace('_', ' ')
                views[view_name] = view_path

    return views


@view_config(route_name='home', request_method='GET', http_cache=60)
def home_view(request):
    """The main view on a discussion"""
    user_id = request.authenticated_userid or Everyone
    context = get_default_context(request)
    discussion = context["discussion"]
    canRead = user_has_permission(discussion.id, user_id, P_READ)
    if not canRead and user_id == Everyone:
        # User isn't logged-in and discussion isn't public:
        # redirect to login page
        # need to pass the route to go to *after* login as well

        # With regards to a next_view, if explicitly stated, then
        # that is the next view. If not stated, the referer takes
        # precedence. In case of failure, login redirects to the
        # discussion which is its context.
        next_view = request.params.get('next', None)
        if not next_view and discussion:
            # If referred here from a post url, want to be able to
            # send the user back. Usually, Assembl will send the user
            # here to login on private discussions.
            referrer = request.url
            next_view = path_qs(referrer)

        login_url = get_social_autologin(request, discussion, next_view)
        if login_url:
            pass
        elif next_view:
            login_url = request.route_url("contextual_react_login",
                                          discussion_slug=discussion.slug,
                                          _query={"next": next_view})
        else:
            login_url = request.route_url(
                'contextual_react_login', discussion_slug=discussion.slug)
        return HTTPTemporaryRedirect(login_url)
    elif not canRead:
        # User is logged-in but doesn't have access to the discussion
        # Would use render_to_response, except for the 401
        from pyramid_jinja2 import IJinja2Environment
        jinja_env = request.registry.queryUtility(
            IJinja2Environment, name='.jinja2')
        template = jinja_env.get_template('cannot_read_discussion.jinja2')
        body = template.render(get_default_context(request))
        return Response(body, 401)

    # if the route asks for a post, get post content (because this is needed for meta tags)
    route_name = request.matched_route.name
    if route_name == "purl_posts":
        post_id = FrontendUrls.getRequestedPostId(request)
        if not post_id:
            return HTTPSeeOther(request.route_url(
                'home', discussion_slug=discussion.slug))
        post = Post.get_instance(post_id)
        if not post or post.discussion_id != discussion.id:
            return HTTPSeeOther(request.route_url(
                'home', discussion_slug=discussion.slug))
        context['post'] = post
    elif route_name == "purl_idea":
        idea_id = FrontendUrls.getRequestedIdeaId(request)
        if not idea_id:
            return HTTPSeeOther(request.route_url(
                'home', discussion_slug=discussion.slug))
        idea = Idea.get_instance(idea_id)
        if not idea or idea.discussion_id != discussion.id:
            return HTTPSeeOther(request.route_url(
                'home', discussion_slug=discussion.slug))
        context['idea'] = idea

    canAddExtract = user_has_permission(discussion.id, user_id, P_ADD_EXTRACT)
    context['canAddExtract'] = canAddExtract
    context['canDisplayTabs'] = True
    preferences = discussion.preferences
    session = discussion.db
    if user_id != Everyone:
        from assembl.models import UserPreferenceCollection
        # TODO: user may not exist. Case of session with BD change.
        user = User.get(user_id)
        preferences = UserPreferenceCollection(user_id, discussion)
        target_locale = get_locale_from_request(request, session, user)
        user.is_visiting_discussion(discussion.id)
    else:
        target_locale = get_locale_from_request(request, session)

    translation_service_data = {}
    try:
        service = discussion.translation_service()
        if service:
            translation_service_data = service.serviceData()
    except:
        pass
    context['translation_service_data_json'] = json.dumps(
        translation_service_data)
    locale_labels = json.dumps(
        DummyGoogleTranslationService.target_locale_labels_cls(target_locale))
    context['translation_locale_names_json'] = locale_labels

    context['preferences_json'] = json.dumps(dict(preferences))
    role_names = [x for (x) in session.query(Role.name).all()]
    context['role_names'] = json.dumps(role_names)

    response = render_to_response('../../templates/index.jinja2', context,
                                  request=request)
    # Prevent caching the home, especially for proper login/logout
    response.cache_control.max_age = 0
    response.cache_control.prevent_auto = True
    return response


def bare_route_name(route_name):
    if route_name.startswith('contextual_'):
        route_name = route_name[11:]
    if route_name.startswith('react_'):
        route_name = route_name[6:]
    return route_name


def is_login_route(route_name):
    return route_name in (
        "login", "register", "request_password_change",
        "do_password_change")


def react_view(request):
    """
    Asbolutely basic view. Nothing more.
    Must add user authentication, permission, etc.
    Basic view for the homepage
    """
    bare_route = bare_route_name(request.matched_route.name)
    if is_login_route(bare_route):
        request.session.pop('discussion')
        if bare_route in ("register", "login"):
            forget(request)
    old_context = base_default_context(request)
    user_id = request.authenticated_userid or Everyone
    discussion = old_context["discussion"] or None
    get_route = old_context["get_route"]
    if discussion:
        canRead = user_has_permission(discussion.id, user_id, P_READ)
        canUseReact = (is_login_route(bare_route) or
                       discussion.preferences['landing_page'])
        if not canRead and user_id == Everyone:
            # User isn't logged-in and discussion isn't public:
            # Maybe we're already in a login/register page etc.
            if is_login_route(bare_route):
                return get_login_context(request)

            # otherwise redirect to login page
            next_view = request.params.get('next', None)
            if not next_view:
                # next_view = request.route_url("")
                next_view = request.route_path("new_home" if canUseReact else "home",
                                               discussion_slug=discussion.slug)

            login_url = get_social_autologin(request, discussion, next_view)
            if login_url:
                pass
            elif next_view:
                # Assuming that the next_view already knows about canUseReact.
                # If not, will be re-routed
                login_url = request.route_url("contextual_react_login",
                                              discussion_slug=discussion.slug,
                                              _query={"next": next_view})
            else:
                login_url = request.route_url(
                    'contextual_react_login', discussion_slug=discussion.slug)
            return HTTPTemporaryRedirect(login_url)
        elif not canRead:
            # User is logged-in but doesn't have access to the discussion
            # Would use render_to_response, except for the 401
            from pyramid_jinja2 import IJinja2Environment
            jinja_env = request.registry.queryUtility(
                IJinja2Environment, name='.jinja2')
            template = jinja_env.get_template('react_unauthorized.jinja2')
            body = template.render(get_default_context(request))
            return Response(body, 401)
        if not canUseReact:
            # Discussion not set up for landing page
            extra_path = request.path.split("/")  # There is a preceding slash
            if len(extra_path) > 2:
                # Carry over all paths after the slug
                extra_path = "/" + "/".join(extra_path[2:])
            else:
                extra_path = None
            query = request.query_string or None
            url = request.route_url('home',
                                    discussion_slug=discussion.slug,
                                    extra_path=extra_path,
                                    _query=query)
            return HTTPTemporaryRedirect(url)
    else:
        return get_login_context(request)

    (theme_name, theme_relative_path) = get_theme_info(discussion, frontend_version=2)
    context = dict(
        request=old_context['request'],
        REACT_URL=old_context['REACT_URL'],
        discussion=discussion,
        user=old_context['user'],
        error=old_context.get('error', None),
        messages=old_context.get('messages', None),
<<<<<<< HEAD
        providers=old_context.get('providers', None),
        get_route=get_route,
        theme_name=theme_name,
        theme_relative_path=theme_relative_path
=======
        providers_json=old_context.get('providers_json', None),
        get_route=get_route
>>>>>>> 5d9f3edf
    )
    return context


def test_error_view(request):
    ctx = get_default_context(request)
    tp = request.matchdict.get('type', None)
    if not tp:
        return HTTPNotFound()
    tp = tp[0]
    from pyramid_jinja2 import IJinja2Environment
    jinja_env = request.registry.queryUtility(
        IJinja2Environment, name='.jinja2')

    if tp == 'unauthorized':
        template = jinja_env.get_template('react_unauthorized.jinja2')
        body = template.render(ctx)
        return Response(body, 401)


@view_config(route_name='styleguide', request_method='GET', http_cache=60,
             renderer='assembl:templates/styleguide/index.jinja2')
def styleguide_view(request):
    context = get_default_context(request)
    context['styleguide_views'] = get_styleguide_components()
    return context


@view_config(route_name='test', request_method='GET', http_cache=60,
             renderer='assembl:templates/tests/index.jinja2')
def frontend_test_view(request):
    context = get_default_context(request)
    discussion = context["discussion"]
    target_locale = Locale.get_or_create('en', discussion.db)
    locale_labels = json.dumps(
        DummyGoogleTranslationService.target_locale_labels_cls(target_locale))
    context['translation_locale_names_json'] = locale_labels
    context['translation_service_data_json'] = '{}'
    context['preferences_json'] = json.dumps(dict(discussion.preferences))
    return context


@view_config(context=HTTPNotFound, renderer='assembl:templates/includes/404.jinja2')
def not_found(context, request):
    request.response.status = 404
    return {}


def register_react_views(config, routes):
    """Add list of routes to the `assembl.views.discussion.views.react_view` method."""
    if not routes:
        return
    for route in routes:
        config.add_view(react_view, route_name=route,
                        request_method='GET',
                        renderer='assembl:templates/index_react.jinja2')


def includeme(config):
    config.add_route('new_styleguide', '/styleguide')
    config.add_route('test_error_view', '/{discussion_slug}/test/*type')
    config.add_route('new_home', '/{discussion_slug}/home')
    config.add_route('bare_slug', '/{discussion_slug}')
    config.add_route('auto_bare_slug', '/{discussion_slug}/')
    config.add_route('general_react_page', '/{discussion_slug}/*extra_path')

    react_routes = [
                        "new_home",
                        "bare_slug",
                        "new_styleguide",
                        "general_react_page"
                    ]

    register_react_views(config, react_routes)

    # Use these routes to test global views
    config.add_view(test_error_view, route_name='test_error_view',
                    request_method='GET')

    def redirector(request):
        return HTTPMovedPermanently(request.route_url(
            'bare_slug',
            discussion_slug=request.matchdict.get('discussion_slug')))
    config.add_view(redirector, route_name='auto_bare_slug')<|MERGE_RESOLUTION|>--- conflicted
+++ resolved
@@ -265,15 +265,10 @@
         user=old_context['user'],
         error=old_context.get('error', None),
         messages=old_context.get('messages', None),
-<<<<<<< HEAD
-        providers=old_context.get('providers', None),
+        providers_json=old_context.get('providers_json', None),
         get_route=get_route,
         theme_name=theme_name,
         theme_relative_path=theme_relative_path
-=======
-        providers_json=old_context.get('providers_json', None),
-        get_route=get_route
->>>>>>> 5d9f3edf
     )
     return context
 
