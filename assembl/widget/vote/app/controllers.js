--- conflicted
+++ resolved
@@ -25,41 +25,9 @@
 
     $scope.target = $routeParams.target;
 
-<<<<<<< HEAD
-  $scope.mandatory_criterion_fields = [
-    {
-      "key": "entity_id",
-      "type": "criterion",
-      "label": "Criterion entity id"
-    },
-    {
-      "key": "name_slug",
-      "type": "text",
-      "label": "Name slug"
-    },
-    {
-      "key": "name",
-      "type": "text",
-      "label": "Name"
-    },
-    {
-      "key": "valueMin",
-      "type": "integer",
-      "default": 0,
-      "description": "The minimum value which can be voted"
-    },
-    {
-      "key": "valueMax",
-      "type": "integer",
-      "default": 100,
-      "description": "The maximum value which can be voted"
-    }
-  ];
-=======
     $scope.widget_endpoint = AssemblToolsService.resourceToUrl($scope.widget_uri);
   };
 }]);
->>>>>>> e982078b
 
 
 voteApp.controller('adminConfigureInstanceSetCriteriaCtl',
@@ -816,7 +784,7 @@
                 setTimeout(function(){svg.css("background","none");}, 1000);
                 */
 
-                vote_result_holder.append($("<p class='success'>Your vote on criterion '" + criterion_tag.attr("data-criterion-name-slug") + "' has been successfully submitted!</p>"));
+                vote_result_holder.append($("<p class='success'>Your vote on criterion '" + criterion_tag.attr("data-criterion-name") + "' has been successfully submitted!</p>"));
               };          
             };
 
@@ -836,7 +804,7 @@
                 svg.css("background","#ff0000");
                 setTimeout(function(){svg.css("background","none");}, 1000);
 
-                vote_result_holder.append($("<p class='failure'>Your vote on criterion '" + criterion_tag.attr("data-criterion-name-slug") + "' has NOT been successfully submitted!</p>"));
+                vote_result_holder.append($("<p class='failure'>Your vote on criterion '" + criterion_tag.attr("data-criterion-name") + "' has NOT been successfully submitted!</p>"));
               }
             };
 
@@ -886,7 +854,7 @@
 
       svg.append("g")
         .attr("class", "criterion")
-        .attr("data-criterion-name-slug", criterion.name_slug)
+        .attr("data-criterion-name", criterion.name)
         .attr("data-criterion-id", criterion["entity_id"]) // contains something like "local:Idea/3"
         .attr("data-criterion-value", criterionValue)
         .attr("data-criterion-value-min", criterion.valueMin)
@@ -1095,7 +1063,7 @@
 
       svg.append("g")
         .attr("class", "criterion")
-        .attr("data-criterion-name-slug", criteria[0].name_slug)
+        .attr("data-criterion-name", criteria[0].name)
         .attr("data-criterion-id", criteria[0]["entity_id"]) // contains something like "local:Idea/3"
         .attr("data-criterion-value", criterionXValue)
         .attr("data-criterion-value-min", criteria[0].valueMin)
@@ -1105,7 +1073,7 @@
 
       svg.append("g")
         .attr("class", "criterion")
-        .attr("data-criterion-name-slug", criteria[1].name_slug)
+        .attr("data-criterion-name", criteria[1].name)
         .attr("data-criterion-id", criteria[1]["entity_id"]) // contains something like "local:Idea/3"
         .attr("data-criterion-value", criterionYValue)
         .attr("data-criterion-value-min", criteria[1].valueMin)
