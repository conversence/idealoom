#!/bin/env python
# -*- coding:utf-8 -*-
from __future__ import with_statement

from os import getenv
from platform import system
import os.path
import time
import pipes

import fabric.operations
from fabric.operations import put, get
from fabric.api import *
from fabric.colors import cyan
from fabric.contrib.files import *


@task
def reloadapp():
    """
    Touch the wsgi
    """
    if env.uses_global_supervisor:
        print(cyan('Asking supervisor to restart %(projectname)s' % env))
        run("sudo /usr/bin/supervisorctl restart %(projectname)s" % env)
    if env.uses_wsgi:
        print(cyan('Reloading all wsgi applications in : %s' % env.projectpath))
        #this may accidentally reload staging environments and the like, but it's the only reliable way to 
        #hit any multisites defined. 
        if env.uses_apache:
            with cd(env.projectpath):
                run('touch apache/*')
    else:
        venvcmd("supervisorctl restart all")
    if env.uses_memcache:
        flushmemcache()


def venvcmd(cmd, shell=True, user=None, pty=False):
    if not user:
        user = env.user

    with cd(env.projectpath):
        return run('source %(venvpath)s/bin/activate && ' % env + cmd, shell=shell, pty=pty)

def venv_prefix():
    return 'source %(venvpath)s/bin/activate' % env

def get_db_dump_name():
    return 'current_database.pgdump'

def remote_db_path():
    return os.path.join(env.projectpath, get_db_dump_name())

def printenv():
    """
    Print shell env
    """
    venvcmd('env')



## Virtualenv
@task
def build_virtualenv():
    """
    Build the virtualenv
    """
    print(cyan('Creating a fresh virtualenv'))
    require('venvpath', provided_by=('commonenv'))
    run('virtualenv --no-site-packages --distribute %(venvpath)s' % env)
    run('rm /tmp/distribute* || echo "ok"') # clean after myself
    

@task
def update_requirements(force=False):
    """
    update external dependencies on remote host
    """
    print(cyan('Updating requirements using PIP'))
    run('%(venvpath)s/bin/pip install -U pip==1.4.1' % env)
    
    if force:
        cmd = "%(venvpath)s/bin/pip install -I -r %(projectpath)s/requirements.txt" % env
    else:
        cmd = "%(venvpath)s/bin/pip install -r %(projectpath)s/requirements.txt" % env
    run("yes w | %s" % cmd)

@task
def app_db_update():
    """
    Migrates database using south
    """
    print(cyan('Migrating database'))
    venvcmd('alembic -c %s upgrade head' % (env.ini_file))

@task
def app_db_install():
    """
    Install db the first time and fake migrations
    """
    execute(database_create)
    print(cyan('Installing database'))
    venvcmd('assembl-db-manage %s bootstrap' % (env.ini_file))

@task
def make_messages():
    """
    Run *.po file generation for translation
    """
    cmd = "python setup.py extract_messages"
    venvcmd(cmd)
    cmd = "python setup.py update_catalog"
    venvcmd(cmd)

@task
def compile_messages():
    """
    Run compile *.mo file from *.po
    """
    cmd = "python setup.py compile_catalog"
    venvcmd(cmd)

@task
def compile_stylesheets():
    """
    Generate *.css files from *.scss
    """
    with cd(env.projectpath):
        run('bundle exec compass compile --force', shell=True)
            
def tests():
    """
    Run all tests on remote
    """
    print(cyan('Running TDD tests'))
    venvcmd('./manage.py test')

    print(cyan('Running BDD tests'))
    venvcmd('./manage.py harvest --verbosity=2')


    
@task
def bootstrap():
    """
    Create the virtualenv and install the app
    """
    execute(clone_repository)
    execute(bootstrap_from_checkout)

@task
def bootstrap_from_checkout():
    """
    Create the virtualenv and install the app
    """
    execute(build_virtualenv)
    execute(install_rbenv)
    execute(app_fullupdate)
    
def clone_repository():
    """
    Clone repository and remove the exsiting one if necessary
    """
    print(cyan('Cloning Git repository'))

    # Remove dir if necessary
    if exists("%(projectpath)s/.git" % env):
        abort("%(projectpath)s/.git already exists" % env)

    # Clone
    run("git clone --branch {0} {1} {2}".format(env.gitbranch,
                                                env.gitrepo,
                                                env.projectpath)
    )
    
            
def updatemaincode():
    """
    Update code and/or switch branch
    """
    print(cyan('Updating Git repository'))
    with cd(os.path.join(env.projectpath)):
        run('git fetch')
        run('git checkout %s' % env.gitbranch)
        run('git pull %s %s' % (env.gitrepo, env.gitbranch))

def app_setup():
     venvcmd('pip install -Iv pip==1.4.1')
     venvcmd('pip install -e ./')
     venvcmd('export VIRTUOSO_ROOT=%s ; assembl-ini-files %s' % (
        env.use_virtuoso or '/usr', env.ini_file))

@task
def app_fullupdate():
    """
    Full Update: maincode and dependencies
    """
    execute(updatemaincode)
    execute(update_requirements, force=False)
    execute(update_compass)
    execute(app_compile)
    
@task
def app_update():
    """
    Fast Update: don't update requirements
    """
    execute(updatemaincode)
    execute(app_compile)

@task
def app_compile():
    """
    Fast Update: don't update requirements
    """
    execute(compile_stylesheets)
    execute(app_setup)
    execute(compile_messages)
    execute(app_db_update)
    # tests()
    execute(reloadapp)
    execute(webservers_reload)

## Webserver
def configure_webservers():
    """
    Configure the webserver stack.
    """
    # apache
    print(cyan('Configuring Apache'))
    sudo('cp %sapache/%s /etc/apache2/sites-available/%s' % (env.projectpath, env.urlhost, env.urlhost))
    sudo('a2ensite %s' % env.urlhost)

    # nginx
    # TODO: Mac
    print(cyan('Configuring Nginx'))
    sudo('cp %snginx/%s /etc/nginx/sites-available/%s' % (env.projectpath, env.urlhost, env.urlhost))
    with cd('/etc/nginx/sites-enabled/'):
        sudo('ln -sf ../sites-available/%s .' % env.urlhost)

    # Fix log dir
    execute(check_or_install_logdir)

    
def install_webservers():
    """
    Install the webserver stack
    """
    print(cyan('Installing web servers'))
    if not env.mac:
        sudo('apt-get install apache2-mpm-prefork libapache2-mod-wsgi -y')
        sudo('apt-get install nginx -y')

apache_files = ('/etc/init.d/apache2', '/opt/local/apache2/bin/apachectl',
                '/usr/sbin/apachectl')

@task
def webservers_reload():
    """
    Reload the webserver stack.
    """
    if env.uses_apache:
        print(cyan("Reloading apache"))
        # Apache (sudo is part of command line here because we don't have full
        # sudo access
        for f in apache_files:
            if exists(f):
                run('sudo %s reload' % (f,))
                break

    if env.uses_ngnix:
        # Nginx (sudo is part of command line here because we don't have full
        # sudo access
        print(cyan("Reloading nginx"))
        if exists('/etc/init.d/nginx'):
            run('sudo /etc/init.d/nginx reload')
        elif env.mac:
            sudo('killall -HUP nginx')

def webservers_stop():
    """
    Stop all webservers
    """
    if env.uses_apache:
        # Apache
        for f in apache_files:
            if exists(f):
                run('sudo %s stop' % (f,))
                break

    if env.uses_ngnix:
        # Nginx
        if exists('/etc/init.d/nginx'):
            sudo('/etc/init.d/nginx stop')    
        elif env.mac:
            sudo('killall nginx')

def webservers_start():
    """
    Start all webservers
    """
    if env.uses_apache:
        # Apache
        for f in apache_files:
            if exists(f):
                run('sudo %s start' % (f,))
                break

    if env.uses_ngnix:
        # Nginx
        if exists('/etc/init.d/nginx'):
            sudo('/etc/init.d/nginx start')    
        elif env.mac and exists('/usr/local/nginx/sbin/nginx'):
            sudo('/usr/local/nginx/sbin/nginx')

    
def check_or_install_logdir():
    """
    Make sure the log directory exists and has right mode and ownership
    """
    print(cyan('Installing a log dir'))
    with cd(env.venvpath + '/'):
        sudo('mkdir -p logs/ ; chown www-data logs; chmod o+rwx logs ; pwd')


## Database server
def install_database_server():
    """
    Install a postgresql DB
    """
    print(cyan('Installing Postgresql'))
    if env.mac:
        sudo('brew install postgresql')
    else:
        sudo('apt-get install -y postgresql')

def create_database_user():
    """
    Create a user and a DB for the project
    """
    # FIXME: pg_hba has to be changed by hand (see doc)
    # FIXME: Password has to be set by hand (see doc)
    sudo('createuser %s -D -R -S' % env.projectname, user='postgres')
    
## Server packages    
def install_basetools():
    """
    Install required base tools
    """
    print(cyan('Installing base tools'))
    if env.mac:
        run('cd /tmp; curl -O https://raw.github.com/pypa/pip/master/contrib/get-pip.py')
        sudo('python /tmp/get-pip.py')
        sudo('pip install virtualenv')
    else:
        sudo('apt-get install -y python-virtualenv python-pip')
        sudo('apt-get install -y git')
        #sudo('apt-get install -y gettext')

@task
def install_builddeps():
    """
    Will install commonly needed build deps for pip django virtualenvs.
    """
    execute(install_basetools)
    print(cyan('Installing compilers and required libraries'))
    if env.mac:
        if not exists('/usr/local/bin/brew'):
            sudo('ruby -e "$(curl -fsSL https://raw.github.com/mxcl/homebrew/go/install)"')
        sudo('brew install memcached zeromq redis postgresql')
    else:
<<<<<<< HEAD
        sudo('apt-get install -y build-essential python-dev libjpeg62-dev libpng12-dev zlib1g-dev libfreetype6-dev liblcms-dev libpq-dev libxslt1-dev libxml2-dev')
        sudo('apt-get install -y libzmq3-dev redis-server memcached unixodbc-dev virtuoso-opensource')
=======
        sudo('apt-get install -y build-essential python-dev ruby-build')
        #For specific python packages in requirements.txt
        sudo('apt-get install -y postgresql-server-dev-all libmemcached-dev libzmq3-dev')
        # libjpeg62-dev libpng12-dev zlib1g-dev libfreetype6-dev liblcms-dev libpq-dev libxslt1-dev libxml2-dev
        #Runtime requirements (even in develop)
        sudo('apt-get install -y redis-server memcached')
>>>>>>> ad584467

@task
def configure_rbenv():
    with cd(env.projectpath), settings(warn_only=True):
        if(run('rbenv local 1.9.3-p125').failed):
            # Install Ruby 1.9.3-p125:
            run('rbenv install 1.9.3-p125')
            # Rehash:
            run('rbenv rehash')
        if(run('bundle --version').failed):
            #install bundler
            run('gem install bundler')
            run('rbenv rehash')
        
@task
def install_ruby_build():
    if(run('ruby-build --help').failed):
        # Install ruby-build:
        with cd('/tmp'):
            run('git clone git://github.com/sstephenson/ruby-build.git')
        with cd('/tmp/ruby-build'):
            sudo('./install.sh')

@task
def install_rbenv():
    """
    Install the appropriate ruby environment for compass.
    """
    with cd(env.projectpath), settings(warn_only=True):
        if(run('rbenv version').failed and run('ls ~/.rbenv').failed):    
            # Install rbenv:
            run('git clone git://github.com/sstephenson/rbenv.git ~/.rbenv')
    # Add rbenv to the path:
    run('echo \'export PATH="$HOME/.rbenv/bin:$PATH"\' >> .bash_profile')
    run('echo \'eval "$(rbenv init -)"\' >> .bash_profile')
    run('source ~/.bash_profile')
    # The above will work fine on a shell (such as on the server accessed using
    # ssh for a developement machine running a GUI, you may need to run the 
    # following from a shell (with your local user):
    #    echo 'export PATH="$HOME/.rbenv/bin:$PATH"' >> ~/.profile;
    #    echo 'eval "$(rbenv init -)"' >> ~/.profile;
    #    source ~/.profile;
    
    run('echo \'export PATH="$HOME/.rbenv/bin:$PATH"\' >> .profile')
    run('echo \'eval "$(rbenv init -)"\' >> .profile')
    run('source ~/.profile')
    
    execute(install_ruby_build)
    execute(configure_rbenv)

@task
def install_compass():
    """
    (Re)Install compass, deleting current version 
    """
    execute(configure_rbenv)
    with cd(env.projectpath):
        run('rm -rf vendor/bundle')
        execute(update_compass)
@task
def update_compass():
    """
    Make sure compass version is up to date
    """
    execute(configure_rbenv)
    with cd(env.projectpath):
        run('bundle install --path=vendor/bundle')

def database_create():
    """
    """
    if env.use_virtuoso:
        venvcmd('export VIRTUOSO_ROOT=%s ; supervisord; sleep 8' % (env.use_virtuoso,))
    else:
        sudo('su - postgres -c "createdb -E UNICODE -Ttemplate0 -O%s %s"' % (env.db_user, env.db_name))

@task
def database_dump():
    """
    Dumps the database on remote site
    """
    if not exists(env.dbdumps_dir):
        run('mkdir -m700 %s' % env.dbdumps_dir)

    filename = 'db_%s.sql' % time.strftime('%Y%m%d')
    compressed_filename = '%s.pgdump' % filename
    absolute_path = os.path.join(env.dbdumps_dir, compressed_filename)

    # Dump
    with prefix(venv_prefix()), cd(env.projectpath):
        run('pg_dump --host=%s -U%s --format=custom -b %s > %s' % (env.db_host, env.db_user,
                                                 env.db_name,
                                                 absolute_path)
            )

    # Make symlink to latest
    with cd(env.dbdumps_dir):
        run('ln -sf %s %s' % (absolute_path, remote_db_path()))

@task
def database_download():
    """
    Dumps and downloads the database from the target server
    """
    execute(database_dump)
    get(remote_db_path(), './')

@task
def database_upload():
    """
    Uploads a local database backup to the target environment's server
    """
    if(env.wsginame != 'dev.wsgi'):
        put(get_db_dump_name(), remote_db_path())

@task    
def database_restore():
    """
    Restores the database backed up on the remote server
    """
    assert(env.wsginame in ('staging.wsgi', 'dev.wsgi'))
    env.debug = True
    
    if(env.wsginame != 'dev.wsgi'):
        execute(webservers_stop)
    
    # Drop db
    with settings(warn_only=True):
        sudo('su - postgres -c "dropdb %s"' % (env.db_name))

    # Create db
    execute(database_create)
    
    # Restore data
    with prefix(venv_prefix()), cd(env.projectpath):
        run('pg_restore --host=%s --dbname=%s -U%s --schema=public %s' % (env.db_host,
                                                  env.db_name,
                                                  env.db_user,
                                                  remote_db_path())
        )

    if(env.wsginame != 'dev.wsgi'):
        execute(webservers_start)

## Server scenarios
def commonenv(projectpath, venvpath=None):
    """
    Base environment
    """
    env.projectname = "assembl"
    env.projectpath = projectpath
    if venvpath:
        env.venvpath = venvpath
    else: 
        env.venvpath = os.path.join(projectpath,"venv")
        
    env.db_user = 'assembl'
    env.db_name = 'assembl'
    #It is recommended you keep localhost even if you have access to 
    # unix domain sockets, it's more portable across different pg_hba configurations.
    env.db_host = 'localhost'
    env.dbdumps_dir = os.path.join(projectpath, '%s_dumps' % env.projectname)
    env.ini_file = 'production.ini'
    #env.gitrepo = "ssh://webapp@i4p-dev.imaginationforpeople.org/var/repositories/imaginationforpeople.git"
    env.gitrepo = "git://github.com/ImaginationForPeople/assembl.git"
    env.gitbranch = "master"

    env.uses_memcache = True
    env.uses_wsgi = False
    env.uses_apache = False
    env.uses_ngnix = False
    env.use_virtuoso = None
    env.uses_global_supervisor = False
    env.mac = False
# Specific environments 


@task
def devenv(projectpath=None):
    """
    [ENVIRONMENT] Developpement (must be run from the project path: 
    the one where the fabfile is)
    """
    
    if not projectpath:
        projectpath = os.path.dirname(os.path.realpath(__file__))
    commonenv(projectpath, getenv('VIRTUAL_ENV', None))
    env.mac = system().startswith('Darwin')
    env.wsginame = "dev.wsgi"
    env.urlhost = "localhost"
    env.ini_file = 'development.ini'
    #env.user = "webapp"
    #env.home = "webapp"
    require('projectname', provided_by=('commonenv',))
    env.uses_wsgi = False
    env.uses_apache = False
    env.uses_ngnix = False
    env.hosts = ['localhost']
    env.use_virtuoso = getenv('VIRTUOSO_ROOT', None)
    env.gitbranch = "develop"

@task    
def caravan_stagenv():
    """
    [ENVIRONMENT] Staging
    """
    commonenv(os.path.normpath("/sites/assembl/"))
    env.urlhost = "assembl.caravan.coop"
    env.user = "www-data"
    env.home = "www-data"
    env.ini_file = 'local.ini'
    require('projectname', provided_by=('commonenv',))
    env.hosts = ['assembl.caravan.coop']
    
    env.uses_apache = False
    env.uses_ngnix = True
    env.uses_global_supervisor = True
    env.gitbranch = "develop"


@task    
def coeus_stagenv():
    """
    [ENVIRONMENT] Staging
    """
    commonenv(os.path.normpath("/var/www/assembl/"))
    env.wsginame = "staging.wsgi"
    env.urlhost = "assembl.coeus.ca"
    env.user = "www-data"
    env.home = "www-data"
    env.ini_file = 'local.ini'
    require('projectname', provided_by=('commonenv',))
    env.hosts = ['coeus.ca']
    
    env.uses_apache = True
    env.uses_ngnix = False
    env.use_virtuoso = "/usr"
    env.gitbranch = "virtuoso"
    
@task
def coeus_stagenv2():
    """
    [ENVIRONMENT] Staging
    """
    commonenv(os.path.normpath("/var/www/assembl2/"))
    env.wsginame = "staging.wsgi"
    env.urlhost = "assembl2.coeus.ca"
    env.user = "www-data"
    env.home = "www-data"
    env.db_name = 'assembl2'
    env.ini_file = 'local.ini'
    require('projectname', provided_by=('commonenv',))
    env.hosts = ['coeus.ca']
    
    env.uses_apache = True
    env.uses_ngnix = False
    env.gitbranch = "develop"
    
@task
def prodenv():
    """
    [ENVIRONMENT] Production
    """
    commonenv()
    env.venvname = "assembl.imaginationforpeople.org"
    env.wsginame = "prod.wsgi"
    env.urlhost = "www.imaginationforpeople.org"
    env.user = "web"
    env.home = "www"
    require('projectname', provided_by=('commonenv',))
    env.hosts = ['i4p-prod.imaginationforpeople.org']

    env.gitbranch = "master"

@task
def flushmemcache():
    """
    Resetting all data in memcached
    """
    if env.uses_memcache:
        print(cyan('Resetting all data in memcached :'))
        run('echo "flush_all" | /bin/netcat -q 2 127.0.0.1 11211')


#THE FOLLOWING COMMANDS HAVEN'T BEEN PORTED YET
def fixperms():
    # Fix perms
    with cd(env.projectpath):
        with cd("%(projectpath)s" % env):
            run('mkdir media/uploads media/cache static/CACHE media/mugshots -p')
            sudo('chown www-data -R media/uploads media/cache media/mugshots static/CACHE')


@task
def bootstrap_full():
    """
    Install system tools, create venv and install app
    """
    sudo('apt-get update')
    
    execute(install_basetools)
    execute(install_database_server)
    execute(install_webservers)
    execute(install_builddeps)
    
    execute(bootstrap)
    
    if(env.wsginame == 'dev.wsgi'):
        execute(install_devdeps);

    execute(configure_webservers)
    execute(webservers_reload)
<|MERGE_RESOLUTION|>--- conflicted
+++ resolved
@@ -370,17 +370,12 @@
             sudo('ruby -e "$(curl -fsSL https://raw.github.com/mxcl/homebrew/go/install)"')
         sudo('brew install memcached zeromq redis postgresql')
     else:
-<<<<<<< HEAD
-        sudo('apt-get install -y build-essential python-dev libjpeg62-dev libpng12-dev zlib1g-dev libfreetype6-dev liblcms-dev libpq-dev libxslt1-dev libxml2-dev')
-        sudo('apt-get install -y libzmq3-dev redis-server memcached unixodbc-dev virtuoso-opensource')
-=======
         sudo('apt-get install -y build-essential python-dev ruby-build')
         #For specific python packages in requirements.txt
         sudo('apt-get install -y postgresql-server-dev-all libmemcached-dev libzmq3-dev')
         # libjpeg62-dev libpng12-dev zlib1g-dev libfreetype6-dev liblcms-dev libpq-dev libxslt1-dev libxml2-dev
         #Runtime requirements (even in develop)
-        sudo('apt-get install -y redis-server memcached')
->>>>>>> ad584467
+        sudo('apt-get install -y redis-server memcached unixodbc-dev virtuoso-opensource')
 
 @task
 def configure_rbenv():
