#!/bin/env python
# -*- coding:utf-8 -*-
from __future__ import with_statement

from os import getenv
from platform import system
import os.path
import time
import pipes

import fabric.operations
from fabric.operations import put, get
from fabric.api import *
from fabric.colors import cyan
from fabric.contrib.files import *


@task
def reloadapp():
    """
    Touch the wsgi
    """
    if env.uses_global_supervisor:
        print(cyan('Asking supervisor to restart %(projectname)s' % env))
        run("sudo /usr/bin/supervisorctl restart %(projectname)s" % env)
    if env.uses_wsgi:
        print(cyan('Reloading all wsgi applications in : %s' % env.projectpath))
        #this may accidentally reload staging environments and the like, but it's the only reliable way to 
        #hit any multisites defined. 
        if env.uses_apache:
            with cd(env.projectpath):
                run('touch apache/*')
    else:
        venvcmd("supervisorctl restart all")
    if env.uses_memcache:
        flushmemcache()


def venvcmd(cmd, shell=True, user=None, pty=False):
    if not user:
        user = env.user

    with cd(env.projectpath):
        return run('source %(venvpath)s/bin/activate && ' % env + cmd, shell=shell, pty=pty)

def venv_prefix():
    return 'source %(venvpath)s/bin/activate' % env

def get_db_dump_name():
    return 'current_database.pgdump'

def remote_db_path():
    return os.path.join(env.projectpath, get_db_dump_name())

def printenv():
    """
    Print shell env
    """
    venvcmd('env')



## Virtualenv
@task
def build_virtualenv():
    """
    Build the virtualenv
    """
    print(cyan('Creating a fresh virtualenv'))
    require('venvpath', provided_by=('commonenv'))
    run('virtualenv --no-site-packages --distribute %(venvpath)s' % env)
    run('rm /tmp/distribute* || echo "ok"') # clean after myself
    

@task
def update_requirements(force=False):
    """
    update external dependencies on remote host
    """
    print(cyan('Updating requirements using PIP'))
    run('%(venvpath)s/bin/pip install -U pip==1.4.1' % env)
    
    if force:
        cmd = "%(venvpath)s/bin/pip install -I -r %(projectpath)s/requirements.txt" % env
    else:
        cmd = "%(venvpath)s/bin/pip install -r %(projectpath)s/requirements.txt" % env
    run("yes w | %s" % cmd)

@task
def app_db_update():
    """
    Migrates database using south
    """
    print(cyan('Migrating database'))
    venvcmd('alembic -c %s upgrade head' % (env.ini_file))

@task
def app_db_install():
    """
    Install db the first time and fake migrations
    """
    execute(database_create)
    print(cyan('Installing database'))
    venvcmd('assembl-db-manage %s bootstrap' % (env.ini_file))

@task
def make_messages():
    """
    Run *.po file generation for translation
    """
    cmd = "python setup.py extract_messages"
    venvcmd(cmd)
    cmd = "python setup.py update_catalog"
    venvcmd(cmd)

@task
def compile_messages():
    """
    Run compile *.mo file from *.po
    """
    cmd = "python setup.py compile_catalog"
    venvcmd(cmd)

@task
def compile_stylesheets():
    """
    Generate *.css files from *.scss
    """
    with cd(env.projectpath):
        run('bundle exec compass compile --force', shell=True)
            
def tests():
    """
    Run all tests on remote
    """
    print(cyan('Running TDD tests'))
    venvcmd('./manage.py test')

    print(cyan('Running BDD tests'))
    venvcmd('./manage.py harvest --verbosity=2')


    
@task
def bootstrap():
    """
    Create the virtualenv and install the app
    """
    execute(clone_repository)
    execute(bootstrap_from_checkout)

@task
def bootstrap_from_checkout():
    """
    Create the virtualenv and install the app
    """
    execute(build_virtualenv)
    execute(install_rbenv)
    execute(app_fullupdate)
    
def clone_repository():
    """
    Clone repository and remove the exsiting one if necessary
    """
    print(cyan('Cloning Git repository'))

    # Remove dir if necessary
    if exists("%(projectpath)s/.git" % env):
        abort("%(projectpath)s/.git already exists" % env)

    # Clone
    run("git clone --branch {0} {1} {2}".format(env.gitbranch,
                                                env.gitrepo,
                                                env.projectpath)
    )
    
            
def updatemaincode():
    """
    Update code and/or switch branch
    """
    print(cyan('Updating Git repository'))
    with cd(os.path.join(env.projectpath)):
        run('git fetch')
        run('git checkout %s' % env.gitbranch)
        run('git pull %s %s' % (env.gitrepo, env.gitbranch))

def app_setup():
     venvcmd('pip install -Iv pip==1.4.1')
     venvcmd('pip install -e ./')
     
@task
def app_fullupdate():
    """
    Full Update: maincode and dependencies
    """
    execute(updatemaincode)
    execute(update_requirements, force=False)
    execute(update_compass)
    execute(app_compile)
    
@task
def app_update():
    """
    Fast Update: don't update requirements
    """
    execute(updatemaincode)
    execute(app_compile)

@task
def app_compile():
    """
    Fast Update: don't update requirements
    """
    execute(compile_stylesheets)
    execute(app_setup)
    execute(compile_messages)
    execute(app_db_update)
    # tests()
    execute(reloadapp)
    execute(webservers_reload)

## Webserver
def configure_webservers():
    """
    Configure the webserver stack.
    """
    # apache
    print(cyan('Configuring Apache'))
    sudo('cp %sapache/%s /etc/apache2/sites-available/%s' % (env.projectpath, env.urlhost, env.urlhost))
    sudo('a2ensite %s' % env.urlhost)

    # nginx
    # TODO: Mac
    print(cyan('Configuring Nginx'))
    sudo('cp %snginx/%s /etc/nginx/sites-available/%s' % (env.projectpath, env.urlhost, env.urlhost))
    with cd('/etc/nginx/sites-enabled/'):
        sudo('ln -sf ../sites-available/%s .' % env.urlhost)

    # Fix log dir
    execute(check_or_install_logdir)

    
def install_webservers():
    """
    Install the webserver stack
    """
    print(cyan('Installing web servers'))
    if not env.mac:
        sudo('apt-get install apache2-mpm-prefork libapache2-mod-wsgi -y')
        sudo('apt-get install nginx -y')

apache_files = ('/etc/init.d/apache2', '/opt/local/apache2/bin/apachectl',
                '/usr/sbin/apachectl')

@task
def webservers_reload():
    """
    Reload the webserver stack.
    """
    if env.uses_apache:
        print(cyan("Reloading apache"))
        # Apache (sudo is part of command line here because we don't have full
        # sudo access
        for f in apache_files:
            if exists(f):
                run('sudo %s reload' % (f,))
                break

    if env.uses_ngnix:
        # Nginx (sudo is part of command line here because we don't have full
        # sudo access
        print(cyan("Reloading nginx"))
        if exists('/etc/init.d/nginx'):
            run('sudo /etc/init.d/nginx reload')
        elif env.mac:
            sudo('killall -HUP nginx')

def webservers_stop():
    """
    Stop all webservers
    """
    if env.uses_apache:
        # Apache
        for f in apache_files:
            if exists(f):
                run('sudo %s stop' % (f,))
                break

    if env.uses_ngnix:
        # Nginx
        if exists('/etc/init.d/nginx'):
            sudo('/etc/init.d/nginx stop')    
        elif env.mac:
            sudo('killall nginx')

def webservers_start():
    """
    Start all webservers
    """
    if env.uses_apache:
        # Apache
        for f in apache_files:
            if exists(f):
                run('sudo %s start' % (f,))
                break

    if env.uses_ngnix:
        # Nginx
        if exists('/etc/init.d/nginx'):
            sudo('/etc/init.d/nginx start')    
        elif env.mac and exists('/usr/local/nginx/sbin/nginx'):
            sudo('/usr/local/nginx/sbin/nginx')

    
def check_or_install_logdir():
    """
    Make sure the log directory exists and has right mode and ownership
    """
    print(cyan('Installing a log dir'))
    with cd(env.venvpath + '/'):
        sudo('mkdir -p logs/ ; chown www-data logs; chmod o+rwx logs ; pwd')


## Database server
def install_database_server():
    """
    Install a postgresql DB
    """
    print(cyan('Installing Postgresql'))
    if env.mac:
        sudo('brew install postgresql')
    else:
        sudo('apt-get install -y postgresql')

def create_database_user():
    """
    Create a user and a DB for the project
    """
    # FIXME: pg_hba has to be changed by hand (see doc)
    # FIXME: Password has to be set by hand (see doc)
    sudo('createuser %s -D -R -S' % env.projectname, user='postgres')
    
## Server packages    
def install_basetools():
    """
    Install required base tools
    """
    print(cyan('Installing base tools'))
    if env.mac:
        run('cd /tmp; curl -O https://raw.github.com/pypa/pip/master/contrib/get-pip.py')
        sudo('python /tmp/get-pip.py')
        sudo('pip install virtualenv mercurial')
    else:
        sudo('apt-get install -y python-virtualenv python-pip')
        sudo('apt-get install -y git mercurial subversion')
        sudo('apt-get install -y gettext')

def install_builddeps():
    """
    Will install commonly needed build deps for pip django virtualenvs.
    """
    print(cyan('Installing compilers and required libraries'))
    if mac:
        if not exists('/usr/local/bin/brew'):
            sudo('ruby -e "$(curl -fsSL https://raw.github.com/mxcl/homebrew/go/install)"')
        sudo('brew install memcached zeromq redis postgresql')
    else:
        sudo('apt-get install -y build-essential python-dev libjpeg62-dev libpng12-dev zlib1g-dev libfreetype6-dev liblcms-dev libpq-dev libxslt1-dev libxml2-dev')
        sudo('apt-get install -y libzmq3-dev redis memcached')

@task
def configure_rbenv():
    with cd(env.projectpath), settings(warn_only=True):
        if(run('rbenv local 1.9.3-p125').failed):
            # Install Ruby 1.9.3-p125:
            run('rbenv install 1.9.3-p125')
            # Rehash:
            run('rbenv rehash')
        if(run('bundle --version').failed):
            #install bundler
            run('gem install bundler')
            run('rbenv rehash')
        
@task
def install_ruby_build():
    if(run('ruby-build --help').failed):
        # Install ruby-build:
        with cd('/tmp'):
            run('git clone git://github.com/sstephenson/ruby-build.git')
        with cd('/tmp/ruby-build'):
            sudo('./install.sh')

@task
def install_rbenv():
    """
    Install the appropriate ruby environment for compass.
    """
    with cd(env.projectpath), settings(warn_only=True):
        if(run('ls ~/.rbenv').failed):    
            # Install rbenv:
            run('git clone git://github.com/sstephenson/rbenv.git ~/.rbenv')
            # Add rbenv to the path:
            run('echo \'export PATH="$HOME/.rbenv/bin:$PATH"\' >> .bash_profile')
            run('echo \'eval "$(rbenv init -)"\' >> .bash_profile')
            run('source ~/.bash_profile')
    # The above will work fine on a shell (such as on the server accessed using
    # ssh for a developement machine running a GUI, you may need to run the 
    # following from a shell (with your local user):
    #    echo 'export PATH="$HOME/.rbenv/bin:$PATH"' >> ~/.profile;
    #    echo 'eval "$(rbenv init -)"' >> ~/.profile;
    #    source ~/.profile;
    
    execute(install_ruby_build)
    execute(configure_rbenv)

@task
def install_compass():
    """
    (Re)Install compass, deleting current version 
    """
    execute(configure_rbenv)
    with cd(env.projectpath):
        run('rm -rf vendor/bundle')
        execute(update_compass)
@task
def update_compass():
    """
    Make sure compass version is up to date
    """
    execute(configure_rbenv)
    with cd(env.projectpath):
        run('bundle install --path=vendor/bundle')

def database_create():
    """
    """
    sudo('su - postgres -c "createdb -E UNICODE -Ttemplate0 -O%s %s"' % (env.db_user, env.db_name))

@task
def database_dump():
    """
    Dumps the database on remote site
    """
    if not exists(env.dbdumps_dir):
        run('mkdir -m700 %s' % env.dbdumps_dir)

    filename = 'db_%s.sql' % time.strftime('%Y%m%d')
    compressed_filename = '%s.pgdump' % filename
    absolute_path = os.path.join(env.dbdumps_dir, compressed_filename)

    # Dump
    with prefix(venv_prefix()), cd(env.projectpath):
        run('pg_dump --host=%s -U%s --format=custom -b %s > %s' % (env.db_host, env.db_user,
                                                 env.db_name,
                                                 absolute_path)
            )

    # Make symlink to latest
    with cd(env.dbdumps_dir):
        run('ln -sf %s %s' % (absolute_path, remote_db_path()))

@task
def database_download():
    """
    Dumps and downloads the database from the target server
    """
    execute(database_dump)
    get(remote_db_path(), './')

@task
def database_upload():
    """
    Uploads a local database backup to the target environment's server
    """
    if(env.wsginame != 'dev.wsgi'):
        put(get_db_dump_name(), remote_db_path())

@task    
def database_restore():
    """
    Restores the database backed up on the remote server
    """
    assert(env.wsginame in ('staging.wsgi', 'dev.wsgi'))
    env.debug = True
    
    if(env.wsginame != 'dev.wsgi'):
        execute(webservers_stop)
    
    # Drop db
    with settings(warn_only=True):
        sudo('su - postgres -c "dropdb %s"' % (env.db_name))

    # Create db
    execute(database_create)
    
    # Restore data
    with prefix(venv_prefix()), cd(env.projectpath):
        run('pg_restore --host=%s --dbname=%s -U%s --schema=public %s' % (env.db_host,
                                                  env.db_name,
                                                  env.db_user,
                                                  remote_db_path())
        )

    if(env.wsginame != 'dev.wsgi'):
        execute(webservers_start)

## Server scenarios
def commonenv(projectpath, venvpath=None):
    """
    Base environment
    """
    env.projectname = "assembl"
    env.projectpath = projectpath
    if venvpath:
        env.venvpath = venvpath
    else: 
        env.venvpath = os.path.join(projectpath,"venv")
        
    env.db_user = 'assembl'
    env.db_name = 'assembl'
    #It is recommended you keep localhost even if you have access to 
    # unix domain sockets, it's more portable across different pg_hba configurations.
    env.db_host = 'localhost'
    env.dbdumps_dir = os.path.join(projectpath, '%s_dumps' % env.projectname)
    env.ini_file = 'production.ini'
    #env.gitrepo = "ssh://webapp@i4p-dev.imaginationforpeople.org/var/repositories/imaginationforpeople.git"
    env.gitrepo = "git://github.com/ImaginationForPeople/assembl.git"
    env.gitbranch = "master"

    env.uses_memcache = True
    env.uses_wsgi = False
    env.uses_apache = False
    env.uses_ngnix = False
    env.uses_global_supervisor = False
    env.mac = False
# Specific environments 


@task
def devenv(projectpath=None):
    """
    [ENVIRONMENT] Developpement (must be run from the project path: 
    the one where the fabfile is)
    """
    
    if not projectpath:
        projectpath = os.path.dirname(os.path.realpath(__file__))
    commonenv(projectpath, getenv('VIRTUAL_ENV', None))
<<<<<<< HEAD
    env.mac = getenv('OSTYPE').startswith('darwin') if getenv('OSTYPE') else False
=======
    env.mac = system().startswith('Darwin')
>>>>>>> a9323964
    env.wsginame = "dev.wsgi"
    env.urlhost = "localhost"
    env.ini_file = 'development.ini'
    #env.user = "webapp"
    #env.home = "webapp"
    require('projectname', provided_by=('commonenv',))
    env.uses_wsgi = False
    env.uses_apache = False
    env.uses_ngnix = False
    env.hosts = ['localhost']

    env.gitbranch = "develop"

@task    
def caravan_stagenv():
    """
    [ENVIRONMENT] Staging
    """
    commonenv(os.path.normpath("/sites/assembl/"))
    env.urlhost = "assembl.caravan.coop"
    env.user = "www-data"
    env.home = "www-data"
    env.ini_file = 'local.ini'
    require('projectname', provided_by=('commonenv',))
    env.hosts = ['assembl.caravan.coop']
    
    env.uses_apache = False
    env.uses_ngnix = True
    env.uses_global_supervisor = True
    env.gitbranch = "develop"


@task    
def coeus_stagenv():
    """
    [ENVIRONMENT] Staging
    """
    commonenv(os.path.normpath("/var/www/assembl/"))
    env.wsginame = "staging.wsgi"
    env.urlhost = "assembl.coeus.ca"
    env.user = "www-data"
    env.home = "www-data"
    env.ini_file = 'local.ini'
    require('projectname', provided_by=('commonenv',))
    env.hosts = ['coeus.ca']
    
    env.uses_apache = True
    env.uses_ngnix = False
    env.gitbranch = "virtuoso"
    
@task    
def coeus_stagenv2():
    """
    [ENVIRONMENT] Staging
    """
    commonenv(os.path.normpath("/var/www/assembl2/"))
    env.wsginame = "staging.wsgi"
    env.urlhost = "assembl2.coeus.ca"
    env.user = "www-data"
    env.home = "www-data"
    env.db_name = 'assembl2'
    env.ini_file = 'local.ini'
    require('projectname', provided_by=('commonenv',))
    env.hosts = ['coeus.ca']
    
    env.uses_apache = True
    env.uses_ngnix = False
    env.gitbranch = "develop"
    
@task
def prodenv():
    """
    [ENVIRONMENT] Production
    """
    commonenv()
    env.venvname = "assembl.imaginationforpeople.org"
    env.wsginame = "prod.wsgi"
    env.urlhost = "www.imaginationforpeople.org"
    env.user = "web"
    env.home = "www"
    require('projectname', provided_by=('commonenv',))
    env.hosts = ['i4p-prod.imaginationforpeople.org']

    env.gitbranch = "master"

@task
def flushmemcache():
    """
    Resetting all data in memcached
    """
    if env.uses_memcache:
        print(cyan('Resetting all data in memcached :'))
        run('echo "flush_all" | /bin/netcat -q 2 127.0.0.1 11211')


#THE FOLLOWING COMMANDS HAVEN'T BEEN PORTED YET
def fixperms():
    # Fix perms
    with cd(env.projectpath):
        with cd("%(projectpath)s" % env):
            run('mkdir media/uploads media/cache static/CACHE media/mugshots -p')
            sudo('chown www-data -R media/uploads media/cache media/mugshots static/CACHE')


@task
def bootstrap_full():
    """
    Install system tools, create venv and install app
    """
    sudo('apt-get update')
    
    execute(install_basetools)
    execute(install_database_server)
    execute(install_webservers)
    execute(install_builddeps)
    
    execute(bootstrap)
    
    if(env.wsginame == 'dev.wsgi'):
        execute(install_devdeps);

    execute(configure_webservers)
    execute(webservers_reload)
<|MERGE_RESOLUTION|>--- conflicted
+++ resolved
@@ -547,11 +547,7 @@
     if not projectpath:
         projectpath = os.path.dirname(os.path.realpath(__file__))
     commonenv(projectpath, getenv('VIRTUAL_ENV', None))
-<<<<<<< HEAD
-    env.mac = getenv('OSTYPE').startswith('darwin') if getenv('OSTYPE') else False
-=======
     env.mac = system().startswith('Darwin')
->>>>>>> a9323964
     env.wsginame = "dev.wsgi"
     env.urlhost = "localhost"
     env.ini_file = 'development.ini'
