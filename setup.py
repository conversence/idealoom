--- conflicted
+++ resolved
@@ -19,11 +19,7 @@
 
 
 setup(name='assembl',
-<<<<<<< HEAD
-      version='2.7.4',
-=======
       version='2.7.5',
->>>>>>> b5992995
       description='Collective Intelligence platform',
       long_description=README + '\n\n' + CHANGES,
       classifiers=[
