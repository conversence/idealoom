import os

from setuptools import setup, find_packages

here = os.path.abspath(os.path.dirname(__file__))
README = open(os.path.join(here, 'README.txt')).read()
CHANGES = open(os.path.join(here, 'CHANGES.txt')).read()

requires = [
<<<<<<< HEAD
    'colander',
    'colanderalchemy',
=======
    'alembic',
>>>>>>> 58befaf5
    'pyramid',
    'pyramid_debugtoolbar',
    'pyramid_tm',
    'SQLAlchemy',
    'transaction',
    'waitress',
    'zope.sqlalchemy',
    ]

setup(name='assembl',
      version='0.0',
      description='assembl',
      long_description=README + '\n\n' +  CHANGES,
      classifiers=[
        "Programming Language :: Python",
        "Framework :: Pylons",
        "Topic :: Internet :: WWW/HTTP",
        "Topic :: Internet :: WWW/HTTP :: WSGI :: Application",
        ],
      author='',
      author_email='',
      url='',
      keywords='web wsgi bfg pylons pyramid',
      packages=find_packages(),
      include_package_data=True,
      zip_safe=False,
      test_suite='assembl',
      install_requires=requires,
      entry_points="""\
      [paste.app_factory]
      main = assembl:main
      [console_scripts]
      assembl-db-manage = assembl.scripts.db_manage:main
      assembl-imap-test = assembl.scripts.imap_test:main
      """,
      )
<|MERGE_RESOLUTION|>--- conflicted
+++ resolved
@@ -7,12 +7,9 @@
 CHANGES = open(os.path.join(here, 'CHANGES.txt')).read()
 
 requires = [
-<<<<<<< HEAD
+    'alembic',
     'colander',
     'colanderalchemy',
-=======
-    'alembic',
->>>>>>> 58befaf5
     'pyramid',
     'pyramid_debugtoolbar',
     'pyramid_tm',
